// Copyright 2022 Tenstorretn Corporation.
//
// Licensed under the Apache License, Version 2.0 (the "License");
// you may not use this file except in compliance with the License.
// You may obtain a copy of the License at
//
//     http://www.apache.org/licenses/LICENSE-2.0
//
// Unless required by applicable law or agreed to in writing, software
//stributed under the License isstributed on an "AS IS" BASIS,
// WITHOUT WARRANTIES OR CONDITIONS OF ANY KIND, either express or implied.
// See the License for the specific language governing permissions and
// limitations under the License.

#include <climits>
#include <cassert>

#include "instforms.hpp"
#include "DecodedInst.hpp"
#include "Hart.hpp"
#include "Mcm.hpp"

using namespace WdRiscv;


template <typename URV>
void
Hart<URV>::execHfence_vvma(const DecodedInst* di)
{
  typedef PrivilegeMode PM;

  if (not isRvh())
    {
      illegalInst(di);
      return;
    }

  if (virtMode_)
    {
      virtualInst(di);
      return;
    }

  if (privMode_ == PM::User or (privMode_ == PM::Supervisor and mstatus_.bits_.TVM == 1))
    {
      illegalInst(di);
      return;
    }

  auto& tlb = virtMem_.vsTlb_;

  // Invalidate whole VS TLB. This is overkill.
  if (di->op1() == 0 and di->op2() == 0)
       tlb.invalidate();
  else if (di->op1() == 0 and di->op2() != 0)
    {
      URV asid = intRegs_.read(di->op2());
      tlb.invalidateAsid(asid);
    }
  else if (di->op1() != 0 and di->op2() == 0)
    {
      URV addr = intRegs_.read(di->op1());
      uint64_t vpn = virtMem_.pageNumber(addr);
      tlb.invalidateVirtualPage(vpn);
    }
  else
    {
      URV addr = intRegs_.read(di->op1());
      uint64_t vpn = virtMem_.pageNumber(addr);
      URV asid = intRegs_.read(di->op2());
      tlb.invalidateVirtualPageAsid(vpn, asid);
    }

  invalidateDecodeCache();
}


template <typename URV>
void
Hart<URV>::execHfence_gvma(const DecodedInst* di)
{
  typedef PrivilegeMode PM;

  if (not isRvh())
    {
      illegalInst(di);
      return;
    }

  if (virtMode_)
    {
      virtualInst(di);
      return;
    }

  if (privMode_ == PM::User or (privMode_ == PM::Supervisor and mstatus_.bits_.TVM == 1))
    {
      illegalInst(di);
      return;
    }

  auto& tlb = virtMem_.stage2Tlb_;

  // Invalidate whole VS TLB. This is overkill.
  if (di->op1() == 0 and di->op2() == 0)
       tlb.invalidate();
  else if (di->op1() == 0 and di->op2() != 0)
    {
      URV vmid = intRegs_.read(di->op2());
      tlb.invalidateVmid(vmid);
    }
  else if (di->op1() != 0 and di->op2() == 0)
    {
      URV addr = intRegs_.read(di->op1());
      // address is shifted right by 2 bits
      uint64_t vpn = virtMem_.pageNumber(addr << 2);
      tlb.invalidateVirtualPage(vpn);
    }
  else
    {
      URV addr = intRegs_.read(di->op1());
      uint64_t vpn = virtMem_.pageNumber(addr << 2);
      URV vmid = intRegs_.read(di->op2());
      tlb.invalidateVirtualPageVmid(vpn, vmid);
    }

  invalidateDecodeCache();
}


template <typename URV>
void
Hart<URV>::execHlv_b(const DecodedInst* di)
{
  if (not isRvh())
    {
      illegalInst(di);    // H extension must be enabled.
      return;
    }

  if (virtMode_)
    {
      virtualInst(di);    // Must not be in V mode.
      return;
    }

  if (privMode_ == PrivilegeMode::User and hstatus_.bits_.HU)
    {
      illegalInst(di);    // Must not be in User mode unless HSTATUS.HU
      return;
    }

  URV virtAddr = intRegs_.read(di->op1());
  uint64_t data = 0;
  if (load<int8_t>(virtAddr, true /*hyper*/, data))
    intRegs_.write(di->op0(), data);
}


template <typename URV>
void
Hart<URV>::execHlv_bu(const DecodedInst* di)
{
  if (not isRvh())
    {
      illegalInst(di);    // H extension must be enabled.
      return;
    }

  if (virtMode_)
    {
      virtualInst(di);    // Must not be in V mode.
      return;
    }

  if (privMode_ == PrivilegeMode::User and hstatus_.bits_.HU)
    {
      illegalInst(di);    // Must not be in User mode unless HSTATUS.HU
      return;
    }

  URV virtAddr = intRegs_.read(di->op1());
  uint64_t data = 0;
  if (load<uint8_t>(virtAddr, true /*hyper*/, data))
    intRegs_.write(di->op0(), data);
}


template <typename URV>
void
Hart<URV>::execHlv_h(const DecodedInst* di)
{
  if (not isRvh())
    {
      illegalInst(di);    // H extension must be enabled.
      return;
    }

  if (virtMode_)
    {
      virtualInst(di);    // Must not be in V mode.
      return;
    }

  if (privMode_ == PrivilegeMode::User and hstatus_.bits_.HU)
    {
      illegalInst(di);    // Must not be in User mode unless HSTATUS.HU
      return;
    }

  URV virtAddr = intRegs_.read(di->op1());
  uint64_t data = 0;
  if (load<int16_t>(virtAddr, true /*hyper*/, data))
    intRegs_.write(di->op0(), data);
}


template <typename URV>
void
Hart<URV>::execHlv_hu(const DecodedInst* di)
{
  if (not isRvh())
    {
      illegalInst(di);    // H extension must be enabled.
      return;
    }

  if (virtMode_)
    {
      virtualInst(di);    // Must not be in V mode.
      return;
    }

  if (privMode_ == PrivilegeMode::User and hstatus_.bits_.HU)
    {
      illegalInst(di);    // Must not be in User mode unless HSTATUS.HU
      return;
    }

  URV virtAddr = intRegs_.read(di->op1());
  uint64_t data = 0;
  if (load<uint16_t>(virtAddr, true /*hyper*/, data))
    intRegs_.write(di->op0(), data);
}


template <typename URV>
void
Hart<URV>::execHlv_w(const DecodedInst* di)
{
  if (not isRvh())
    {
      illegalInst(di);    // H extension must be enabled.
      return;
    }

  if (virtMode_)
    {
      virtualInst(di);    // Must not be in V mode.
      return;
    }

  if (privMode_ == PrivilegeMode::User and hstatus_.bits_.HU)
    {
      illegalInst(di);    // Must not be in User mode unless HSTATUS.HU
      return;
    }

  URV virtAddr = intRegs_.read(di->op1());
  uint64_t data = 0;
  if (load<int32_t>(virtAddr, true /*hyper*/, data))
    intRegs_.write(di->op0(), data);
}


template <typename URV>
void
Hart<URV>::execHlv_wu(const DecodedInst* di)
{
  if (not isRvh() or not isRv64())
    {
      illegalInst(di);    // H extension must be enabled.
      return;
    }

  if (virtMode_)
    {
      virtualInst(di);    // Must not be in V mode.
      return;
    }

  if (privMode_ == PrivilegeMode::User and hstatus_.bits_.HU)
    {
      illegalInst(di);    // Must not be in User mode unless HSTATUS.HU
      return;
    }

  URV virtAddr = intRegs_.read(di->op1());
  uint64_t data = 0;
  if (load<uint32_t>(virtAddr, true /*hyper*/, data))
    intRegs_.write(di->op0(), data);
}


template <typename URV>
void
Hart<URV>::execHlvx_hu(const DecodedInst* di)
{
  if (not isRvh())
    {
      illegalInst(di);    // H extension must be enabled.
      return;
    }

  if (virtMode_)
    {
      virtualInst(di);    // Must not be in V mode.
      return;
    }

  if (privMode_ == PrivilegeMode::User and hstatus_.bits_.HU)
    {
      illegalInst(di);    // Must not be in User mode unless HSTATUS.HU
      return;
    }

  virtMem_.useExecForRead(true);

  URV virtAddr = intRegs_.read(di->op1());
  uint64_t data = 0;
  if (load<uint16_t>(virtAddr, true /*hyper*/, data))
    intRegs_.write(di->op0(), data);

  virtMem_.useExecForRead(false);
}


template <typename URV>
void
Hart<URV>::execHlvx_wu(const DecodedInst* di)
{
  if (not isRvh())
    {
      illegalInst(di);    // H extension must be enabled.
      return;
    }

  if (virtMode_)
    {
      virtualInst(di);    // Must not be in V mode.
      return;
    }

  if (privMode_ == PrivilegeMode::User and hstatus_.bits_.HU)
    {
      illegalInst(di);    // Must not be in User mode unless HSTATUS.HU
      return;
    }

  virtMem_.useExecForRead(true);

  URV virtAddr = intRegs_.read(di->op1());
  uint64_t data = 0;
  if (load<uint32_t>(virtAddr, true /*hyper*/, data))
    intRegs_.write(di->op0(), data);

  virtMem_.useExecForRead(false);
}


template <typename URV>
void
Hart<URV>::execHlv_d(const DecodedInst* di)
{
  if (not isRvh() or not isRv64())
    {
      illegalInst(di);    // H extension must be enabled.
      return;
    }

  if (virtMode_)
    {
      virtualInst(di);    // Must not be in V mode.
      return;
    }

  if (privMode_ == PrivilegeMode::User and hstatus_.bits_.HU)
    {
      illegalInst(di);    // Must not be in User mode unless HSTATUS.HU
      return;
    }

  URV virtAddr = intRegs_.read(di->op1());
  uint64_t data = 0;
  if (load<uint64_t>(virtAddr, true /*hyper*/, data))
    intRegs_.write(di->op0(), data);
}


template <typename URV>
void
Hart<URV>::execHsv_b(const DecodedInst* di)
{
  if (not isRvh())
    {
      illegalInst(di);    // H extension must be enabled.
      return;
    }

  if (virtMode_)
    {
      virtualInst(di);    // Must not be in V mode.
      return;
    }

  if (privMode_ == PrivilegeMode::User and hstatus_.bits_.HU)
    {
      illegalInst(di);    // Must not be in User mode unless HSTATUS.HU
      return;
    }

  uint32_t rs1 = di->op1();
<<<<<<< HEAD
  URV addr = intRegs_.read(rs1);
=======
  URV virtAddr = intRegs_.read(rs1);
>>>>>>> f8d62181
  uint8_t value = uint8_t(intRegs_.read(di->op0()));
  store<uint8_t>(virtAddr, true /*hyper*/, value);
}


template <typename URV>
void
Hart<URV>::execHsv_h(const DecodedInst* di)
{
  if (not isRvh())
    {
      illegalInst(di);    // H extension must be enabled.
      return;
    }

  if (virtMode_)
    {
      virtualInst(di);    // Must not be in V mode.
      return;
    }

  if (privMode_ == PrivilegeMode::User and hstatus_.bits_.HU)
    {
      illegalInst(di);    // Must not be in User mode unless HSTATUS.HU
      return;
    }

  uint32_t rs1 = di->op1();
<<<<<<< HEAD
  URV addr = intRegs_.read(rs1);
=======
  URV virtAddr = intRegs_.read(rs1);
>>>>>>> f8d62181
  uint16_t value = uint8_t(intRegs_.read(di->op0()));
  store<uint16_t>(virtAddr, true /*hyper*/, value);
}


template <typename URV>
void
Hart<URV>::execHsv_w(const DecodedInst* di)
{
  if (not isRvh())
    {
      illegalInst(di);    // H extension must be enabled.
      return;
    }

  if (virtMode_)
    {
      virtualInst(di);    // Must not be in V mode.
      return;
    }

  if (privMode_ == PrivilegeMode::User and hstatus_.bits_.HU)
    {
      illegalInst(di);    // Must not be in User mode unless HSTATUS.HU
      return;
    }

  uint32_t rs1 = di->op1();
<<<<<<< HEAD
  URV addr = intRegs_.read(rs1);
=======
  URV virtAddr = intRegs_.read(rs1);
>>>>>>> f8d62181
  uint32_t value = uint8_t(intRegs_.read(di->op0()));
  store<uint32_t>(virtAddr, true /*hyper*/, value);
}


template <typename URV>
void
Hart<URV>::execHsv_d(const DecodedInst* di)
{
  if (not isRvh() or not isRv64())
    {
      illegalInst(di);    // H extension must be enabled.
      return;
    }

  if (virtMode_)
    {
      virtualInst(di);    // Must not be in V mode.
      return;
    }

  if (privMode_ == PrivilegeMode::User and hstatus_.bits_.HU)
    {
      illegalInst(di);    // Must not be in User mode unless HSTATUS.HU
      return;
    }

  uint32_t rs1 = di->op1();
<<<<<<< HEAD
  URV addr = intRegs_.read(rs1);
=======
  URV virtAddr = intRegs_.read(rs1);
>>>>>>> f8d62181
  uint8_t value = uint8_t(intRegs_.read(di->op0()));
  store<uint64_t>(virtAddr, true /*hyper*/, value);
}


template <typename URV>
void
Hart<URV>::execHinval_vvma(const DecodedInst* di)
{
  execHfence_vvma(di);
}


template <typename URV>
void
Hart<URV>::execHinval_gvma(const DecodedInst* di)
{
  execHfence_gvma(di);
}


template class WdRiscv::Hart<uint32_t>;
template class WdRiscv::Hart<uint64_t>;<|MERGE_RESOLUTION|>--- conflicted
+++ resolved
@@ -420,11 +420,7 @@
     }
 
   uint32_t rs1 = di->op1();
-<<<<<<< HEAD
-  URV addr = intRegs_.read(rs1);
-=======
   URV virtAddr = intRegs_.read(rs1);
->>>>>>> f8d62181
   uint8_t value = uint8_t(intRegs_.read(di->op0()));
   store<uint8_t>(virtAddr, true /*hyper*/, value);
 }
@@ -453,11 +449,7 @@
     }
 
   uint32_t rs1 = di->op1();
-<<<<<<< HEAD
-  URV addr = intRegs_.read(rs1);
-=======
   URV virtAddr = intRegs_.read(rs1);
->>>>>>> f8d62181
   uint16_t value = uint8_t(intRegs_.read(di->op0()));
   store<uint16_t>(virtAddr, true /*hyper*/, value);
 }
@@ -486,11 +478,7 @@
     }
 
   uint32_t rs1 = di->op1();
-<<<<<<< HEAD
-  URV addr = intRegs_.read(rs1);
-=======
   URV virtAddr = intRegs_.read(rs1);
->>>>>>> f8d62181
   uint32_t value = uint8_t(intRegs_.read(di->op0()));
   store<uint32_t>(virtAddr, true /*hyper*/, value);
 }
@@ -519,11 +507,7 @@
     }
 
   uint32_t rs1 = di->op1();
-<<<<<<< HEAD
-  URV addr = intRegs_.read(rs1);
-=======
   URV virtAddr = intRegs_.read(rs1);
->>>>>>> f8d62181
   uint8_t value = uint8_t(intRegs_.read(di->op0()));
   store<uint64_t>(virtAddr, true /*hyper*/, value);
 }
