--- conflicted
+++ resolved
@@ -791,7 +791,6 @@
           bool cache = WhisperFlags{req.flags}.bits.cache;
 	  if ((size & 0x7) == 0 and (addr & 0x7) == 0)
 	    {
-<<<<<<< HEAD
               auto data = util::view_bytes_as_span_of<uint64_t>(req.buffer);
 	      for (unsigned i = 0; i < data.size() and ok; ++i, addr += 8)
 		ok = system_.mcmRead(hart, time, tag, addr, 8, data[i], elem, field);
@@ -806,23 +805,6 @@
 	    {
 	      for (unsigned i = 0; i < size and ok; ++i, ++addr)
 		ok = system_.mcmRead(hart, time, tag, addr + i, 1, req.buffer.at(i), elem, field);
-=======
-	      const uint64_t* data = reinterpret_cast<const uint64_t*>(req.buffer.data());
-	      for (unsigned i = 0; i < size and ok; i += 8, ++data)
-		ok = system_.mcmRead(hart, time, tag, addr + i, 8, *data, elem, field, cache);
-	    }
-	  else if ((size & 0x3) == 0 and (addr & 0x3) == 0)
-	    {
-	      const uint32_t* data = reinterpret_cast<const uint32_t*>(req.buffer.data());
-	      for (unsigned i = 0; i < size and ok; i += 4, ++data)
-		ok = system_.mcmRead(hart, time, tag, addr + i, 4, *data, elem, field, cache);
-	    }
-	  else
-	    {
-	      const uint8_t* data = reinterpret_cast<const uint8_t*>(req.buffer.data());
-	      for (unsigned i = 0; i < size and ok; ++i, ++data)
-		ok = system_.mcmRead(hart, time, tag, addr + i, 1, *data, elem, field, cache);
->>>>>>> 998d1a4d
 	    }
 
 	  if (cmdLog)
