--- conflicted
+++ resolved
@@ -55,11 +55,7 @@
 
     ~Cache();
 
-<<<<<<< HEAD
-    /// Insert line overlapping given address into the cahce.  Return
-=======
     /// Insert line overlapping given address into the cache. Return
->>>>>>> eba5e1d3
     /// true on a hit (line already in cache) and false otherwise
     /// (line inserted in cache).
     bool insert(uint64_t addr)
