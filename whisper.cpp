// Copyright 2020 Western Digital Corporation or its affiliates.
// 
// Licensed under the Apache License, Version 2.0 (the "License");
// you may not use this file except in compliance with the License.
// You may obtain a copy of the License at
// 
//     http://www.apache.org/licenses/LICENSE-2.0
// 
// Unless required by applicable law or agreed to in writing, software
// distributed under the License is distributed on an "AS IS" BASIS,
// WITHOUT WARRANTIES OR CONDITIONS OF ANY KIND, either express or implied.
// See the License for the specific language governing permissions and
// limitations under the License.

#include <iostream>
#include <span>
<<<<<<< HEAD
#include <atomic>
#include <boost/program_options.hpp>
#include <boost/algorithm/string.hpp>

#include <sys/types.h>
#include <sys/socket.h>
#include <netinet/tcp.h>
#include <arpa/inet.h>
#include <sys/mman.h>
#include <sys/shm.h>
#include <sys/stat.h>
#include <fcntl.h>
#include <unistd.h>

#include <dlfcn.h>
#include <csignal>
#include "HartConfig.hpp"
#include "WhisperMessage.h"
#include "Hart.hpp"
#include "Core.hpp"
#include "System.hpp"
#include "Server.hpp"
#include "Interactive.hpp"
#include "Args.hpp"
#include "third_party/nlohmann/json.hpp"


#if !defined(SOL_TCP) && defined(IPPROTO_TCP)
#define SOL_TCP IPPROTO_TCP
#endif


using namespace WdRiscv;


using StringVec = std::vector<std::string>;


static
void
printVersion()
{
  unsigned version = 1;
  unsigned subversion = 840;
  std::cout << "Version " << version << "." << subversion << " compiled on "
	    << __DATE__ << " at " << __TIME__ << '\n';
#ifdef GIT_SHA
  #define xstr(x) str(x)
  #define str(x) #x
  std::cout << "Git SHA: " << xstr(GIT_SHA) << '\n';
  #undef str
  #undef xstr
#endif
}


/// Apply register initialization specified on the command line.
template<typename URV>
static
bool
applyCmdLineRegInit(const Args& args, Hart<URV>& hart)
{
  bool ok = true;

  URV hartIx = hart.sysHartIndex();

  for (const auto& regInit : args.regInits)
    {
      // Each register initialization is a string of the form reg=val or hart:reg=val
      std::vector<std::string> tokens;
      boost::split(tokens, regInit, boost::is_any_of("="), boost::token_compress_on);
      if (tokens.size() != 2)
	{
	  std::cerr << "Invalid command line register initialization: " << regInit << '\n';
	  ok = false;
	  continue;
	}

      std::string regName = tokens.at(0);
      const std::string& regVal = tokens.at(1);

      bool specificHart = false;
      unsigned ix = 0;
      size_t colonIx = regName.find(':');
      if (colonIx != std::string::npos)
	{
	  std::string hartStr = regName.substr(0, colonIx);
	  regName = regName.substr(colonIx + 1);
	  if (not Args::parseCmdLineNumber("hart", hartStr, ix))
	    {
	      std::cerr << "Invalid command line register initialization: " << regInit << '\n';
	      ok = false;
	      continue;
	    }
	  specificHart = true;
	}

      URV val = 0;
      if (not Args::parseCmdLineNumber("register", regVal, val))
	{
	  ok = false;
	  continue;
	}

      if (specificHart and ix != hartIx)
	continue;

      unsigned reg = 0;
      Csr<URV>* csr = nullptr;

      if (hart.findIntReg(regName, reg))
	hart.pokeIntReg(reg, val);
      else if (hart.findFpReg(regName, reg))
	hart.pokeFpReg(reg, val);
      else if ((csr = hart.findCsr(regName)) != nullptr)
	hart.pokeCsr(csr->getNumber(), val);
      else
	{
	  std::cerr << "Invalid --setreg register: " << regName << '\n';
	  ok = false;
	  continue;
	}

      if (args.verbose)
	std::cerr << "Setting register " << regName << " to command line "
		  << "value 0x" << std::hex << val << std::dec << '\n';
    }

  return ok;
}


static
void
checkForNewlibOrLinux(const Args& args, bool& newlib, bool& linux)
{
  if (args.raw)
    {
      if (args.newlib or args.linux)
	std::cerr << "Raw mode not compatible with newlib/linux. Sticking"
		  << " with raw mode.\n";
      return;
    }

  newlib = args.newlib;
  linux = args.linux;

  if (linux or newlib)
    return;  // Emulation preference already set by user.

  for (auto target : args.expandedTargets)
    {
      auto elfPath = target.at(0);
      if (not linux)
	linux = (Memory::isSymbolInElfFile(elfPath, "__libc_early_init") or
		 Memory::isSymbolInElfFile(elfPath, "__dladdr"));
      if (not newlib)
	newlib = Memory::isSymbolInElfFile(elfPath, "__call_exitprocs");

      if (linux and newlib)
	break;
    }

  if (linux and args.verbose)
    std::cerr << "Detected Linux symbol in ELF\n";

  if (newlib and args. verbose)
    std::cerr << "Detected Newlib symbol in ELF\n";

  if (newlib and linux)
    {
      std::cerr << "Fishy: Both Newlib and Linux symbols present in "
		<< "ELF file(s). Doing Linux emulation.\n";
      newlib = false;
    }
}


/// Set stack pointer to a reasonable value for Linux/Newlib.
template<typename URV>
static
void
sanitizeStackPointer(Hart<URV>& hart, bool verbose)
{
  // Set stack pointer to the 128 bytes below end of memory.
  size_t memSize = hart.getMemorySize();
  if (memSize > 128)
    {
      size_t spValue = memSize - 128;
      if (verbose)
	std::cerr << "Setting stack pointer to 0x" << std::hex << spValue
		  << std::dec << " for newlib/linux\n";
      hart.pokeIntReg(IntRegNumber::RegSp, spValue);
    }
}


static
bool
getElfFilesIsaString(const Args& args, std::string& isaString)
{
  std::vector<std::string> archTags;

  unsigned errors = 0;
  
  for (const auto& target : args.expandedTargets)
    {
      const auto& elfFile = target.front();
      if (not Memory::collectElfRiscvTags(elfFile, archTags))
        errors++;
    }

  if (archTags.empty())
    return errors == 0;

  const std::string& ref = archTags.front();

  for (const auto& tag : archTags)
    if (tag != ref)
      std::cerr << "Warning different ELF files have different ISA strings: "
		<< tag << " and " << ref << '\n';

  isaString = ref;

  if (args.verbose)
    std::cerr << "ISA string from ELF file(s): " << isaString << '\n';

  return errors == 0;
}


/// Apply command line arguments: Load ELF and HEX files, set
/// start/end/tohost. Return true on success and false on failure.
template<typename URV>
static
bool
applyCmdLineArgs(const Args& args, Hart<URV>& hart, System<URV>& system,
		 const HartConfig& config, bool clib)
{
  unsigned errors = 0;

  if (clib)  // Linux or Newlib enabled.
    sanitizeStackPointer(hart, args.verbose);

  if (args.toHostSym)
    system.setTohostSymbol(*args.toHostSym);

  if (args.consoleIoSym)
    system.setConsoleIoSymbol(*args.consoleIoSym);

  // Load ELF/HEX/binary files. Entry point of first ELF file sets the start PC unless in
  // raw mode.
  if (hart.sysHartIndex() == 0)
    {
      StringVec paths;
      for (const auto& target : args.expandedTargets)
	paths.push_back(target.at(0));

      if (not system.loadElfFiles(paths, args.raw, args.verbose))
	errors++;

      if (not system.loadHexFiles(args.hexFiles, args.verbose))
	errors++;

      uint64_t offset = 0;
      if (not system.loadBinaryFiles(args.binaryFiles, offset, args.verbose))
	errors++;

      if (not args.kernelFile.empty())
	{
	  // Default kernel file offset. FIX: make a parameter.
	  std::vector<std::string> files{args.kernelFile};
	  offset = hart.isRv64() ? 0x80200000 : 0x80400000;
	  if (not system.loadBinaryFiles(files, offset, args.verbose))
	    errors++;
	}
    }

  if (not args.instFreqFile.empty())
    hart.enableInstructionFrequency(true);

  if (args.clint)
    {
      uint64_t swAddr = *args.clint;
      uint64_t timerAddr = swAddr + 0x4000;
      uint64_t clintEnd = swAddr + 0xc000;
      config.configClint(system, hart, swAddr, clintEnd, timerAddr);
    }

  uint64_t window = 1000000;
  if (args.branchWindow)
    window = *args.branchWindow;
  if (not args.branchTraceFile.empty())
    hart.traceBranches(args.branchTraceFile, window);

  if (args.logStart)
    hart.setLogStart(*args.logStart);

  if (args.logPerHart or (system.hartCount() == 1))
    hart.setOwnTrace(args.logPerHart or (system.hartCount() == 1));

  if (not args.loadFrom.empty())
    {
      if (not args.stdoutFile.empty() or not args.stderrFile.empty() or
	  not args.stdinFile.empty())
	std::cerr << "Info: Options --stdin/--stdout/--stderr are ignored with --loadfrom\n";
    }
  else
    {
      if (not args.stdoutFile.empty())
	if (not hart.redirectOutputDescriptor(STDOUT_FILENO, args.stdoutFile))
	  errors++;

      if (not args.stderrFile.empty())
	if (not hart.redirectOutputDescriptor(STDERR_FILENO, args.stderrFile))
	  errors++;

      if (not args.stdinFile.empty())
	if (not hart.redirectInputDescriptor(STDIN_FILENO, args.stdinFile))
	  errors++;
    }

  if (args.instCounter)
    hart.setInstructionCount(*args.instCounter);

  // Command line to-host overrides that of ELF and config file.
  if (args.toHost)
    hart.setToHostAddress(*args.toHost);
  if (args.fromHost)
    hart.setFromHostAddress(*args.fromHost);

  // Command-line entry point overrides that of ELF.
  if (args.startPc)
    {
      hart.defineResetPc(*args.startPc);
      hart.pokePc(URV(*args.startPc));
    }

  // Command-line exit point overrides that of ELF.
  if (args.endPc)
    hart.setStopAddress(URV(*args.endPc));

  // Command-line console io address overrides config file.
  if (args.consoleIo)
    hart.setConsoleIo(URV(*args.consoleIo));

  hart.enableConsoleInput(! args.noConInput);

  if (args.interruptor)
    {
      uint64_t addr = *args.interruptor;
      config.configInterruptor(system, hart, addr);
    }

  if (args.syscallSlam)
    hart.defineSyscallSlam(*args.syscallSlam);

  if (args.tracePtw)
    hart.tracePtw(true);

  // Setup periodic external interrupts.
  if (args.alarmInterval)
    {
      // Convert from micro-seconds to processor ticks. Assume a 1
      // ghz-processor.
      uint64_t ticks = (*args.alarmInterval)*1000;
      hart.setupPeriodicTimerInterrupts(ticks);
    }

  if (args.triggers)
    hart.enableTriggers(args.triggers);
  hart.enableGdb(args.gdb);
  if (args.gdbTcpPort.size()>hart.sysHartIndex())
    hart.setGdbTcpPort(args.gdbTcpPort[hart.sysHartIndex()]);
  if (args.counters)
    hart.enablePerformanceCounters(args.counters);
  if (args.abiNames)
    hart.enableAbiNames(args.abiNames);

  // Apply register initialization.
  if (not applyCmdLineRegInit(args, hart))
    errors++;

  // Setup target program arguments.
  if (not args.expandedTargets.empty())
    {
      if (clib)
	{
	  if (args.loadFrom.empty())
	    if (not hart.setTargetProgramArgs(args.expandedTargets.front()))
	      {
		size_t memSize = hart.memorySize();
		size_t suggestedStack = memSize - 4;

		std::cerr << "Failed to setup target program arguments -- stack "
			  << "is not writable\n"
			  << "Try using --setreg sp=<val> to set the stack pointer "
			  << "to a\nwritable region of memory (e.g. --setreg "
			  << "sp=0x" << std::hex << suggestedStack << '\n'
			  << std::dec;
		errors++;
	      }
	}
      else if (args.expandedTargets.front().size() > 1)
	{
	  std::cerr << "Warning: Target program options present which requires\n"
		    << "         the use of --newlib/--linux. Options ignored.\n";
	}
    }

  if (args.csv)
    hart.enableCsvLog(args.csv);

  if (args.logStart)
    hart.setLogStart(*args.logStart);

  if (args.mcm)
    {
      unsigned mcmLineSize = 64;
      config.getMcmLineSize(mcmLineSize);
      if (args.mcmls)
	mcmLineSize = *args.mcmls;
      bool checkAll = false;
      config.getMcmCheckAll(checkAll);
      if (args.mcmca)
	checkAll = true;
      if (not system.enableMcm(mcmLineSize, checkAll))
	errors++;
    }

  if (not args.snapshotPeriods.empty())
    {
      auto periods = args.snapshotPeriods;
      std::sort(periods.begin(), periods.end());
      if (std::find(periods.begin(), periods.end(), 0)
                      != periods.end())
        {
          std::cerr << "Snapshot periods of 0 are ignored\n";
          periods.erase(std::remove(periods.begin(), periods.end(), 0), periods.end());
        }

      auto it = std::unique(periods.begin(), periods.end());
      if (it != periods.end())
        {
          periods.erase(it, periods.end());
          std::cerr << "Duplicate snapshot periods not supported, removed duplicates\n";
        }
    }

  if (not args.snapshotDir.empty())
    system.setSnapshotDir(args.snapshotDir);

  if (args.tlbSize)
    {
      size_t size = *args.tlbSize;
      if ((size & (size-1)) != 0)
	{
	  std::cerr << "TLB size must be a power of 2\n";
	  errors++;
	}
      else
	hart.setTlbSize(size);
    }

  return errors == 0;
}


/// Open a server socket and put opened socket information (hostname
/// and port number) in the given server file. Wait for one
/// connection. Service connection. Return true on success and false
/// on failure.
template <typename URV>
static
bool
runServer(System<URV>& system, const std::string& serverFile,
	  FILE* traceFile, FILE* commandLog)
{
  std::array<char, 1024> hostName = {};
  if (gethostname(hostName.data(), hostName.size()) != 0)
    {
      std::cerr << "Failed to obtain name of this computer\n";
      return false;
    }

  int soc = socket(AF_INET, SOCK_STREAM, 0);
  if (soc < 0)
    {
      std::array<char, 512> buffer;
      char* p = buffer.data();
#ifdef __APPLE__
      strerror_r(errno, buffer.data(), buffer.size());
#else
      p = strerror_r(errno, buffer.data(), buffer.size());
#endif
      std::cerr << "Failed to create socket: " << p << '\n';
      return -1;
    }

  int one = 1;
  setsockopt(soc, SOL_TCP, TCP_NODELAY, &one, sizeof(one));

  sockaddr_in serverAddr;
  memset(&serverAddr, 0, sizeof(serverAddr));
  serverAddr.sin_family = AF_INET;
  serverAddr.sin_addr.s_addr = htonl(INADDR_ANY);
  serverAddr.sin_port = htons(0);

  if (bind(soc, (sockaddr*) &serverAddr, sizeof(serverAddr)) < 0)
    {
      perror("Socket bind failed");
      return false;
    }

  if (listen(soc, 1) < 0)
    {
      perror("Socket listen failed");
      return false;
    }

  sockaddr_in socAddr;
  socklen_t socAddrSize = sizeof(socAddr);
  socAddr.sin_family = AF_INET;
  socAddr.sin_port = 0;
  if (getsockname(soc, (sockaddr*) &socAddr,  &socAddrSize) == -1)
    {
      perror("Failed to obtain socket information");
      return false;
    }

  {
    std::ofstream out(serverFile);
    if (not out.good())
      {
	std::cerr << "Failed to open file '" << serverFile << "' for output\n";
	return false;
      }
    out << hostName.data() << ' ' << ntohs(socAddr.sin_port) << std::endl;
  }

  sockaddr_in clientAddr;
  socklen_t clientAddrSize = sizeof(clientAddr);
  int newSoc = accept(soc, (sockaddr*) & clientAddr, &clientAddrSize);
  if (newSoc < 0)
    {
      perror("Socket accept failed");
      return false;
    }

  one = 1;
  setsockopt(newSoc, SOL_TCP, TCP_NODELAY, &one, sizeof(one));

  bool ok = true;

  try
    {
      Server<URV> server(system);
      ok = server.interact(newSoc, traceFile, commandLog);
    }
  catch(...)
    {
      ok = false;
    }

  close(newSoc);
  close(soc);

  return ok;
}

/// Open a shared memory region and write name to given server file.
/// Return true on success and false on failure
template <typename URV>
static
bool
runServerShm(System<URV>& system, const std::string& serverFile,
	     FILE* traceFile, FILE* commandLog)
{
  std::string path = "/" + serverFile;
  int fd = shm_open(path.c_str(), O_RDWR | O_CREAT, S_IRWXU | S_IRWXG | S_IRWXO);
  if (fd < 0)
    {
      perror("Failed to open shared memory file");
      return false;
    }
  if (ftruncate(fd, 4096) < 0)
    {
      perror("Failed ftruncate on shared memory file");
      return false;
    }

  char* shm = (char*) mmap(nullptr, 4096, PROT_READ | PROT_WRITE, MAP_SHARED, fd, 0);
  if (shm == MAP_FAILED)
    {
      perror("Failed mmap");
      return false;
    }

  bool ok = true;

  try
    {
      Server<URV> server(system);
      ok = server.interact(std::span<char>(shm, 4096), traceFile, commandLog);
    }
  catch(...)
    {
      ok = false;
    }

  if (munmap(shm, 4096) < 0)
    {
      perror("Failed to unmap");
      return false;
    }

  close(fd);

  if (shm_unlink(path.c_str()) < 0)
    {
      perror("Failed shm unlink");
      return false;
    }
  return ok;
}


template <typename URV>
static
bool
reportInstructionFrequency(Hart<URV>& hart, const std::string& outPath)
{
  FILE* outFile = fopen(outPath.c_str(), "w");
  if (not outFile)
    {
      std::cerr << "Failed to open instruction frequency file '" << outPath
		<< "' for output.\n";
      return false;
    }

  hart.reportInstructionFrequency(outFile);
  hart.reportTrapStat(outFile);
  fprintf(outFile, "\n");
  hart.reportLrScStat(outFile);

  fclose(outFile);
  return true;
}


/// Open the trace-file, command-log and console-output files
/// specified on the command line. Return true if successful or false
/// if any specified file fails to open.
static
bool
openUserFiles(const Args& args, std::vector<FILE*>& traceFiles, FILE*& commandLog,
	      FILE*& consoleOut, FILE*& bblockFile, FILE*& initStateFile)
{
  unsigned ix = 0;
  for (auto& traceFile : traceFiles)
    {
      size_t len = args.traceFile.size();
      bool doGzip = len > 3 and args.traceFile.substr(len-3) == ".gz";

      if (not args.traceFile.empty())
        {
          std::string name = args.traceFile;
          if (args.logPerHart)
            {
              if (not doGzip)
                name.append(std::to_string(ix));
              else
                name.insert(len - 3, std::to_string(ix));
            }

          if ((ix == 0) || args.logPerHart)
            if (doGzip)
              {
                std::string cmd = "/usr/bin/gzip -c > ";
                cmd += name;
                traceFile = popen(cmd.c_str(), "w");
              }
            else
              traceFile = fopen(name.c_str(), "w");
          else
              traceFile = traceFiles.at(0);   // point the same File pointer to each hart

          if (not traceFile)
            {
              std::cerr << "Failed to open trace file '" << name
                        << "' for output\n";
              return false;
            }
        }

      if (args.trace and traceFile == nullptr)
        traceFile = stdout;
      ++ix;
    }

  if (not args.commandLogFile.empty())
    {
      commandLog = fopen(args.commandLogFile.c_str(), "w");
      if (not commandLog)
	{
	  std::cerr << "Failed to open command log file '"
		    << args.commandLogFile << "' for output\n";
	  return false;
	}
      setlinebuf(commandLog);  // Make line-buffered.
    }

  if (not args.consoleOutFile.empty())
    {
      consoleOut = fopen(args.consoleOutFile.c_str(), "w");
      if (not consoleOut)
	{
	  std::cerr << "Failed to open console output file '"
		    << args.consoleOutFile << "' for output\n";
	  return false;
	}
    }

  if (not args.bblockFile.empty())
    {
      bblockFile = fopen(args.bblockFile.c_str(), "w");
      if (not bblockFile)
	{
	  std::cerr << "Failed to open basic block file '"
		    << args.bblockFile << "' for output\n";
	  return false;
	}
    }

  if (not args.initStateFile.empty())
    {
      initStateFile = fopen(args.initStateFile.c_str(), "w");
      if (not initStateFile)
	{
	  std::cerr << "Failed to open init state file '"
		    << args.initStateFile << "' for output\n";
	  return false;
	}
    }

  return true;
}


/// Counterpart to openUserFiles: Close any open user file.
static
void
closeUserFiles(const Args& args, std::vector<FILE*>& traceFiles, FILE*& commandLog,
	       FILE*& consoleOut, FILE*& bblockFile, FILE*& initStateFile)
{
  if (consoleOut and consoleOut != stdout)
    fclose(consoleOut);
  consoleOut = nullptr;


  unsigned ix = 0;
  for (auto traceFile : traceFiles)
    {
      if (args.logPerHart or (ix == 0))
        {
          if (traceFile and traceFile != stdout)
          {
            size_t len = args.traceFile.size();
            bool doGzip = len > 3 and args.traceFile.substr(len-3) == ".gz";
            if (doGzip)
              pclose(traceFile);
            else
              fclose(traceFile);
          }
          traceFile = nullptr;
        }
      ++ix;
    }

  if (commandLog and commandLog != stdout)
    fclose(commandLog);
  commandLog = nullptr;

  if (bblockFile and bblockFile != stdout)
    fclose(bblockFile);
  bblockFile = nullptr;

  if (initStateFile and initStateFile != stdout)
    fclose(initStateFile);
  initStateFile = nullptr;
}


// In interactive mode, keyboard interrupts (typically control-c) are
// ignored.
static void
kbdInterruptHandler(int)
{
  std::cerr << "keyboard interrupt\n";
}


static
bool
determineIsa(const HartConfig& config, const Args& args, bool clib, std::string& isa)
{
  isa.clear();

  if (not args.isa.empty() and args.elfisa)
    std::cerr << "Warning: Both --isa and --elfisa present: Using --isa\n";

  isa = args.isa;

  if (isa.empty() and args.elfisa)
    if (not getElfFilesIsaString(args, isa))
      return false;

  if (isa.empty())
    {
      // No command line ISA. Use config file.
      config.getIsa(isa);
    }

  if (isa.empty() and clib)
    {
      if (args.verbose)
        std::cerr << "No ISA specified, using i/m/a/c/f/d/v extensions for newlib/linux\n";
      isa = "imcafdv";
    }

  if (isa.empty() and not args.raw)
    {
      if (args.verbose)
	std::cerr << "No ISA specified: Defaulting to imac\n";
      isa = "imac";
    }

  return true;
}


//NOLINTBEGIN(bugprone-reserved-identifier, cppcoreguidelines-avoid-non-const-global-variables)
extern void (*__tracerExtension)(void*);
void (*__tracerExtensionInit)() = nullptr;
extern "C" {
  std::string tracerExtensionArgs;
}
//NOLINTEND(bugprone-reserved-identifier, cppcoreguidelines-avoid-non-const-global-variables)

template <typename URV>
static
bool
loadTracerLibrary(const std::string& tracerLib)
{
  if (tracerLib.empty())
    return true;

  std::vector<std::string> result;
  boost::split(result, tracerLib, boost::is_any_of(":"));
  assert(not result.empty());

  auto* soPtr = dlopen(result[0].c_str(), RTLD_NOW);
  if (not soPtr)
    {
      std::cerr << "Error: Failed to load shared library " << dlerror() << '\n';
      return false;
    }

  if (result.size() == 2)
    tracerExtensionArgs = result[1];

  std::string entry("tracerExtension");
  entry += sizeof(URV) == 4 ? "32" : "64";

  __tracerExtension = reinterpret_cast<void (*)(void*)>(dlsym(soPtr, entry.c_str()));
  if (not __tracerExtension)
    {
      std::cerr << "Error: Could not find symbol tracerExtension in " << tracerLib << '\n';
      return false;
    }

  entry = "tracerExtensionInit";
  entry += sizeof(URV) == 4 ? "32" : "64";

  __tracerExtensionInit = reinterpret_cast<void (*)()>(dlsym(soPtr, entry.c_str()));
  if (__tracerExtensionInit)
    __tracerExtensionInit();

  return true;
}


/// Depending on command line args, start a server, run in interactive
/// mode, or initiate a batch run.
template <typename URV>
static
bool
sessionRun(System<URV>& system, const Args& args, std::vector<FILE*>& traceFiles, FILE* cmdLog)
{
  if (not loadTracerLibrary<URV>(args.tracerLib))
    return false;

  bool serverMode = not args.serverFile.empty();
  if (serverMode)
    return (args.shm)? runServerShm(system, args.serverFile, traceFiles.at(0), cmdLog) :
                       runServer(system, args.serverFile, traceFiles.at(0), cmdLog);

  if (args.interactive)
    {
      // Ignore keyboard interrupt for most commands. Long running
      // commands will enable keyboard interrupts while they run.
      struct sigaction newAction;
      sigemptyset(&newAction.sa_mask);
      newAction.sa_flags = 0;
      newAction.sa_handler = kbdInterruptHandler;
      sigaction(SIGINT, &newAction, nullptr);

      Interactive interactive(system);
      return interactive.interact(traceFiles.at(0), cmdLog);
    }

  if (not args.snapshotPeriods.empty())
    return system.snapshotRun(traceFiles, args.snapshotPeriods);

  bool waitAll = not args.quitOnAnyHart;
  uint64_t stepWindow = args.deterministic.value_or(0);
  unsigned seed = args.seed.value_or(time(NULL));
  srand(seed);

  if (stepWindow)
    std::cout << "Deterministic multi-hart run with seed: " << seed
	      << " and steps distribution between 1 and " << stepWindow << "\n";

  return system.batchRun(traceFiles, waitAll, stepWindow);
}


/// Santize memory parameters. Page/region sizes must be greater and
/// equal to 4 and must be powers of 2.
/// Region size must be a multiple of page size.
/// Memory size must be a multiple of region size.
/// Return true if given parameters are good. False if any parameters
/// is changed to meet expectation.
static
bool
checkAndRepairMemoryParams(size_t& memSize, size_t& pageSize)
{
  bool ok = true;

  unsigned logPageSize = static_cast<unsigned>(std::log2(pageSize));
  size_t p2PageSize = size_t(1) << logPageSize;
  if (p2PageSize != pageSize)
    {
      std::cerr << "Memory page size (0x" << std::hex << pageSize << ") "
		<< "is not a power of 2 -- using 0x" << p2PageSize << '\n'
		<< std::dec;
      pageSize = p2PageSize;
      ok = false;
    }

  if (pageSize < 64)
    {
      std::cerr << "Page size (" << pageSize << ") is less than 64. Using 64.\n";
      pageSize = 64;
      ok = false;
    }

  if (memSize < pageSize)
    {
      std::cerr << "Memory size (0x" << std::hex << memSize << ") "
		<< "smaller than page size (0x" << pageSize << ") -- "
                << "using 0x" << pageSize << " as memory size\n" << std::dec;
      memSize = pageSize;
      ok = false;
    }

  size_t pageCount = memSize / pageSize;
  if (pageCount * pageSize != memSize)
    {
      size_t newSize = (pageCount + 1) * pageSize;
      if (newSize == 0)
	newSize = (pageCount - 1) * pageSize;  // Avoid overflow
      std::cerr << "Memory size (0x" << std::hex << memSize << ") is not a "
		<< "multiple of page size (0x" << pageSize << ") -- "
		<< "using 0x" << newSize << '\n' << std::dec;
      memSize = newSize;
      ok = false;
    }

  return ok;
}


static
bool
getPrimaryConfigParameters(const Args& args, const HartConfig& config,
                           unsigned& hartsPerCore, unsigned& coreCount,
                           size_t& pageSize, size_t& memorySize)
{
  config.getHartsPerCore(hartsPerCore);
  if (args.hasHarts)
    hartsPerCore = args.harts;
  if (hartsPerCore == 0 or hartsPerCore > 32)
    {
      std::cerr << "Unsupported hart count: " << hartsPerCore;
      std::cerr << " (1 to 32 currently supported)\n";
      return false;
    }

  config.getCoreCount(coreCount);
  if (args.hasCores)
    coreCount = args.cores;
  if (coreCount == 0 or coreCount > 32)
    {
      std::cerr << "Unsupported core count: " << coreCount;
      std::cerr << " (1 to 32 currently supported)\n";
      return false;
    }

  // Determine simulated memory size. Default to 4 gigs.
  // If running a 32-bit machine (pointer size = 32 bits), try 2 gigs.
  if (memorySize == 0)
    memorySize = size_t(1) << 31;  // 2 gigs
  config.getMemorySize(memorySize);
  if (args.memorySize)
    memorySize = *args.memorySize;

  if (not config.getPageSize(pageSize))
    pageSize = args.pageSize;

  return true;
}


template <typename URV>
static
bool
session(const Args& args, const HartConfig& config)
{
  // Collect primary configuration parameters.
  unsigned hartsPerCore = 1;
  unsigned coreCount = 1;
  size_t pageSize = UINT64_C(4)*1024;
  size_t memorySize = size_t(1) << 32;  // 4 gigs

  if (not getPrimaryConfigParameters(args, config, hartsPerCore, coreCount,
                                     pageSize, memorySize))
    return false;

  checkAndRepairMemoryParams(memorySize, pageSize);

  if (args.hexFiles.empty() and args.expandedTargets.empty()
      and args.binaryFiles.empty() and args.kernelFile.empty()
      and not args.interactive)
    {
      std::cerr << "No program file specified.\n";
      return false;
    }

  // Create cores & harts.
  unsigned hartIdOffset = hartsPerCore;
  config.getHartIdOffset(hartIdOffset);
  if (hartIdOffset < hartsPerCore)
    {
      std::cerr << "Invalid core_hart_id_offset: " << hartIdOffset
                << ",  must be greater than harts_per_core: " << hartsPerCore << '\n';
      return false;
    }
  System<URV> system(coreCount, hartsPerCore, hartIdOffset, memorySize, pageSize);
  assert(system.hartCount() == coreCount*hartsPerCore);
  assert(system.hartCount() > 0);

  // Configure harts. Define callbacks for non-standard CSRs.
  bool userMode = args.isa.find_first_of("uU") != std::string::npos;
  if (not config.configHarts(system, userMode, args.verbose))
    if (not args.interactive)
      return false;

  // Configure memory.
  if (not config.configMemory(system, args.unmappedElfOk))
    return false;

  if (not args.pciDevs.empty())
    if (not system.addPciDevices(args.pciDevs))
      return false;

  if (not args.dataLines.empty())
    system.enableDataLineTrace(args.dataLines);
  if (not args.instrLines.empty())
    system.enableInstructionLineTrace(args.instrLines);

  std::vector<FILE*> traceFiles(system.hartCount(), nullptr);
  FILE* commandLog = nullptr;
  FILE* consoleOut = stdout;
  FILE* bblockFile = nullptr;
  FILE* initStateFile = nullptr;
  if (not openUserFiles(args, traceFiles, commandLog, consoleOut, bblockFile, initStateFile))
    return false;

  bool newlib = false, linux = false;
  checkForNewlibOrLinux(args, newlib, linux);
  bool clib = newlib or linux;
  bool updateMisa = clib and not config.hasCsrConfig("misa");

  std::string isa;
  if (not determineIsa(config, args, clib, isa))
    return false;

  for (unsigned i = 0; i < system.hartCount(); ++i)
    {
      auto& hart = *system.ithHart(i);
      hart.setConsoleOutput(consoleOut);
      hart.enableBasicBlocks(bblockFile, args.bblockInsts);
      hart.enableNewlib(newlib);
      hart.enableLinux(linux);
      if (not isa.empty())
	if (not hart.configIsa(isa, updateMisa))
	  return false;
      hart.reset();
    }

  for (unsigned i = 0; i < system.hartCount(); ++i)
    if (not applyCmdLineArgs(args, *system.ithHart(i), system, config, clib))
      if (not args.interactive)
	return false;

  if (not args.loadFrom.empty())
    if (not system.loadSnapshot(args.loadFrom))
      return false;

  // Set instruction count limit.
  if (args.instCountLim)
    for (unsigned i = 0; i < system.hartCount(); ++i)
      {
	auto& hart = *system.ithHart(i);
	uint64_t count = args.relativeInstCount? hart.getInstructionCount() : 0;
	count += *args.instCountLim;
	hart.setInstructionCountLimit(count);
      }

  if (not args.initStateFile.empty())
    {
      if (system.hartCount() > 1)
	{
	  std::cerr << "Initial line-state report (--initstate) valid only when hart count is 1\n";
	  return false;
	}
      auto& hart0 = *system.ithHart(0);
      hart0.setInitialStateFile(initStateFile);
    }

  bool result = sessionRun(system, args, traceFiles, commandLog);

  auto& hart0 = *system.ithHart(0);
  if (not args.instFreqFile.empty())
    result = reportInstructionFrequency(hart0, args.instFreqFile) and result;

  if (not args.testSignatureFile.empty())
    result = system.produceTestSignatureFile(args.testSignatureFile) and result;

  if (args.reportub)
    {
      uint64_t bytes = 0;
      std::vector<std::pair<uint64_t, uint64_t>> blocks;
      if (not system.getSparseMemUsedBlocks(blocks))
        assert(false && "Not compiled with sparse memory");
      for (const auto& [_, size] : blocks)
        bytes += size;
      std::cout << "Used blocks: 0x" << std::hex << bytes << std::endl;
    }

  closeUserFiles(args, traceFiles, commandLog, consoleOut, bblockFile, initStateFile);

  return result;
}


bool
getXlenFromElfFile(const Args& args, unsigned& xlen)
{
  if (args.expandedTargets.empty())
    return false;

  // Get the length from the first target.
  const auto& elfPath = args.expandedTargets.front().front();
  bool is32 = false, is64 = false, isRiscv = false;
  if (not Memory::checkElfFile(elfPath, is32, is64, isRiscv))
    return false;  // ELF does not exist.

  if (not is32 and not is64)
    return false;

  if (is32 and is64)
    {
      std::cerr << "Error: ELF file '" << elfPath << "' has both 32 and 64-bit class\n";
      return false;
    }

  xlen = is32 ? 32 : 64;

  if (args.verbose)
    std::cerr << "Setting xlen to " << xlen << " based on ELF file " <<  elfPath << '\n';
  return true;
}


/// Obtain integer-register width (xlen). Command line has top priority, then config
/// file, then ELF file.
static
unsigned
determineRegisterWidth(const Args& args, const HartConfig& config)
{
  unsigned isaLen = 0;
  if (not args.isa.empty())
    {
      if (args.isa.starts_with("rv32"))
	isaLen = 32;
      else if (args.isa.starts_with("rv64"))
	isaLen = 64;
      else
	std::cerr << "Command line --isa tag does not start with rv32/rv64\n";
    }

  // 1. If --isa specifies xlen, go with that.
  if (isaLen)
    {
      if (args.verbose)
        std::cerr << "Setting xlen from --isa: " << isaLen << "\n";
      return isaLen;
    }

  // 2. If config file has isa tag, go with that.
  unsigned xlen = 32;
  if (config.getXlen(xlen))
    {
      if (args.verbose)
	std::cerr << "Setting xlen from config file: " << xlen << "\n";
      return xlen;
    }

  // 3. Get xlen from ELF file.
  if (getXlenFromElfFile(args, xlen))
    {
      if (args.verbose)
	std::cerr << "Setting xlen from ELF file: " << xlen << "\n";
      return xlen;
    }

  if (args.verbose)
    std::cerr << "Using default for xlen: " << xlen << "\n";
  
  return xlen;
}
=======
#include "HartConfig.hpp"
#include "Args.hpp"
#include "Session.hpp"
#include "third_party/nlohmann/json.hpp"


using namespace WdRiscv;
>>>>>>> f4a7d13e


#include <termios.h>


int
main(int argc, char* argv[])
{
  // Used to restore terminal state via RAII
  class TerminalStateRAII
  {
  public:
    TerminalStateRAII()
    { tcgetattr(STDIN_FILENO, &term); }

    ~TerminalStateRAII()
    { tcsetattr(STDIN_FILENO, 0, &term); }  // Restore terminal state.

  private:
    struct termios term;
  };

  bool ok = true;
  try
    {
      Args args;
      if (not args.parseCmdLineArgs(std::span(argv, argc)))
        return 1;
      if (args.help)
        return 0;
<<<<<<< HEAD
      if (args.version)
	{
	  printVersion();
	  return 0;
	}
=======
>>>>>>> f4a7d13e

      // Load configuration file.
      HartConfig config;
      if (not args.configFile.empty())
        if (not config.loadConfigFile(args.configFile))
          return 1;

      TerminalStateRAII term;  // Save/restore terminal state.

      unsigned regWidth = Session<uint32_t>::determineRegisterWidth(args, config);

      if (regWidth == 32)
	{
	  Session<uint32_t> session{};
	  ok = session.defineSystem(args, config) != nullptr;
	  ok = ok and session.configureSystem(args, config);
	  ok = ok and session.run(args);
	}
      else if (regWidth == 64)
	{
	  Session<uint64_t> session{};
	  ok = session.defineSystem(args, config) != nullptr;
	  ok = ok and session.configureSystem(args, config);
	  ok = ok and session.run(args);
	}
      else
        {
          std::cerr << "Invalid register width: " << regWidth;
          std::cerr << " -- expecting 32 or 64\n";
          ok = false;
        }
    }
  catch (std::exception& e)
    {
      std::cerr << e.what() << '\n';
      ok = false;
    }

  return ok? 0 : 1;
}<|MERGE_RESOLUTION|>--- conflicted
+++ resolved
@@ -14,1261 +14,6 @@
 
 #include <iostream>
 #include <span>
-<<<<<<< HEAD
-#include <atomic>
-#include <boost/program_options.hpp>
-#include <boost/algorithm/string.hpp>
-
-#include <sys/types.h>
-#include <sys/socket.h>
-#include <netinet/tcp.h>
-#include <arpa/inet.h>
-#include <sys/mman.h>
-#include <sys/shm.h>
-#include <sys/stat.h>
-#include <fcntl.h>
-#include <unistd.h>
-
-#include <dlfcn.h>
-#include <csignal>
-#include "HartConfig.hpp"
-#include "WhisperMessage.h"
-#include "Hart.hpp"
-#include "Core.hpp"
-#include "System.hpp"
-#include "Server.hpp"
-#include "Interactive.hpp"
-#include "Args.hpp"
-#include "third_party/nlohmann/json.hpp"
-
-
-#if !defined(SOL_TCP) && defined(IPPROTO_TCP)
-#define SOL_TCP IPPROTO_TCP
-#endif
-
-
-using namespace WdRiscv;
-
-
-using StringVec = std::vector<std::string>;
-
-
-static
-void
-printVersion()
-{
-  unsigned version = 1;
-  unsigned subversion = 840;
-  std::cout << "Version " << version << "." << subversion << " compiled on "
-	    << __DATE__ << " at " << __TIME__ << '\n';
-#ifdef GIT_SHA
-  #define xstr(x) str(x)
-  #define str(x) #x
-  std::cout << "Git SHA: " << xstr(GIT_SHA) << '\n';
-  #undef str
-  #undef xstr
-#endif
-}
-
-
-/// Apply register initialization specified on the command line.
-template<typename URV>
-static
-bool
-applyCmdLineRegInit(const Args& args, Hart<URV>& hart)
-{
-  bool ok = true;
-
-  URV hartIx = hart.sysHartIndex();
-
-  for (const auto& regInit : args.regInits)
-    {
-      // Each register initialization is a string of the form reg=val or hart:reg=val
-      std::vector<std::string> tokens;
-      boost::split(tokens, regInit, boost::is_any_of("="), boost::token_compress_on);
-      if (tokens.size() != 2)
-	{
-	  std::cerr << "Invalid command line register initialization: " << regInit << '\n';
-	  ok = false;
-	  continue;
-	}
-
-      std::string regName = tokens.at(0);
-      const std::string& regVal = tokens.at(1);
-
-      bool specificHart = false;
-      unsigned ix = 0;
-      size_t colonIx = regName.find(':');
-      if (colonIx != std::string::npos)
-	{
-	  std::string hartStr = regName.substr(0, colonIx);
-	  regName = regName.substr(colonIx + 1);
-	  if (not Args::parseCmdLineNumber("hart", hartStr, ix))
-	    {
-	      std::cerr << "Invalid command line register initialization: " << regInit << '\n';
-	      ok = false;
-	      continue;
-	    }
-	  specificHart = true;
-	}
-
-      URV val = 0;
-      if (not Args::parseCmdLineNumber("register", regVal, val))
-	{
-	  ok = false;
-	  continue;
-	}
-
-      if (specificHart and ix != hartIx)
-	continue;
-
-      unsigned reg = 0;
-      Csr<URV>* csr = nullptr;
-
-      if (hart.findIntReg(regName, reg))
-	hart.pokeIntReg(reg, val);
-      else if (hart.findFpReg(regName, reg))
-	hart.pokeFpReg(reg, val);
-      else if ((csr = hart.findCsr(regName)) != nullptr)
-	hart.pokeCsr(csr->getNumber(), val);
-      else
-	{
-	  std::cerr << "Invalid --setreg register: " << regName << '\n';
-	  ok = false;
-	  continue;
-	}
-
-      if (args.verbose)
-	std::cerr << "Setting register " << regName << " to command line "
-		  << "value 0x" << std::hex << val << std::dec << '\n';
-    }
-
-  return ok;
-}
-
-
-static
-void
-checkForNewlibOrLinux(const Args& args, bool& newlib, bool& linux)
-{
-  if (args.raw)
-    {
-      if (args.newlib or args.linux)
-	std::cerr << "Raw mode not compatible with newlib/linux. Sticking"
-		  << " with raw mode.\n";
-      return;
-    }
-
-  newlib = args.newlib;
-  linux = args.linux;
-
-  if (linux or newlib)
-    return;  // Emulation preference already set by user.
-
-  for (auto target : args.expandedTargets)
-    {
-      auto elfPath = target.at(0);
-      if (not linux)
-	linux = (Memory::isSymbolInElfFile(elfPath, "__libc_early_init") or
-		 Memory::isSymbolInElfFile(elfPath, "__dladdr"));
-      if (not newlib)
-	newlib = Memory::isSymbolInElfFile(elfPath, "__call_exitprocs");
-
-      if (linux and newlib)
-	break;
-    }
-
-  if (linux and args.verbose)
-    std::cerr << "Detected Linux symbol in ELF\n";
-
-  if (newlib and args. verbose)
-    std::cerr << "Detected Newlib symbol in ELF\n";
-
-  if (newlib and linux)
-    {
-      std::cerr << "Fishy: Both Newlib and Linux symbols present in "
-		<< "ELF file(s). Doing Linux emulation.\n";
-      newlib = false;
-    }
-}
-
-
-/// Set stack pointer to a reasonable value for Linux/Newlib.
-template<typename URV>
-static
-void
-sanitizeStackPointer(Hart<URV>& hart, bool verbose)
-{
-  // Set stack pointer to the 128 bytes below end of memory.
-  size_t memSize = hart.getMemorySize();
-  if (memSize > 128)
-    {
-      size_t spValue = memSize - 128;
-      if (verbose)
-	std::cerr << "Setting stack pointer to 0x" << std::hex << spValue
-		  << std::dec << " for newlib/linux\n";
-      hart.pokeIntReg(IntRegNumber::RegSp, spValue);
-    }
-}
-
-
-static
-bool
-getElfFilesIsaString(const Args& args, std::string& isaString)
-{
-  std::vector<std::string> archTags;
-
-  unsigned errors = 0;
-  
-  for (const auto& target : args.expandedTargets)
-    {
-      const auto& elfFile = target.front();
-      if (not Memory::collectElfRiscvTags(elfFile, archTags))
-        errors++;
-    }
-
-  if (archTags.empty())
-    return errors == 0;
-
-  const std::string& ref = archTags.front();
-
-  for (const auto& tag : archTags)
-    if (tag != ref)
-      std::cerr << "Warning different ELF files have different ISA strings: "
-		<< tag << " and " << ref << '\n';
-
-  isaString = ref;
-
-  if (args.verbose)
-    std::cerr << "ISA string from ELF file(s): " << isaString << '\n';
-
-  return errors == 0;
-}
-
-
-/// Apply command line arguments: Load ELF and HEX files, set
-/// start/end/tohost. Return true on success and false on failure.
-template<typename URV>
-static
-bool
-applyCmdLineArgs(const Args& args, Hart<URV>& hart, System<URV>& system,
-		 const HartConfig& config, bool clib)
-{
-  unsigned errors = 0;
-
-  if (clib)  // Linux or Newlib enabled.
-    sanitizeStackPointer(hart, args.verbose);
-
-  if (args.toHostSym)
-    system.setTohostSymbol(*args.toHostSym);
-
-  if (args.consoleIoSym)
-    system.setConsoleIoSymbol(*args.consoleIoSym);
-
-  // Load ELF/HEX/binary files. Entry point of first ELF file sets the start PC unless in
-  // raw mode.
-  if (hart.sysHartIndex() == 0)
-    {
-      StringVec paths;
-      for (const auto& target : args.expandedTargets)
-	paths.push_back(target.at(0));
-
-      if (not system.loadElfFiles(paths, args.raw, args.verbose))
-	errors++;
-
-      if (not system.loadHexFiles(args.hexFiles, args.verbose))
-	errors++;
-
-      uint64_t offset = 0;
-      if (not system.loadBinaryFiles(args.binaryFiles, offset, args.verbose))
-	errors++;
-
-      if (not args.kernelFile.empty())
-	{
-	  // Default kernel file offset. FIX: make a parameter.
-	  std::vector<std::string> files{args.kernelFile};
-	  offset = hart.isRv64() ? 0x80200000 : 0x80400000;
-	  if (not system.loadBinaryFiles(files, offset, args.verbose))
-	    errors++;
-	}
-    }
-
-  if (not args.instFreqFile.empty())
-    hart.enableInstructionFrequency(true);
-
-  if (args.clint)
-    {
-      uint64_t swAddr = *args.clint;
-      uint64_t timerAddr = swAddr + 0x4000;
-      uint64_t clintEnd = swAddr + 0xc000;
-      config.configClint(system, hart, swAddr, clintEnd, timerAddr);
-    }
-
-  uint64_t window = 1000000;
-  if (args.branchWindow)
-    window = *args.branchWindow;
-  if (not args.branchTraceFile.empty())
-    hart.traceBranches(args.branchTraceFile, window);
-
-  if (args.logStart)
-    hart.setLogStart(*args.logStart);
-
-  if (args.logPerHart or (system.hartCount() == 1))
-    hart.setOwnTrace(args.logPerHart or (system.hartCount() == 1));
-
-  if (not args.loadFrom.empty())
-    {
-      if (not args.stdoutFile.empty() or not args.stderrFile.empty() or
-	  not args.stdinFile.empty())
-	std::cerr << "Info: Options --stdin/--stdout/--stderr are ignored with --loadfrom\n";
-    }
-  else
-    {
-      if (not args.stdoutFile.empty())
-	if (not hart.redirectOutputDescriptor(STDOUT_FILENO, args.stdoutFile))
-	  errors++;
-
-      if (not args.stderrFile.empty())
-	if (not hart.redirectOutputDescriptor(STDERR_FILENO, args.stderrFile))
-	  errors++;
-
-      if (not args.stdinFile.empty())
-	if (not hart.redirectInputDescriptor(STDIN_FILENO, args.stdinFile))
-	  errors++;
-    }
-
-  if (args.instCounter)
-    hart.setInstructionCount(*args.instCounter);
-
-  // Command line to-host overrides that of ELF and config file.
-  if (args.toHost)
-    hart.setToHostAddress(*args.toHost);
-  if (args.fromHost)
-    hart.setFromHostAddress(*args.fromHost);
-
-  // Command-line entry point overrides that of ELF.
-  if (args.startPc)
-    {
-      hart.defineResetPc(*args.startPc);
-      hart.pokePc(URV(*args.startPc));
-    }
-
-  // Command-line exit point overrides that of ELF.
-  if (args.endPc)
-    hart.setStopAddress(URV(*args.endPc));
-
-  // Command-line console io address overrides config file.
-  if (args.consoleIo)
-    hart.setConsoleIo(URV(*args.consoleIo));
-
-  hart.enableConsoleInput(! args.noConInput);
-
-  if (args.interruptor)
-    {
-      uint64_t addr = *args.interruptor;
-      config.configInterruptor(system, hart, addr);
-    }
-
-  if (args.syscallSlam)
-    hart.defineSyscallSlam(*args.syscallSlam);
-
-  if (args.tracePtw)
-    hart.tracePtw(true);
-
-  // Setup periodic external interrupts.
-  if (args.alarmInterval)
-    {
-      // Convert from micro-seconds to processor ticks. Assume a 1
-      // ghz-processor.
-      uint64_t ticks = (*args.alarmInterval)*1000;
-      hart.setupPeriodicTimerInterrupts(ticks);
-    }
-
-  if (args.triggers)
-    hart.enableTriggers(args.triggers);
-  hart.enableGdb(args.gdb);
-  if (args.gdbTcpPort.size()>hart.sysHartIndex())
-    hart.setGdbTcpPort(args.gdbTcpPort[hart.sysHartIndex()]);
-  if (args.counters)
-    hart.enablePerformanceCounters(args.counters);
-  if (args.abiNames)
-    hart.enableAbiNames(args.abiNames);
-
-  // Apply register initialization.
-  if (not applyCmdLineRegInit(args, hart))
-    errors++;
-
-  // Setup target program arguments.
-  if (not args.expandedTargets.empty())
-    {
-      if (clib)
-	{
-	  if (args.loadFrom.empty())
-	    if (not hart.setTargetProgramArgs(args.expandedTargets.front()))
-	      {
-		size_t memSize = hart.memorySize();
-		size_t suggestedStack = memSize - 4;
-
-		std::cerr << "Failed to setup target program arguments -- stack "
-			  << "is not writable\n"
-			  << "Try using --setreg sp=<val> to set the stack pointer "
-			  << "to a\nwritable region of memory (e.g. --setreg "
-			  << "sp=0x" << std::hex << suggestedStack << '\n'
-			  << std::dec;
-		errors++;
-	      }
-	}
-      else if (args.expandedTargets.front().size() > 1)
-	{
-	  std::cerr << "Warning: Target program options present which requires\n"
-		    << "         the use of --newlib/--linux. Options ignored.\n";
-	}
-    }
-
-  if (args.csv)
-    hart.enableCsvLog(args.csv);
-
-  if (args.logStart)
-    hart.setLogStart(*args.logStart);
-
-  if (args.mcm)
-    {
-      unsigned mcmLineSize = 64;
-      config.getMcmLineSize(mcmLineSize);
-      if (args.mcmls)
-	mcmLineSize = *args.mcmls;
-      bool checkAll = false;
-      config.getMcmCheckAll(checkAll);
-      if (args.mcmca)
-	checkAll = true;
-      if (not system.enableMcm(mcmLineSize, checkAll))
-	errors++;
-    }
-
-  if (not args.snapshotPeriods.empty())
-    {
-      auto periods = args.snapshotPeriods;
-      std::sort(periods.begin(), periods.end());
-      if (std::find(periods.begin(), periods.end(), 0)
-                      != periods.end())
-        {
-          std::cerr << "Snapshot periods of 0 are ignored\n";
-          periods.erase(std::remove(periods.begin(), periods.end(), 0), periods.end());
-        }
-
-      auto it = std::unique(periods.begin(), periods.end());
-      if (it != periods.end())
-        {
-          periods.erase(it, periods.end());
-          std::cerr << "Duplicate snapshot periods not supported, removed duplicates\n";
-        }
-    }
-
-  if (not args.snapshotDir.empty())
-    system.setSnapshotDir(args.snapshotDir);
-
-  if (args.tlbSize)
-    {
-      size_t size = *args.tlbSize;
-      if ((size & (size-1)) != 0)
-	{
-	  std::cerr << "TLB size must be a power of 2\n";
-	  errors++;
-	}
-      else
-	hart.setTlbSize(size);
-    }
-
-  return errors == 0;
-}
-
-
-/// Open a server socket and put opened socket information (hostname
-/// and port number) in the given server file. Wait for one
-/// connection. Service connection. Return true on success and false
-/// on failure.
-template <typename URV>
-static
-bool
-runServer(System<URV>& system, const std::string& serverFile,
-	  FILE* traceFile, FILE* commandLog)
-{
-  std::array<char, 1024> hostName = {};
-  if (gethostname(hostName.data(), hostName.size()) != 0)
-    {
-      std::cerr << "Failed to obtain name of this computer\n";
-      return false;
-    }
-
-  int soc = socket(AF_INET, SOCK_STREAM, 0);
-  if (soc < 0)
-    {
-      std::array<char, 512> buffer;
-      char* p = buffer.data();
-#ifdef __APPLE__
-      strerror_r(errno, buffer.data(), buffer.size());
-#else
-      p = strerror_r(errno, buffer.data(), buffer.size());
-#endif
-      std::cerr << "Failed to create socket: " << p << '\n';
-      return -1;
-    }
-
-  int one = 1;
-  setsockopt(soc, SOL_TCP, TCP_NODELAY, &one, sizeof(one));
-
-  sockaddr_in serverAddr;
-  memset(&serverAddr, 0, sizeof(serverAddr));
-  serverAddr.sin_family = AF_INET;
-  serverAddr.sin_addr.s_addr = htonl(INADDR_ANY);
-  serverAddr.sin_port = htons(0);
-
-  if (bind(soc, (sockaddr*) &serverAddr, sizeof(serverAddr)) < 0)
-    {
-      perror("Socket bind failed");
-      return false;
-    }
-
-  if (listen(soc, 1) < 0)
-    {
-      perror("Socket listen failed");
-      return false;
-    }
-
-  sockaddr_in socAddr;
-  socklen_t socAddrSize = sizeof(socAddr);
-  socAddr.sin_family = AF_INET;
-  socAddr.sin_port = 0;
-  if (getsockname(soc, (sockaddr*) &socAddr,  &socAddrSize) == -1)
-    {
-      perror("Failed to obtain socket information");
-      return false;
-    }
-
-  {
-    std::ofstream out(serverFile);
-    if (not out.good())
-      {
-	std::cerr << "Failed to open file '" << serverFile << "' for output\n";
-	return false;
-      }
-    out << hostName.data() << ' ' << ntohs(socAddr.sin_port) << std::endl;
-  }
-
-  sockaddr_in clientAddr;
-  socklen_t clientAddrSize = sizeof(clientAddr);
-  int newSoc = accept(soc, (sockaddr*) & clientAddr, &clientAddrSize);
-  if (newSoc < 0)
-    {
-      perror("Socket accept failed");
-      return false;
-    }
-
-  one = 1;
-  setsockopt(newSoc, SOL_TCP, TCP_NODELAY, &one, sizeof(one));
-
-  bool ok = true;
-
-  try
-    {
-      Server<URV> server(system);
-      ok = server.interact(newSoc, traceFile, commandLog);
-    }
-  catch(...)
-    {
-      ok = false;
-    }
-
-  close(newSoc);
-  close(soc);
-
-  return ok;
-}
-
-/// Open a shared memory region and write name to given server file.
-/// Return true on success and false on failure
-template <typename URV>
-static
-bool
-runServerShm(System<URV>& system, const std::string& serverFile,
-	     FILE* traceFile, FILE* commandLog)
-{
-  std::string path = "/" + serverFile;
-  int fd = shm_open(path.c_str(), O_RDWR | O_CREAT, S_IRWXU | S_IRWXG | S_IRWXO);
-  if (fd < 0)
-    {
-      perror("Failed to open shared memory file");
-      return false;
-    }
-  if (ftruncate(fd, 4096) < 0)
-    {
-      perror("Failed ftruncate on shared memory file");
-      return false;
-    }
-
-  char* shm = (char*) mmap(nullptr, 4096, PROT_READ | PROT_WRITE, MAP_SHARED, fd, 0);
-  if (shm == MAP_FAILED)
-    {
-      perror("Failed mmap");
-      return false;
-    }
-
-  bool ok = true;
-
-  try
-    {
-      Server<URV> server(system);
-      ok = server.interact(std::span<char>(shm, 4096), traceFile, commandLog);
-    }
-  catch(...)
-    {
-      ok = false;
-    }
-
-  if (munmap(shm, 4096) < 0)
-    {
-      perror("Failed to unmap");
-      return false;
-    }
-
-  close(fd);
-
-  if (shm_unlink(path.c_str()) < 0)
-    {
-      perror("Failed shm unlink");
-      return false;
-    }
-  return ok;
-}
-
-
-template <typename URV>
-static
-bool
-reportInstructionFrequency(Hart<URV>& hart, const std::string& outPath)
-{
-  FILE* outFile = fopen(outPath.c_str(), "w");
-  if (not outFile)
-    {
-      std::cerr << "Failed to open instruction frequency file '" << outPath
-		<< "' for output.\n";
-      return false;
-    }
-
-  hart.reportInstructionFrequency(outFile);
-  hart.reportTrapStat(outFile);
-  fprintf(outFile, "\n");
-  hart.reportLrScStat(outFile);
-
-  fclose(outFile);
-  return true;
-}
-
-
-/// Open the trace-file, command-log and console-output files
-/// specified on the command line. Return true if successful or false
-/// if any specified file fails to open.
-static
-bool
-openUserFiles(const Args& args, std::vector<FILE*>& traceFiles, FILE*& commandLog,
-	      FILE*& consoleOut, FILE*& bblockFile, FILE*& initStateFile)
-{
-  unsigned ix = 0;
-  for (auto& traceFile : traceFiles)
-    {
-      size_t len = args.traceFile.size();
-      bool doGzip = len > 3 and args.traceFile.substr(len-3) == ".gz";
-
-      if (not args.traceFile.empty())
-        {
-          std::string name = args.traceFile;
-          if (args.logPerHart)
-            {
-              if (not doGzip)
-                name.append(std::to_string(ix));
-              else
-                name.insert(len - 3, std::to_string(ix));
-            }
-
-          if ((ix == 0) || args.logPerHart)
-            if (doGzip)
-              {
-                std::string cmd = "/usr/bin/gzip -c > ";
-                cmd += name;
-                traceFile = popen(cmd.c_str(), "w");
-              }
-            else
-              traceFile = fopen(name.c_str(), "w");
-          else
-              traceFile = traceFiles.at(0);   // point the same File pointer to each hart
-
-          if (not traceFile)
-            {
-              std::cerr << "Failed to open trace file '" << name
-                        << "' for output\n";
-              return false;
-            }
-        }
-
-      if (args.trace and traceFile == nullptr)
-        traceFile = stdout;
-      ++ix;
-    }
-
-  if (not args.commandLogFile.empty())
-    {
-      commandLog = fopen(args.commandLogFile.c_str(), "w");
-      if (not commandLog)
-	{
-	  std::cerr << "Failed to open command log file '"
-		    << args.commandLogFile << "' for output\n";
-	  return false;
-	}
-      setlinebuf(commandLog);  // Make line-buffered.
-    }
-
-  if (not args.consoleOutFile.empty())
-    {
-      consoleOut = fopen(args.consoleOutFile.c_str(), "w");
-      if (not consoleOut)
-	{
-	  std::cerr << "Failed to open console output file '"
-		    << args.consoleOutFile << "' for output\n";
-	  return false;
-	}
-    }
-
-  if (not args.bblockFile.empty())
-    {
-      bblockFile = fopen(args.bblockFile.c_str(), "w");
-      if (not bblockFile)
-	{
-	  std::cerr << "Failed to open basic block file '"
-		    << args.bblockFile << "' for output\n";
-	  return false;
-	}
-    }
-
-  if (not args.initStateFile.empty())
-    {
-      initStateFile = fopen(args.initStateFile.c_str(), "w");
-      if (not initStateFile)
-	{
-	  std::cerr << "Failed to open init state file '"
-		    << args.initStateFile << "' for output\n";
-	  return false;
-	}
-    }
-
-  return true;
-}
-
-
-/// Counterpart to openUserFiles: Close any open user file.
-static
-void
-closeUserFiles(const Args& args, std::vector<FILE*>& traceFiles, FILE*& commandLog,
-	       FILE*& consoleOut, FILE*& bblockFile, FILE*& initStateFile)
-{
-  if (consoleOut and consoleOut != stdout)
-    fclose(consoleOut);
-  consoleOut = nullptr;
-
-
-  unsigned ix = 0;
-  for (auto traceFile : traceFiles)
-    {
-      if (args.logPerHart or (ix == 0))
-        {
-          if (traceFile and traceFile != stdout)
-          {
-            size_t len = args.traceFile.size();
-            bool doGzip = len > 3 and args.traceFile.substr(len-3) == ".gz";
-            if (doGzip)
-              pclose(traceFile);
-            else
-              fclose(traceFile);
-          }
-          traceFile = nullptr;
-        }
-      ++ix;
-    }
-
-  if (commandLog and commandLog != stdout)
-    fclose(commandLog);
-  commandLog = nullptr;
-
-  if (bblockFile and bblockFile != stdout)
-    fclose(bblockFile);
-  bblockFile = nullptr;
-
-  if (initStateFile and initStateFile != stdout)
-    fclose(initStateFile);
-  initStateFile = nullptr;
-}
-
-
-// In interactive mode, keyboard interrupts (typically control-c) are
-// ignored.
-static void
-kbdInterruptHandler(int)
-{
-  std::cerr << "keyboard interrupt\n";
-}
-
-
-static
-bool
-determineIsa(const HartConfig& config, const Args& args, bool clib, std::string& isa)
-{
-  isa.clear();
-
-  if (not args.isa.empty() and args.elfisa)
-    std::cerr << "Warning: Both --isa and --elfisa present: Using --isa\n";
-
-  isa = args.isa;
-
-  if (isa.empty() and args.elfisa)
-    if (not getElfFilesIsaString(args, isa))
-      return false;
-
-  if (isa.empty())
-    {
-      // No command line ISA. Use config file.
-      config.getIsa(isa);
-    }
-
-  if (isa.empty() and clib)
-    {
-      if (args.verbose)
-        std::cerr << "No ISA specified, using i/m/a/c/f/d/v extensions for newlib/linux\n";
-      isa = "imcafdv";
-    }
-
-  if (isa.empty() and not args.raw)
-    {
-      if (args.verbose)
-	std::cerr << "No ISA specified: Defaulting to imac\n";
-      isa = "imac";
-    }
-
-  return true;
-}
-
-
-//NOLINTBEGIN(bugprone-reserved-identifier, cppcoreguidelines-avoid-non-const-global-variables)
-extern void (*__tracerExtension)(void*);
-void (*__tracerExtensionInit)() = nullptr;
-extern "C" {
-  std::string tracerExtensionArgs;
-}
-//NOLINTEND(bugprone-reserved-identifier, cppcoreguidelines-avoid-non-const-global-variables)
-
-template <typename URV>
-static
-bool
-loadTracerLibrary(const std::string& tracerLib)
-{
-  if (tracerLib.empty())
-    return true;
-
-  std::vector<std::string> result;
-  boost::split(result, tracerLib, boost::is_any_of(":"));
-  assert(not result.empty());
-
-  auto* soPtr = dlopen(result[0].c_str(), RTLD_NOW);
-  if (not soPtr)
-    {
-      std::cerr << "Error: Failed to load shared library " << dlerror() << '\n';
-      return false;
-    }
-
-  if (result.size() == 2)
-    tracerExtensionArgs = result[1];
-
-  std::string entry("tracerExtension");
-  entry += sizeof(URV) == 4 ? "32" : "64";
-
-  __tracerExtension = reinterpret_cast<void (*)(void*)>(dlsym(soPtr, entry.c_str()));
-  if (not __tracerExtension)
-    {
-      std::cerr << "Error: Could not find symbol tracerExtension in " << tracerLib << '\n';
-      return false;
-    }
-
-  entry = "tracerExtensionInit";
-  entry += sizeof(URV) == 4 ? "32" : "64";
-
-  __tracerExtensionInit = reinterpret_cast<void (*)()>(dlsym(soPtr, entry.c_str()));
-  if (__tracerExtensionInit)
-    __tracerExtensionInit();
-
-  return true;
-}
-
-
-/// Depending on command line args, start a server, run in interactive
-/// mode, or initiate a batch run.
-template <typename URV>
-static
-bool
-sessionRun(System<URV>& system, const Args& args, std::vector<FILE*>& traceFiles, FILE* cmdLog)
-{
-  if (not loadTracerLibrary<URV>(args.tracerLib))
-    return false;
-
-  bool serverMode = not args.serverFile.empty();
-  if (serverMode)
-    return (args.shm)? runServerShm(system, args.serverFile, traceFiles.at(0), cmdLog) :
-                       runServer(system, args.serverFile, traceFiles.at(0), cmdLog);
-
-  if (args.interactive)
-    {
-      // Ignore keyboard interrupt for most commands. Long running
-      // commands will enable keyboard interrupts while they run.
-      struct sigaction newAction;
-      sigemptyset(&newAction.sa_mask);
-      newAction.sa_flags = 0;
-      newAction.sa_handler = kbdInterruptHandler;
-      sigaction(SIGINT, &newAction, nullptr);
-
-      Interactive interactive(system);
-      return interactive.interact(traceFiles.at(0), cmdLog);
-    }
-
-  if (not args.snapshotPeriods.empty())
-    return system.snapshotRun(traceFiles, args.snapshotPeriods);
-
-  bool waitAll = not args.quitOnAnyHart;
-  uint64_t stepWindow = args.deterministic.value_or(0);
-  unsigned seed = args.seed.value_or(time(NULL));
-  srand(seed);
-
-  if (stepWindow)
-    std::cout << "Deterministic multi-hart run with seed: " << seed
-	      << " and steps distribution between 1 and " << stepWindow << "\n";
-
-  return system.batchRun(traceFiles, waitAll, stepWindow);
-}
-
-
-/// Santize memory parameters. Page/region sizes must be greater and
-/// equal to 4 and must be powers of 2.
-/// Region size must be a multiple of page size.
-/// Memory size must be a multiple of region size.
-/// Return true if given parameters are good. False if any parameters
-/// is changed to meet expectation.
-static
-bool
-checkAndRepairMemoryParams(size_t& memSize, size_t& pageSize)
-{
-  bool ok = true;
-
-  unsigned logPageSize = static_cast<unsigned>(std::log2(pageSize));
-  size_t p2PageSize = size_t(1) << logPageSize;
-  if (p2PageSize != pageSize)
-    {
-      std::cerr << "Memory page size (0x" << std::hex << pageSize << ") "
-		<< "is not a power of 2 -- using 0x" << p2PageSize << '\n'
-		<< std::dec;
-      pageSize = p2PageSize;
-      ok = false;
-    }
-
-  if (pageSize < 64)
-    {
-      std::cerr << "Page size (" << pageSize << ") is less than 64. Using 64.\n";
-      pageSize = 64;
-      ok = false;
-    }
-
-  if (memSize < pageSize)
-    {
-      std::cerr << "Memory size (0x" << std::hex << memSize << ") "
-		<< "smaller than page size (0x" << pageSize << ") -- "
-                << "using 0x" << pageSize << " as memory size\n" << std::dec;
-      memSize = pageSize;
-      ok = false;
-    }
-
-  size_t pageCount = memSize / pageSize;
-  if (pageCount * pageSize != memSize)
-    {
-      size_t newSize = (pageCount + 1) * pageSize;
-      if (newSize == 0)
-	newSize = (pageCount - 1) * pageSize;  // Avoid overflow
-      std::cerr << "Memory size (0x" << std::hex << memSize << ") is not a "
-		<< "multiple of page size (0x" << pageSize << ") -- "
-		<< "using 0x" << newSize << '\n' << std::dec;
-      memSize = newSize;
-      ok = false;
-    }
-
-  return ok;
-}
-
-
-static
-bool
-getPrimaryConfigParameters(const Args& args, const HartConfig& config,
-                           unsigned& hartsPerCore, unsigned& coreCount,
-                           size_t& pageSize, size_t& memorySize)
-{
-  config.getHartsPerCore(hartsPerCore);
-  if (args.hasHarts)
-    hartsPerCore = args.harts;
-  if (hartsPerCore == 0 or hartsPerCore > 32)
-    {
-      std::cerr << "Unsupported hart count: " << hartsPerCore;
-      std::cerr << " (1 to 32 currently supported)\n";
-      return false;
-    }
-
-  config.getCoreCount(coreCount);
-  if (args.hasCores)
-    coreCount = args.cores;
-  if (coreCount == 0 or coreCount > 32)
-    {
-      std::cerr << "Unsupported core count: " << coreCount;
-      std::cerr << " (1 to 32 currently supported)\n";
-      return false;
-    }
-
-  // Determine simulated memory size. Default to 4 gigs.
-  // If running a 32-bit machine (pointer size = 32 bits), try 2 gigs.
-  if (memorySize == 0)
-    memorySize = size_t(1) << 31;  // 2 gigs
-  config.getMemorySize(memorySize);
-  if (args.memorySize)
-    memorySize = *args.memorySize;
-
-  if (not config.getPageSize(pageSize))
-    pageSize = args.pageSize;
-
-  return true;
-}
-
-
-template <typename URV>
-static
-bool
-session(const Args& args, const HartConfig& config)
-{
-  // Collect primary configuration parameters.
-  unsigned hartsPerCore = 1;
-  unsigned coreCount = 1;
-  size_t pageSize = UINT64_C(4)*1024;
-  size_t memorySize = size_t(1) << 32;  // 4 gigs
-
-  if (not getPrimaryConfigParameters(args, config, hartsPerCore, coreCount,
-                                     pageSize, memorySize))
-    return false;
-
-  checkAndRepairMemoryParams(memorySize, pageSize);
-
-  if (args.hexFiles.empty() and args.expandedTargets.empty()
-      and args.binaryFiles.empty() and args.kernelFile.empty()
-      and not args.interactive)
-    {
-      std::cerr << "No program file specified.\n";
-      return false;
-    }
-
-  // Create cores & harts.
-  unsigned hartIdOffset = hartsPerCore;
-  config.getHartIdOffset(hartIdOffset);
-  if (hartIdOffset < hartsPerCore)
-    {
-      std::cerr << "Invalid core_hart_id_offset: " << hartIdOffset
-                << ",  must be greater than harts_per_core: " << hartsPerCore << '\n';
-      return false;
-    }
-  System<URV> system(coreCount, hartsPerCore, hartIdOffset, memorySize, pageSize);
-  assert(system.hartCount() == coreCount*hartsPerCore);
-  assert(system.hartCount() > 0);
-
-  // Configure harts. Define callbacks for non-standard CSRs.
-  bool userMode = args.isa.find_first_of("uU") != std::string::npos;
-  if (not config.configHarts(system, userMode, args.verbose))
-    if (not args.interactive)
-      return false;
-
-  // Configure memory.
-  if (not config.configMemory(system, args.unmappedElfOk))
-    return false;
-
-  if (not args.pciDevs.empty())
-    if (not system.addPciDevices(args.pciDevs))
-      return false;
-
-  if (not args.dataLines.empty())
-    system.enableDataLineTrace(args.dataLines);
-  if (not args.instrLines.empty())
-    system.enableInstructionLineTrace(args.instrLines);
-
-  std::vector<FILE*> traceFiles(system.hartCount(), nullptr);
-  FILE* commandLog = nullptr;
-  FILE* consoleOut = stdout;
-  FILE* bblockFile = nullptr;
-  FILE* initStateFile = nullptr;
-  if (not openUserFiles(args, traceFiles, commandLog, consoleOut, bblockFile, initStateFile))
-    return false;
-
-  bool newlib = false, linux = false;
-  checkForNewlibOrLinux(args, newlib, linux);
-  bool clib = newlib or linux;
-  bool updateMisa = clib and not config.hasCsrConfig("misa");
-
-  std::string isa;
-  if (not determineIsa(config, args, clib, isa))
-    return false;
-
-  for (unsigned i = 0; i < system.hartCount(); ++i)
-    {
-      auto& hart = *system.ithHart(i);
-      hart.setConsoleOutput(consoleOut);
-      hart.enableBasicBlocks(bblockFile, args.bblockInsts);
-      hart.enableNewlib(newlib);
-      hart.enableLinux(linux);
-      if (not isa.empty())
-	if (not hart.configIsa(isa, updateMisa))
-	  return false;
-      hart.reset();
-    }
-
-  for (unsigned i = 0; i < system.hartCount(); ++i)
-    if (not applyCmdLineArgs(args, *system.ithHart(i), system, config, clib))
-      if (not args.interactive)
-	return false;
-
-  if (not args.loadFrom.empty())
-    if (not system.loadSnapshot(args.loadFrom))
-      return false;
-
-  // Set instruction count limit.
-  if (args.instCountLim)
-    for (unsigned i = 0; i < system.hartCount(); ++i)
-      {
-	auto& hart = *system.ithHart(i);
-	uint64_t count = args.relativeInstCount? hart.getInstructionCount() : 0;
-	count += *args.instCountLim;
-	hart.setInstructionCountLimit(count);
-      }
-
-  if (not args.initStateFile.empty())
-    {
-      if (system.hartCount() > 1)
-	{
-	  std::cerr << "Initial line-state report (--initstate) valid only when hart count is 1\n";
-	  return false;
-	}
-      auto& hart0 = *system.ithHart(0);
-      hart0.setInitialStateFile(initStateFile);
-    }
-
-  bool result = sessionRun(system, args, traceFiles, commandLog);
-
-  auto& hart0 = *system.ithHart(0);
-  if (not args.instFreqFile.empty())
-    result = reportInstructionFrequency(hart0, args.instFreqFile) and result;
-
-  if (not args.testSignatureFile.empty())
-    result = system.produceTestSignatureFile(args.testSignatureFile) and result;
-
-  if (args.reportub)
-    {
-      uint64_t bytes = 0;
-      std::vector<std::pair<uint64_t, uint64_t>> blocks;
-      if (not system.getSparseMemUsedBlocks(blocks))
-        assert(false && "Not compiled with sparse memory");
-      for (const auto& [_, size] : blocks)
-        bytes += size;
-      std::cout << "Used blocks: 0x" << std::hex << bytes << std::endl;
-    }
-
-  closeUserFiles(args, traceFiles, commandLog, consoleOut, bblockFile, initStateFile);
-
-  return result;
-}
-
-
-bool
-getXlenFromElfFile(const Args& args, unsigned& xlen)
-{
-  if (args.expandedTargets.empty())
-    return false;
-
-  // Get the length from the first target.
-  const auto& elfPath = args.expandedTargets.front().front();
-  bool is32 = false, is64 = false, isRiscv = false;
-  if (not Memory::checkElfFile(elfPath, is32, is64, isRiscv))
-    return false;  // ELF does not exist.
-
-  if (not is32 and not is64)
-    return false;
-
-  if (is32 and is64)
-    {
-      std::cerr << "Error: ELF file '" << elfPath << "' has both 32 and 64-bit class\n";
-      return false;
-    }
-
-  xlen = is32 ? 32 : 64;
-
-  if (args.verbose)
-    std::cerr << "Setting xlen to " << xlen << " based on ELF file " <<  elfPath << '\n';
-  return true;
-}
-
-
-/// Obtain integer-register width (xlen). Command line has top priority, then config
-/// file, then ELF file.
-static
-unsigned
-determineRegisterWidth(const Args& args, const HartConfig& config)
-{
-  unsigned isaLen = 0;
-  if (not args.isa.empty())
-    {
-      if (args.isa.starts_with("rv32"))
-	isaLen = 32;
-      else if (args.isa.starts_with("rv64"))
-	isaLen = 64;
-      else
-	std::cerr << "Command line --isa tag does not start with rv32/rv64\n";
-    }
-
-  // 1. If --isa specifies xlen, go with that.
-  if (isaLen)
-    {
-      if (args.verbose)
-        std::cerr << "Setting xlen from --isa: " << isaLen << "\n";
-      return isaLen;
-    }
-
-  // 2. If config file has isa tag, go with that.
-  unsigned xlen = 32;
-  if (config.getXlen(xlen))
-    {
-      if (args.verbose)
-	std::cerr << "Setting xlen from config file: " << xlen << "\n";
-      return xlen;
-    }
-
-  // 3. Get xlen from ELF file.
-  if (getXlenFromElfFile(args, xlen))
-    {
-      if (args.verbose)
-	std::cerr << "Setting xlen from ELF file: " << xlen << "\n";
-      return xlen;
-    }
-
-  if (args.verbose)
-    std::cerr << "Using default for xlen: " << xlen << "\n";
-  
-  return xlen;
-}
-=======
 #include "HartConfig.hpp"
 #include "Args.hpp"
 #include "Session.hpp"
@@ -1276,7 +21,6 @@
 
 
 using namespace WdRiscv;
->>>>>>> f4a7d13e
 
 
 #include <termios.h>
@@ -1307,14 +51,6 @@
         return 1;
       if (args.help)
         return 0;
-<<<<<<< HEAD
-      if (args.version)
-	{
-	  printVersion();
-	  return 0;
-	}
-=======
->>>>>>> f4a7d13e
 
       // Load configuration file.
       HartConfig config;
