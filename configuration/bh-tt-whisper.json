{
    "xlen" : 32,

    "isa" : "rv32imafvzfh_zba_zbb",

    "Comment" : "Rounding mode is forced to round-to-nearest-even regardless of FRM CSR.",
    "force_rounding_mode" : "rne",

    "Comment" : "Round after multiply operation in fused mutliply-add/sub instructions.",
    "round_after_fused_multiply" : "true",

    "Comment" : "Replace subnormal floating point results with zero.",
    "force_subnormal_to_zero" : "true",

<<<<<<< HEAD
    "isa" : "rv32imafvzfh",

    "enable_zfh" : "true",

    "enable_zba" : "true",
    "enable_zbb" : "true",
=======
    "Comment" : "No misaligned ld/st addresses",
    "enable_misaligned_data" : "false",
>>>>>>> 10c899e5

    "enable_performance_counters" : "true",
    "perf_count_atomic_load_store" : "true",
    "perf_count_fp_load_store" : "true",

    "Comment" : "Use ABI register names in log file (e.g. sp instead of x2).",
    "abi_names" : "true",
    
    "Comment" : "Print memory addres of ld/st instructions in trace log.",
    "print_load_store_address" : "true",

    "Comment" : "2 performance counters implemented (mhpmcount3 and 4), rest (5 to 31) hardwired to 0",
    "num_mmode_perf_regs" : 2,

    "memmap" : {
	"Comment": "Instruction fetch valid only in 0x80000000 to 0x801fffff",
	"inst" : [ [ "0x80000000", "0x801fffff" ] ],
	"pma" : [
	    {
		"Comment": "Instruction fetch valid only in this range",
		"low" : "0x80000000",  "high" : "0x801fffff",
		"attribs" : [ "read", "write", "exec", "amo", "rsrv", "idempotent" ]
	    },
	    {
		"Comment": "Remaining address range is for data ld/st",
		"low" : "0x0",  "high" : "0xffffffff",
		"attribs" : [ "read", "write", "amo", "rsrv", "idempotent" ]
	    }
	]
    },

    "csr" : {
	"misa" : {
	    "reset-comment" : "imabfv",
	    "reset" : "0x40201123",
	    "mask-comment" : "Misa is not writable by CSR instructions",
	    "mask" : "0x0"
	},

	"mstatus" : {
	    "mstatus-comment" : "Hardwired to zero except for FS, VS, and SD.",
	    "reset" : "0x80006600",
	    "mask" : "0x0",
	    "poke_mask" : "0x0"
	},

	"mepc" : {
	    "Comment" : "Hardwired to 0",
	    "reset" : "0x0",
	    "mask" : "0x0"
	},

	"mcause" : {
	    "Comment" : "Hardwired to 0",
	    "reset" : "0x0",
	    "mask" : "0x0"
	},

	"mtval" : {
	    "Comment" : "Hardwired to 0",
	    "reset" : "0x0",
	    "mask" : "0x0"
	},

	"tselect" : {
	    "Comment" : "Hardwired to 0",
	    "reset" : "0x0",
	    "mask" : "0x0"
	},

	"tdata1" : {
	    "Comment" : "Hardwired to 0",
	    "reset" : "0x0",
	    "mask" : "0x0"
	},

	"tdata2" : {
	    "Comment" : "Hardwired to 0",
	    "reset" : "0x0",
	    "mask" : "0x0"
	},

	"tdata3" : {
	    "Comment" : "Hardwired to 0",
	    "reset" : "0x0",
	    "mask" : "0x0"
	},

	"dcsr" : {
	    "Comment" : "Hardwired to 0",
	    "reset" : "0x0",
	    "mask" : "0x0"
	},

	"dpc" : {
	    "Comment" : "Hardwired to 0",
	    "reset" : "0x0",
	    "mask" : "0x0"
	},

	"dscratch" : {
	    "Comment" : "Hardwired to 0",
	    "reset" : "0x0",
	    "mask" : "0x0"
	},

	"dscratch1" : {
	    "Comment" : "Hardwired to 0",
	    "number" : "0x7b3",
	    "reset" : "0x0",
	    "mask" : "0x0"
	},

	"vstart" : {
	    "Comment" : "Hardwired to 0",
	    "reset" : 0,
	    "mask" : 0,
	    "poke_mask" : 0
	},

	"cycle" : {
	    "exists" : "false"
	},

	"instret" : {
	    "exists" : "false"
	},

	"time" : {
	    "exists" : "false"
	},

	"cfg" : {
	    "number" : "0x7c0",
	    "reset" : "0x20000",
	    "mask" : "0xffffffff"
	},

	"vgsrc" : {
	    "number" : "0x7c6",
	    "reset" : 0,
	    "mask" : "0xffffffff"
	},

	"pmacfg0" : {
	    "number" : "0x7c1",
	    "reset" : "0x0",
	    "mask" : "0xffffffff"
	},

	"pmacfg1" : {
	    "number" : "0x7c2",
	    "reset" : "0x0",
	    "mask" : "0xffffffff"
	},

	"tt_cfg_Qstatus" : {
	    "number" : "0xbc0",
	    "reset" : "0x0",
	    "mask" : "0xffffffff"
	},

	"tt_cfg_Bstatus" : {
	    "number" : "0xbc1",
	    "reset" : "0x0",
	    "mask" : "0xffffffff"
	},

	"tt_cfg_Sstatus0" : {
	    "number" : "0xbc2",
	    "reset" : "0x0",
	    "mask" : "0xffffffff"
	},

	"tt_cfg_Sstatus1" : {
	    "number" : "0xbc3",
	    "reset" : "0x0",
	    "mask" : "0xffffffff"
	},

	"tt_cfg_Sstatus2" : {
	    "number" : "0xbc4",
	    "reset" : "0x0",
	    "mask" : "0xffffffff"
	},

	"tt_cfg_Sstatus3" : {
	    "number" : "0xbc5",
	    "reset" : "0x0",
	    "mask" : "0xffffffff"
	},

	"tt_cfg_Sstatus4" : {
	    "number" : "0xbc6",
	    "reset" : "0x0",
	    "mask" : "0xffffffff"
	},

	"tt_cfg_Sstatus5" : {
	    "number" : "0xbc7",
	    "reset" : "0x0",
	    "mask" : "0xffffffff"
	},

	"tt_cfg_Sstatus6" : {
	    "number" : "0xbc8",
	    "reset" : "0x0",
	    "mask" : "0xffffffff"
	},

	"tt_cfg_Sstatus7" : {
	    "number" : "0xbc9",
	    "reset" : "0x0",
	    "mask" : "0xffffffff"
	}

    },

    "mmode_perf_event_map" : {
	"None"         : "0x0",
	"Mult"         : "0x00000e00",
	"Div"          : "0x00000f00",
	"Csr"          : "0x00001000",
	"MultDiv"      : "0x00003000",
	"Bitmanip"     : "0x00005000",
	"FpSingle"     : "0x00006000",
	"FpHalf"       : "0x00007000",
	"InstCommited" : "0x00800000",
	"Load"         : "0x00c00000",
	"Store"        : "0x00d00000"
    },
 
    "vector" : {
	"bytes_per_vec" : 16,
	"min_bytes_per_elem" : 1,
	"Comment" : "Hardware supports 32-bit ELEN plus some widening operations from 32 to 64-bit",
	"max_bytes_per_elem" : 8
    }
}<|MERGE_RESOLUTION|>--- conflicted
+++ resolved
@@ -12,17 +12,8 @@
     "Comment" : "Replace subnormal floating point results with zero.",
     "force_subnormal_to_zero" : "true",
 
-<<<<<<< HEAD
-    "isa" : "rv32imafvzfh",
-
-    "enable_zfh" : "true",
-
-    "enable_zba" : "true",
-    "enable_zbb" : "true",
-=======
     "Comment" : "No misaligned ld/st addresses",
     "enable_misaligned_data" : "false",
->>>>>>> 10c899e5
 
     "enable_performance_counters" : "true",
     "perf_count_atomic_load_store" : "true",
