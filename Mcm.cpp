#include <iostream>
#include <string_view>
#include "Mcm.hpp"
#include "System.hpp"
#include "Hart.hpp"

using namespace WdRiscv;
using std::cerr;


template <typename URV>
Mcm<URV>::Mcm(unsigned hartCount, unsigned pageSize, unsigned mergeBufferSize)
  : pageSize_(pageSize), lineSize_(mergeBufferSize)
{
  sysMemOps_.reserve(200000);

  hartData_.resize(hartCount);

  for (auto& hd : hartData_)
    {
      hd.instrVec_.resize(200000);
      hd.regTime_.resize(totalRegCount_);
      hd.regProducer_.resize(totalRegCount_);
    }

  // If no merge buffer, then memory is updated on insert messages.
  writeOnInsert_ = (lineSize_ == 0);

  // Enable all rules.
  ppoEnabled_.resize(PpoRule::Limit, true);
}


template <typename URV>
Mcm<URV>::~Mcm() = default;


template <typename URV>
inline
bool
Mcm<URV>::updateTime(const char* method, uint64_t time)
{
  if (time < time_)
    {
      cerr << "Warning: " << method << ": Backward time: "
	   << time << " < " << time_ << "\n";
      return true;
    }
  time_ = time;
  return true;
}



template <typename URV>
bool
Mcm<URV>::referenceModelRead(Hart<URV>& hart, uint64_t pa, unsigned size, uint64_t& data)
{
  data = 0;

  bool isDevice = hart.isAclintMtimeAddr(pa) or hart.isImsicAddr(pa) or hart.isPciAddr(pa);
  if (isDevice)
    {
      hart.deviceRead(pa, size, data);
      return true;
    }

  if (uint64_t toHost = 0; hart.getToHostAddress(toHost) && toHost == pa)
    return true;  // Reading from toHost yields 0.

  bool ok = true;

  if (size == 1)
    {
      uint8_t val = 0;
      ok = hart.peekMemory(pa, val, true /*usePma*/);
      data = val;
    }
  else if (size == 2)
    {
      uint16_t val = 0;
      ok = hart.peekMemory(pa, val, true /*usePma*/);
      data = val;
    }
  else if (size == 4)
    {
      uint32_t val = 0;
      ok = hart.peekMemory(pa, val, true /*usePma*/);
      data = val;
    }
  else if (size == 8)
    {
      uint64_t val = 0;
      ok = hart.peekMemory(pa, val, true /*usePma*/);
      data = val;
    }
  else if (size < 8)
    {
      uint8_t val = 0;
      for (unsigned i = 0; i < size; ++i)
	if (not hart.peekMemory(pa + i, val, true))
	  {
	    ok = false;
	    break;
	  }
	else
	  data = data | (uint64_t(val) << (8*i));
    }
  else
    assert(0 && "invalid mcm-read size");

  return ok;
}


template <typename URV>
bool
Mcm<URV>::readOp(Hart<URV>& hart, uint64_t time, uint64_t tag, uint64_t pa, unsigned size,
		 uint64_t rtlData, unsigned elemIx, unsigned field)
{
  if (not updateTime("Mcm::readOp", time))
    return false;

  if (size == 0 or size > 8)
    {
      cerr << "Error: Mcm::readOp: hart-id=" << hart.hartId() << " time=" << time
	   << " tag=" << tag << " invalid read size: " << size << '\n';
      return false;
    }

  unsigned hartIx = hart.sysHartIndex();

  McmInstr* instr = findOrAddInstr(hartIx, tag);
  if (instr->isCanceled())
    return true;

  bool io = false;  // FIX  get io from PMA of address.
  if (instr->isRetired() and not io)
    cerr << "Warning: Read op time=" << time << " occurs after "
	 << "instruction retires tag=" << instr->tag_ << '\n';

  MemoryOp op = {};
  op.time_ = time;
  op.pa_ = pa;
  op.rtlData_ = rtlData;
  op.tag_ = tag;
  op.hartIx_ = hartIx;
  op.size_ = size;
  op.isRead_ = true;
  op.canceled_ = true; // To be later marked as false if used.
  op.elemIx_ = elemIx;
  op.field_ = field;

  // Read Whisper memory and keep it in memory op.
  uint64_t refVal = 0;
  op.failRead_ = referenceModelRead(hart, pa, size, refVal);
  op.data_ = refVal;

  instr->addMemOp(sysMemOps_.size());
  sysMemOps_.push_back(op);
  instr->isLoad_ = true;
  instr->complete_ = checkLoadComplete(*instr);

  return true;
}


template <typename URV>
McmInstr*
Mcm<URV>::findInstr(unsigned hartIx, uint32_t tag)
{
  auto& vec = hartData_.at(hartIx).instrVec_;
  if (tag < vec.size() and vec.at(tag).tag_ == tag)
    return &(vec.at(tag));
  return nullptr;
}


template <typename URV>
McmInstr*
Mcm<URV>::findOrAddInstr(unsigned hartIx, uint32_t tag)
{
  auto ptr = findInstr(hartIx, tag);
  if (ptr)
    return ptr;

  auto& vec = hartData_.at(hartIx).instrVec_;
  if (tag >= vec.size())
    {
      if (tag > 500000000)
	{
	  cerr << "MCM: Instruction tag way too large: " << tag << '\n';
	  cerr << "MCM: Code expects dense consecutive tags starting at 0\n";
	  assert(0);
	}
      McmInstr instr;
      instr.tag_ = tag;
      instr.hartIx_ = hartIx;
      vec.resize(tag + 1);
      vec.at(tag) = instr;
      return &vec.at(tag);
    }

  if (vec.at(tag).tag_ != 0)
    {
      cerr << "Mcm::findOrAddInstr: Error: Instr tag already in use\n";
      assert(0 && "Mcm::findOrAddInstr: Instr tag already in use");
    }

  vec.at(tag).tag_ = tag;
  vec.at(tag).hartIx_ = hartIx;
  return &vec.at(tag);
}


template <typename URV>
void
Mcm<URV>::setBranchMemTime(const Hart<URV>& hart, const McmInstr& instr)
{
  const DecodedInst& di = instr.di_;
  if (not di.isBranch())
    return;

  unsigned hartIx = hart.sysHartIndex();

  auto& regTimeVec = hartData_.at(hartIx).regTime_;
  auto& branchTime = hartData_.at(hartIx).branchTime_;

  auto& branchProducer = hartData_.at(hartIx).branchProducer_;
  auto& regProducer = hartData_.at(hartIx).regProducer_;

  std::vector<unsigned> sourceRegs, destRegs;
  identifyRegisters(hart, di, sourceRegs, destRegs);

  branchTime = 0;
  branchProducer = 0;

  if (sourceRegs.empty())
    return;

  for (auto regIx : sourceRegs)
    {
      if (regTimeVec.at(regIx) > branchTime)
	{
	  branchTime = regTimeVec.at(regIx);
	  branchProducer = regProducer.at(regIx);
	}
    }
}


template <typename URV>
void
Mcm<URV>::updateVecLoadDependencies(const Hart<URV>& hart, const McmInstr& instr)
{
  const DecodedInst& di = instr.di_;
  assert(di.isVectorLoad());

  uint64_t time = 0;

  unsigned base, group = 1;  // First register and group of destination vec register.
  if (not hart.getLastVecLdStRegsUsed(di, 0, base, group))  // Operand 0 is destination reg.
    return; // No register was written by vector load.

  unsigned hartIx = hart.sysHartIndex();

  // In case no vec register was written.
  for (unsigned ix = 0; ix < group; ++ix)
    {
      setVecRegTime(hartIx, base + ix, 0);
      setVecRegProducer(hartIx, base + ix, 0);
    }

  if (group == 1)
    {
      for (const auto& opIx : instr.memOps_)
	if (opIx < sysMemOps_.size() and sysMemOps_.at(opIx).time_ > time)
	  time = sysMemOps_.at(opIx).time_;

      setVecRegProducer(hartIx, base, instr.tag_);
      setVecRegTime(hartIx, base, time);
      return;
    }

  auto& info = hart.getLastVectorMemory();
  auto& elems = info.elems_;
  unsigned elemSize = info.elemSize_;
  if (elemSize == 0 or elems.empty())
    return;  // Should not happen.

  unsigned elemsPerVec = hart.vecRegSize() / elemSize;

  for (unsigned ix = 0; ix < group; ++ix)
    {
      uint64_t regTime = 0;  // Vector register time

      unsigned offset = ix * elemsPerVec;
      for (unsigned elemIx = 0; elemIx < elemsPerVec; ++elemIx)  // Elem ix in vec reg.
	{
	  unsigned ixInGroup = offset + elemIx;    // Elem ix in vec-reg-group
	  if (ixInGroup >= elems.size())
	    continue;  // Should not happen

	  if (elems.at(ixInGroup).masked_)
	    continue;

	  uint64_t pa1 = elems.at(ixInGroup).pa_, pa2 = elems.at(ixInGroup).pa2_;
	  unsigned size1 = elemSize, size2 = 0;
	  if (pa1 != pa2)
	    {
	      size1 = offsetToNextPage(pa1);
	      assert(size1 > 0 and size1 < 8);
	      size2 = elemSize - size1;
	    }

	  for (unsigned i = 0; i < size1; ++i)
	    {
	      uint64_t addr = pa1 + i;
	      uint64_t byteTime = latestByteTime(instr, addr);
	      regTime = std::max(byteTime, regTime);
	    }

	  for (unsigned i = 0; i < size2; ++i)
	    {
	      uint64_t addr = pa2 + i;
	      uint64_t byteTime = latestByteTime(instr, addr);
	      regTime = std::max(byteTime, regTime);
	    }
	}

      setVecRegTime(hartIx, base + ix, regTime);

      McmInstrIx regProd = (regTime == 0)? 0 : instr.tag_;
      setVecRegProducer(hartIx, base + ix, regProd);
    }
}


template <typename URV>
void
Mcm<URV>::updateDependencies(const Hart<URV>& hart, const McmInstr& instr)
{
  assert(instr.retired_);

  const DecodedInst& di = instr.di_;
  assert(di.isValid());
  if (di.operandCount() == 0)
    return;  // No registers.

  if (di.isVectorLoad())
    {
      updateVecLoadDependencies(hart, instr);
      return;
    }

  if ((di.isStore() and not di.isSc()) or di.isVectorStore())
    return; // No destination register.

  uint64_t time = 0, tag = 0, csrTime = 0, csrTag = 0;

  if (di.isSc())
    {
      if (URV val = 0; hart.peekIntReg(di.op0(), val) and val == 1)
	return;  // store-conditional failed.
      if (instr.memOps_.empty())
	time = ~uint64_t(0); // Will be updated when SC drains to memory.
    }

  if (not instr.memOps_.empty())
    {
      // At this point only load/amo/sc instructions should have memory ops.
      assert(di.isLoad() or di.isAmo() or di.isSc());
      for (const auto& opIx : instr.memOps_)
	if (opIx < sysMemOps_.size() and sysMemOps_.at(opIx).time_ > time)
	  time = sysMemOps_.at(opIx).time_;
    }

  unsigned hartIx = hart.sysHartIndex();
  auto& regTimeVec = hartData_.at(hartIx).regTime_;
  auto& regProducer = hartData_.at(hartIx).regProducer_;

  // Load/amo/sc/branch/mop do not carry depenencies to dest register: Update time of dest.
  if (di.isLoad() or di.isAmo() or di.isSc() or di.isBranch() or di.isMop())
    {
      auto regIx = effectiveRegIx(di, 0);
      if (di.ithOperandMode(0) == OperandMode::Write and regIx != 0)
	{
	  regProducer.at(regIx) = instr.tag_;
	  regTimeVec.at(regIx) = time;
	}
      return;
    }

  // Propagate times from source to destination registers.

  auto id = di.instId();
  bool isVset = (id == InstId::vsetvl or id == InstId::vsetvli or id == InstId::vsetivli);
  if (di.isVector() and not isVset)
    {
      updateVecRegTimes(hart, instr);
      return;
    }

  bool updatesVl = (id == InstId::vsetvl or id == InstId::vsetvli) and (di.op0() or di.op1());
  auto& vlTime = hartData_.at(hartIx).vlTime_;
  auto& vlProducer = hartData_.at(hartIx).vlProducer_;

  std::vector<unsigned> sourceRegs, destRegs;
  identifyRegisters(hart, di, sourceRegs, destRegs);

  for (auto regIx : sourceRegs)
    {
      bool isCsr = regIx >= csRegOffset_;
      if (isCsr)
	{
	  csrTime = regTimeVec.at(regIx);
	  csrTag = regProducer.at(regIx);
	  continue;
	}

      if (regTimeVec.at(regIx) > time)
	{
	  time = regTimeVec.at(regIx);
	  tag = regProducer.at(regIx);
	}

      if (updatesVl and regTimeVec.at(regIx) > vlTime)
	{
	  vlTime = regTimeVec.at(regIx);
	  vlProducer = regProducer.at(regIx);
	}
    }

  unsigned vlIx = csRegOffset_ + unsigned(CsrNumber::VL);

  for (auto regIx : destRegs)
    {
      if (regIx == 0)
	continue;  // Destination is X0

      if (not instr.di_.isCsr() or regIx >= csRegOffset_)
	{  // Non-CSR instruction or destination is a CSR register.
	  regTimeVec.at(regIx) = time;
	  regProducer.at(regIx) = tag;

	  if (regIx == vlIx and time > vlTime)
	    {
	      vlTime = time;
	      vlProducer = tag;
	    }
	}
      else
	{  // Integer destination register of a CSR instruction.
	  regTimeVec.at(regIx) = csrTime;
	  regProducer.at(regIx) = csrTag;
	}
    }
}


template <typename URV>
void
Mcm<URV>::updateVecRegTimes(const Hart<URV>& hart, const McmInstr& instr)
{
  auto& di = instr.di_;
  auto opCount = di.operandCount();
  if (opCount == 0)
    return;

  auto id = di.instId();
  bool isVset = (id == InstId::vsetvl or id == InstId::vsetvli or id == InstId::vsetivli);
  if (isVset)
    {
      assert(0);
      return;
    }

  auto hartIx = instr.hartIx_;
  auto& regProducer = hartData_.at(hartIx).regProducer_;
  auto& regTimeVec = hartData_.at(hartIx).regTime_;

  uint64_t time = 0, tag = 0;

  assert(di.ithOperandMode(0) == OperandMode::Write);  // 1st operand must be the destination

  if (di.ithOperandType(0) != OperandType::VecReg)
    {
      // Destination register is scalar: vcpop.m, vfirst.m, vmv.x.s, or vmv.f.s
      assert(id == InstId::vcpop_m or id == InstId::vfirst_m or id == InstId::vmv_x_s or
	     id == InstId::vfmv_f_s);
      assert(opCount == 2);
      assert(di.ithOperandType(1) == OperandType::VecReg);  // 2nd operand must be vec

      auto destIx = effectiveRegIx(di, 0);
      if (destIx == 0)
	return;  // Destination is X0

      // Get group multiplier of vector register.
      unsigned lmul = 1;  // vmv instructions ignore LMUL
      if (id == InstId::vcpop_m or id == InstId::vfirst_m)
	lmul = hart.vecOpEmul(1);

      unsigned baseRegIx = effectiveRegIx(di, 1);
      for (unsigned i = 0; i < lmul; ++i)
	{
	  unsigned srcIx = baseRegIx + i;
	  auto srcTime = regTimeVec.at(srcIx);
	  if (srcTime > time)
	    {
	      time = srcTime;
	      tag = regProducer.at(srcIx);
	    }
	}

      regProducer.at(destIx) = tag;
      regTimeVec.at(destIx) = time;
      return;
    }

  auto destEmul = hart.vecOpEmul(0);

  unsigned baseDestIx = effectiveRegIx(di, 0);

  for (unsigned ii = 0; ii < destEmul; ++ii)
    {
      time = 0;
      tag = 0;

      auto destIx = baseDestIx + ii;

      // Process all source operands.
      for (unsigned so = 1; so < opCount; ++so)
	{
	  if (di.ithOperandType(so) == OperandType::Imm)
	    continue;

	  assert(di.ithOperandMode(so) == OperandMode::Read);

	  if (di.ithOperandType(so) != OperandType::VecReg)
	    {
	      // Scalar source operand. Affects all vec regs in dest group.
	      auto srcIx = effectiveRegIx(di, so);
	      auto srcTime = regTimeVec.at(srcIx);
	      if (srcTime > time)
		{
		  time = srcTime;
		  tag = regProducer.at(srcIx);
		}
	    }
	  else
	    {
	      // Vector source operand.
	      // We propagate times at the vector register level. In the future we will do
	      // this at the element or at the byte elve.

	      auto baseSrcIx = effectiveRegIx(di, so);
	      auto srcEmul = hart.vecOpEmul(so);
	      if (srcEmul <= destEmul)
		{
		  assert((destEmul % srcEmul) == 0);

		  // Determine number of dest vec regs per source reg
		  unsigned ndest = destEmul / srcEmul;

		  auto jj = ii / ndest; // jj is the index of the source vec reg in its group.
		  auto srcIx = baseSrcIx + jj; // Source vec reg corresponding to dest.
		  auto srcTime = regTimeVec.at(srcIx);
		  if (srcTime > time)
		    {
		      time = srcTime;
		      tag = regProducer.at(srcIx);
		    }
		}
	      else
		{
		  assert((srcEmul % destEmul) == 0);

		  // Determine number of src vec regs per dest reg.
		  unsigned nsrc = srcEmul / destEmul;

		  unsigned jj = ii*nsrc;  // jj is the index of a source vec reg in its group
		  for (unsigned i = 0; i < nsrc; ++i)
		    {
		      auto srcIx = baseSrcIx + jj + i;
		      auto srcTime = regTimeVec.at(srcIx);
		      if (srcTime > time)
			{
			  time = srcTime;
			  tag = regProducer.at(srcIx);
			}
		    }
		}
	    }
	}

      regProducer.at(destIx) = tag;
      regTimeVec.at(destIx) = time;
    }
}


template <typename URV>
void
Mcm<URV>::setProducerTime(const Hart<URV>& hart, McmInstr& instr)
{
  auto& di = instr.di_;
  unsigned hartIx = hart.sysHartIndex();

  auto& regProducer = hartData_.at(hartIx).regProducer_;
  auto& regTime = hartData_.at(hartIx).regTime_;

  // Set producer of address register.
  if (di.isLoad() or di.isAmo() or di.isStore() or di.isVectorLoad() or di.isVectorStore())
    {
      unsigned addrReg = effectiveRegIx(di, 1);  // Addr reg is operand 1 of instr.
      instr.addrProducer_ = regProducer.at(addrReg);
      instr.addrTime_ = regTime.at(addrReg);
    }

  if (di.isVectorLoadStrided() or di.isVectorStoreStrided())
    {
      unsigned strideReg = effectiveRegIx(di, 2);
      uint64_t addrTime = regTime.at(strideReg);
      if (addrTime >= instr.addrTime_)
        {
          instr.addrProducer_ = regProducer.at(strideReg);
          instr.addrTime_ = addrTime;
        }
    }

  // Set producer of data register.
  if (di.isStore() or di.isAmo())
    {
      unsigned doi = di.isAmo()? 2 : 0;  // Data-register operand index
      unsigned dataReg = effectiveRegIx(di, doi);  // Data operand may be integer/fp/csr
      instr.dataProducer_ = regProducer.at(dataReg);
      instr.dataTime_ = regTime.at(dataReg);
    }

  if (di.isVectorStore())
    {
      unsigned base, count = 1;
      if (hart.getLastVecLdStRegsUsed(di, 0, base, count)) // Operand 0 is data register
        {
          unsigned dataReg = base + vecRegOffset_;
          for (unsigned i = 0; i < count; ++i)
            {
              auto dataTime = regTime.at(dataReg + i);
	      auto dataProducer = regProducer.at(dataReg + i);
              if (dataTime >= instr.dataTime_)
                {
                  instr.dataProducer_ = dataProducer;
                  instr.dataTime_ = dataTime;
                }

	      unsigned vecIx = base + i;
	      instr.vecProdTimes_.at(i) = McmInstr::VecProdTime{vecIx, dataProducer, dataTime};
            }
        }
    }

  if (di.isVectorLoadIndexed() or di.isVectorStoreIndexed())
    {
      unsigned base, count = 1;
      if (hart.getLastVecLdStRegsUsed(di, 2, base, count))  // Operand 2 is index register
        {
          unsigned ixReg = base + vecRegOffset_;
          for (unsigned i = 0; i < count; ++i)
            {
              auto ixTime = regTime.at(ixReg + i);
	      auto ixProducer = regProducer.at(ixReg + i);

	      // We do not update addrProducer_ and addrTime_: those are for the scalar
	      // address register.

	      unsigned vec = base + i;  // Index vector.
	      instr.ixProdTimes_.at(i) = McmInstr::VecProdTime{vec, ixProducer, ixTime};
            }
        }
    }
}


template <typename URV>
static bool
pokeHartMemory(Hart<URV>& hart, uint64_t physAddr, uint64_t data, unsigned size)
{
  if (size == 1)
    return hart.pokeMemory(physAddr, uint8_t(data), true);

  if (size == 2)
    return hart.pokeMemory(physAddr, uint16_t(data), true);

  if (size == 4)
    return hart.pokeMemory(physAddr, uint32_t(data), true);

  if (size == 8)
    return hart.pokeMemory(physAddr, uint64_t(data), true);

  if (size < 8)
    {
      for (unsigned i = 0; i < size; ++i)
	if (not hart.pokeMemory(physAddr + i, uint8_t(data >> (8*i)), true))
	  return false;
      return true;
    }

  cerr << "MCM pokeHartMemory: " << "Invalid data size (" << size << ")\n";
  return false;
}


template <typename URV>
bool
Mcm<URV>::mergeBufferInsert(Hart<URV>& hart, uint64_t time, uint64_t instrTag,
			    uint64_t physAddr, unsigned size, uint64_t rtlData)
{
  if (not updateTime("Mcm::mergeBufferInsert", time))
    return false;

  assert(size <= 8);

  unsigned hartIx = hart.sysHartIndex();

  MemoryOp op = {};
  op.time_ = time;
  op.insertTime_ = time;
  op.pa_ = physAddr;
  op.rtlData_ = rtlData;
  op.tag_ = instrTag;
  op.hartIx_ = hartIx;
  op.size_ = size;
  op.isRead_ = false;

  if (not writeOnInsert_)
    hartData_.at(hartIx).pendingWrites_.push_back(op);

  McmInstr* instr = findOrAddInstr(hartIx, instrTag);
  if (not instr)
    {
      cerr << "Mcm::MergeBufferInsertScalar: Error: Unknown instr tag\n";
      assert(0 && "Mcm::MergeBufferInsertScalar: Unknown instr tag");
      return false;
    }

  auto& undrained = hartData_.at(hartIx).undrainedStores_;
  undrained.insert(instrTag);

  bool result = true;

  if (writeOnInsert_)
    {
      // Associate write op with instruction.
      instr->addMemOp(sysMemOps_.size());
      sysMemOps_.push_back(op);
      instr->complete_ = checkStoreComplete(hartIx, *instr);
      if (instr->complete_)
	{
	  undrained.erase(instrTag);
	  checkStoreData(hart.hartId(), *instr);
	}

      if (not instr->retired_)
	{
	  cerr << "Mcm::MergeBufferInsertScalar: Error: Merge buffer write for a non-retired store\n";
	  return false;
	}

      if (isEnabled(PpoRule::R1))
	result = ppoRule1(hart, *instr) and result;

      if (instr->di_.isAmo() and isEnabled(PpoRule::R3))
	result = ppoRule3(hart, *instr) and result;

      // We commit the RTL data to memory but we check them against whisper data (in
      // checkStoreData). This is simpler than committing part of whisper instruction
      // data.
      if (not pokeHartMemory(hart, physAddr, rtlData, op.size_))
	result = false;
    }

  return result;
}


template <typename URV>
bool
Mcm<URV>::bypassOp(Hart<URV>& hart, uint64_t time, uint64_t tag,
		   uint64_t physAddr, unsigned size, uint64_t rtlData)
{
  if (not updateTime("Mcm::writeOp", time))
    return false;

  unsigned hartIx = hart.sysHartIndex();
  McmInstr* instr = findOrAddInstr(hartIx, tag);
  if (not instr)
    {
      cerr << "Mcm::bypassOp: Error: hart-id=" << hart.hartId() << " time=" << time
	   << " tag=" << tag << " unknown instr tag\n";
      return false;
    }

  auto& undrained = hartData_.at(hartIx).undrainedStores_;
  undrained.insert(tag);

  bool result = true;

  if (size > 8)
    {
      if (instr->di_.instId() != InstId::cbo_zero or (size % 8) != 0)
	{
	  cerr << "Mcm::byppassOp: Error: hart-id=" << hart.hartId() << " time=" << time
	       << " invalid size: " << size << '\n';
	  return false;
	}
      if (rtlData != 0)
	{
	  cerr << "Mcm::byppassOp: Error: hart-id=" << hart.hartId() << " time=" << time
	       << " invalid data (must be 0) for a cbo.zero instruction: " << rtlData << '\n';
	  return false;
	}
      uint64_t lineStart = lineAlign(physAddr);
      if (physAddr + size - lineStart > lineSize_)
	return false;

      if ((physAddr % 8) != 0)
	return false;

      if (rtlData != 0)
	return false;

      for (unsigned i = 0; i < size; i += 8)
	{
	  uint64_t addr = physAddr + i;
	  MemoryOp op = {};
	  op.time_ = time;
	  op.pa_ = addr;
	  op.rtlData_ = rtlData;
	  op.tag_ = tag;
	  op.hartIx_ = hartIx;
	  op.size_ = 8;
	  op.isRead_ = false;
	  op.bypass_ = true;

	  // Associate write op with instruction.
	  instr->addMemOp(sysMemOps_.size());
	  sysMemOps_.push_back(op);

	  result = pokeHartMemory(hart, addr, 0, 8) and result;
	}
    }
  else
    {
      MemoryOp op = {};
      op.time_ = time;
      op.pa_ = physAddr;
      op.rtlData_ = rtlData;
      op.tag_ = tag;
      op.hartIx_ = hartIx;
      op.size_ = size;
      op.isRead_ = false;
      op.bypass_ = true;

      // Associate write op with instruction.
      instr->addMemOp(sysMemOps_.size());
      sysMemOps_.push_back(op);

      result = pokeHartMemory(hart, physAddr, rtlData, size) and result;
    }

  instr->complete_ = checkStoreComplete(hartIx, *instr);
  if (instr->complete_)
    {
      undrained.erase(tag);
      if (instr->retired_)
	{
	  for (auto opIx : instr->memOps_)
	    {
	      auto& op = sysMemOps_.at(opIx);
	      if (not op.isCanceled() and not op.isRead_)
		result = checkStoreData(hart.hartId(), *instr) and result;
	    }

	  if (isEnabled(PpoRule::R1))
	    result = ppoRule1(hart, *instr) and result;

	  if (isEnabled(PpoRule::R3))
	    result = ppoRule3(hart, *instr) and result;
	}
    }

  return result;
}


template <typename URV>
bool
Mcm<URV>::retireStore(Hart<URV>& hart, McmInstr& instr)
{
  auto hartIx = hart.sysHartIndex();

  if (instr.di_.isVectorStore())
    {
      auto& info = hart.getLastVectorMemory();
      auto& elems = info.elems_;
      unsigned elemSize = info.elemSize_;
      if (elemSize == 0)
	return true;   // Not a store.

      instr.size_ = elemSize;
      instr.isStore_ = true;

      auto& vecRefs = hartData_.at(hartIx).vecRefMap_[instr.tag_];

      for (auto& elem : elems)
        {
          bool skip = elem.masked_;
	  if (skip)
	    continue;

	  unsigned dataReg = hart.identifyDataRegister(info, elem);
	  unsigned ixReg = info.isIndexed_ ? dataReg - elem.field_ : 0;

	  uint64_t pa1 = elem.pa_, pa2 = elem.pa2_, value = elem.stData_;

	  if (pa1 == pa2)
	    vecRefs.add(elem.ix_, pa1, value, elemSize, dataReg, ixReg, elem.field_);
	  else
	    {
	      unsigned size1 = offsetToNextPage(pa1);
	      assert(size1 > 0 and size1 < 8);
	      unsigned size2 = elemSize - size1;
	      uint64_t val1 = (value <<  ((8 - size1)*8)) >> ((8 - size1)*8);
	      uint64_t val2 = (value >> (size1*8));
	      vecRefs.add(elem.ix_, pa1, val1, size1, dataReg, ixReg, elem.field_);
	      vecRefs.add(elem.ix_, pa2, val2, size2, dataReg, ixReg, elem.field_);
	    }
        }

      instr.complete_ = checkStoreComplete(hartIx, instr);
    }
  else
    {
      uint64_t vaddr = 0, paddr = 0, paddr2 = 0, value = 0;
      unsigned stSize = hart.lastStore(vaddr, paddr, paddr2, value);

      instr.size_ = stSize;
      instr.virtAddr_ = vaddr;
      instr.physAddr_ = paddr;
      instr.physAddr2_ = paddr2;
      instr.storeData_ = value;
      instr.isStore_ = true;
      instr.complete_ = checkStoreComplete(hartIx, instr);
    }

  auto& undrained = hartData_.at(hartIx).undrainedStores_;

  if (not instr.complete_)
    {
      undrained.insert(instr.tag_);
      return true;
    }

  undrained.erase(instr.tag_);

  return true;
}


template <typename URV>
bool
Mcm<URV>::retireCmo(Hart<URV>& hart, McmInstr& instrB)
{
  uint64_t vaddr = 0, paddr = 0;
  if (not hart.lastCmo(vaddr, paddr))
    assert(0);

  instrB.size_ = lineSize_;
  instrB.virtAddr_ = vaddr;
  instrB.physAddr_ = paddr;
  instrB.physAddr2_ = paddr;
  instrB.storeData_ = 0;   // Determined at bypass time.

  unsigned hartIx = hart.sysHartIndex();
  auto& undrained = hartData_.at(hartIx).undrainedStores_;

  if (instrB.di_.instId() == InstId::cbo_zero)
    {
      instrB.isStore_ = true;  // To enable forwarding

      instrB.complete_ = checkStoreComplete(hartIx, instrB);
      if (instrB.complete_)
	{
	  undrained.erase(instrB.tag_);
	  if (isEnabled(PpoRule::R1))
	    return ppoRule1(hart, instrB);
	}
      else
	undrained.insert(instrB.tag_);

      return true;
    }

  // For cbo.flush/clean, all preceding (in program order) overlapping stores/AMOs must
  // have drained.
  const auto& instrVec = hartData_.at(hartIx).instrVec_;

  for (auto storeTag : undrained)
    {
      const auto& instrA =  instrVec.at(storeTag);
      if (instrA.tag_ >= instrB.tag_)
	break;

      if (instrA.isCanceled())
	continue;

      const DecodedInst& di = instrA.di_;
      if ((di.isStore() or di.isAmo()) and overlaps(instrA, instrB))
	{
	  cerr << "Error: PPO rule 1 failed: hart-id=" << hart.hartId() << " tag1="
	       << instrA.tag_ << " tag2=" << instrB.tag_ << " (CMO)\n";
	  return false;
	}
    }

  return true;
}


template <typename URV>
bool
Mcm<URV>::isPartialVecLdSt(Hart<URV>& hart, const DecodedInst& di) const
{
  if (not di.isVectorLoad() and not di.isVectorStore())
    return false;

  assert(hart.lastInstructionTrapped());

  URV elems = 0;  // Partially complated elements.
  if (not hart.peekCsr(CsrNumber::VSTART, elems))
    return false;  // Should not happen.

  return elems > 0;
}


template <typename URV>
bool
Mcm<URV>::retire(Hart<URV>& hart, uint64_t time, uint64_t tag,
		 const DecodedInst& di, bool trapped)
{
  unsigned hartIx = hart.sysHartIndex();
  cancelNonRetired(hart, tag);

  if (not updateTime("Mcm::retire", time))
    return false;

  McmInstr* instr = findOrAddInstr(hartIx, tag);
  if (instr->retired_)
    {
      cerr << "Mcm::retire: Error: Time=" << time << " hart-id=" << hart.hartId()
	   << " tag=" << tag << " Instruction retired multiple times\n";
      return false;
    }

  if (not di.isValid())
    {
      cancelInstr(hart, *instr);  // Instruction took a trap at fetch.
      return true;
    }

  // If a partially executed vec ld/st store is trapped, we commit its results.
  if (trapped and not isPartialVecLdSt(hart, di))
    {
      cancelInstr(hart, *instr);  // Instruction took a trap.
      return true;
    }

  instr->retired_ = true;
  instr->retireTime_ = time;
  instr->di_ = di;

  bool ok = true;
  if (di.isLoad() or di.isAmo() or di.isVectorLoad())
    instr->isLoad_ = true;
  else if (instr->isLoad_)
    {
      cerr << "Error: Read ops associated with non-load instruction "
           << "hart-id=" << hartIx << " tag="  << tag << " time=" << time << '\n';
      return false;
    }

  if (instr->isLoad_)
    ok = commitReadOps(hart, instr);

  if (instr->di_.instId() == InstId::sfence_vma)
    {
      hartData_.at(hartIx).sinvalVmaTime_ = time;
      hartData_.at(hartIx).sinvalVmaTag_ = tag;
    }

  if (instr->di_.instId() == InstId::sfence_inval_ir)
    return checkSfenceInvalIr(hart, *instr);
  if (instr->di_.instId() == InstId::sfence_w_inval)
    return checkSfenceWInval(hart, *instr);

  if (di.isCmo())
    return retireCmo(hart, *instr);

  // If instruction is a store, save address, size, and written data.
  if (di.isStore() or di.isAmo() or di.isVectorStore())
    ok = retireStore(hart, *instr) and ok;

  // AMO sanity check: Must have both read and write ops.
  if (di.isAmo() and (not instrHasRead(*instr) or not instrHasWrite(*instr)))
    {
      cerr << "Error: Hart-id=" << hart.hartId() << " tag=" << tag
	   << " AMO instruction retired before read/write op\n";
      return false;
    }

  if (di.isAmo())
    instr->isStore_ = true;  // AMO is both load and store.

  // Set data/address producer times (if any) for current instructions.
  setProducerTime(hart, *instr);

  if (instr->isStore_ and instr->complete_)
    {
      ok = checkStoreData(hartIx, *instr) and ok;
      if (isEnabled(PpoRule::R1))
	ok = ppoRule1(hart, *instr) and ok;
    }

  if (instr->isLoad_)
    ok = checkLoadVsPriorCmo(hart, *instr);

  if (isEnabled(PpoRule::R2))
    ok = ppoRule2(hart, *instr) and ok;

  if (isEnabled(PpoRule::R3))
    ok = ppoRule3(hart, *instr) and ok;

  if (isEnabled(PpoRule::R4))
    ok = ppoRule4(hart, *instr) and ok;

  if (isEnabled(PpoRule::R5))
    ok = ppoRule5(hart, *instr) and ok;

  if (isEnabled(PpoRule::R6))
    ok = ppoRule6(hart, *instr) and ok;

  if (isEnabled(PpoRule::R7))
    ok = ppoRule7(hart, *instr) and ok;

  if (isEnabled(PpoRule::R8))
    ok = ppoRule8(hart, *instr) and ok;

  if (isEnabled(PpoRule::R9))
    ok = ppoRule9(hart, *instr) and ok;

  if (isEnabled(PpoRule::R10))
    ok = ppoRule10(hart, *instr) and ok;

  if (isEnabled(PpoRule::R11))
    ok = ppoRule11(hart, *instr) and ok;

  if (isEnabled(PpoRule::R12))
    ok = ppoRule12(hart, *instr) and ok;

  if (isEnabled(PpoRule::R13))
    ok = ppoRule13(hart, *instr) and ok;

  updateDependencies(hart, *instr);
  setBranchMemTime(hart, *instr);

  return ok;
}


static bool
checkBufferWriteParams(unsigned hartId, uint64_t time, unsigned lineSize,
		       uint64_t& rtlLineSize, uint64_t physAddr)
{
  if (lineSize == 0)
    {
      cerr << "Merge buffer write attempted when merge buffer is disabled\n";
      return false;
    }

  if (rtlLineSize > lineSize)
    {
      cerr << "Error: Hart-id=" << hartId << " time=" << time
	   << "RTL merge buffer write line size (" << rtlLineSize << ") greater than"
	   << " reference line size (" << lineSize << ")\n";
      return false;
    }

  if ((physAddr % lineSize) + rtlLineSize > lineSize)
    {
      cerr << "Warning: Hart-id=" << hartId << " time=" << time
	   << " RTL merge buffer write data at address 0x"
	   << std::hex << physAddr << " crosses buffer boundary" << std::dec
	   << " -- truncating RTL data\n";
	rtlLineSize -= (physAddr % lineSize);
    }

  return true;
}


template <typename URV>
bool
Mcm<URV>::collectCoveredWrites(Hart<URV>& hart, uint64_t time, uint64_t rtlAddr,
			       uint64_t rtlLineSize, const std::vector<bool>& rtlMask,
			       MemoryOpVec& coveredWrites)
{
  unsigned hartIx = hart.sysHartIndex();
  auto& pendingWrites = hartData_.at(hartIx).pendingWrites_;
  size_t pendingSize = 0;  // pendingWrite size after removal of matching writes

  uint64_t lineEnd = rtlAddr + rtlLineSize;

  bool ok = true;

  for (size_t i = 0; i < pendingWrites.size(); ++i)
    {
      auto& op = pendingWrites.at(i);  // Write op

      McmInstr* instr = findOrAddInstr(hartIx, op.tag_);

      bool written = false;  // True if op is actually written

      // We don't write if mbinsert happens as the same time as mbwrite.
      if (op.pa_ >= rtlAddr and op.pa_ < lineEnd and op.time_ != time)
	{
	  if (op.pa_ + op.size_  > lineEnd)
	    {
	      cerr << "Error: Pending write address out of line bounds time=" << time
		   << " hart-id=" << hart.hartId() << " addr=0x" << std::hex
		   << op.pa_ << std::dec << "\n";
	      ok = false;
	    }

	  if (not instr or instr->isCanceled())
	    {
	      cerr << "Error: Write for an invalid/speculated store time=" << time
		   << " hart-id=" << hart.hartId() << " tag=" << op.tag_
		   << " addr=0x" << std::hex << op.pa_ << std::dec << "\n";
	      ok = false;
	    }

	  if (rtlMask.empty())
	    written = true;  // No masking
	  else
	    {
	      // Check if op bytes are all masked or all un-maksed.
	      unsigned masked = 0;  // Count of masked bytes of op.
	      for (unsigned opIx = 0; opIx < op.size_; ++opIx)   // Scan op bytes
		{
		  unsigned lineIx = opIx + op.pa_ - rtlAddr; // Index in line
		  if (lineIx < rtlMask.size() and rtlMask.at(lineIx))
		    masked++;
		}
	      written = masked != 0;
	      if (written and masked != op.size_)
		{
		  cerr << "Error: hart-id=" << hart.hartId() << " time=" << time
		       << " tag=" << op.tag_ << " addr=0x" << std::hex
		       << op.pa_ << std::dec << " Merge buffer insert operation"
		       << " is only partially covered by a merge buffer write\n";
		  ok = false;
		}
	    }
	}

      if (written)
	{
	  coveredWrites.push_back(op);
	}
      else
	{
	  // Op is not written, keep it in pending writes.
	  if (i != pendingSize)
	    pendingWrites.at(pendingSize) = pendingWrites.at(i);
	  pendingSize++;
	}
    }
  pendingWrites.resize(pendingSize);

  // Check that the collected writes are in instruction order and in time order.
  if (coveredWrites.empty())
    return true;
  for (size_t i = 1; i < coveredWrites.size(); ++i)
    {
      const auto& prev = coveredWrites.at(i-1);
      const auto& op = coveredWrites.at(i);
      if (op.tag_ < prev.tag_)
	{
	  cerr << "Error: hart-id=" << hart.hartId() << " time=" << time
	       << " tag1=" << prev.tag_ << " tag2=" << op.tag_
	       << " time1=" << prev.time_ << " time2=" << op.time_
	       << " merge buffer has instructions not in program order\n";
	  ok = false;
	}
      assert(op.time_ >= prev.time_);
    }

  // Change the times of the collected writes to the current time. This is the global
  // memory time of those operations. Commit collected writes to their instructions and to
  // the global memory operations vector.
  for (auto& op : coveredWrites)
    {
      op.time_ = time;
      McmInstr* instr = findOrAddInstr(hartIx, op.tag_);
      instr->addMemOp(sysMemOps_.size());
      sysMemOps_.push_back(op);
    }

  return ok;
}


template <typename URV>
bool
Mcm<URV>::mergeBufferWrite(Hart<URV>& hart, uint64_t time, uint64_t physAddr,
			   const std::vector<uint8_t>& rtlData,
			   const std::vector<bool>& rtlMask)
{
  if (not updateTime("Mcm::mergeBufferWrite", time))
    return false;
  uint64_t rtlSize = rtlData.size();
  if (not checkBufferWriteParams(hart.hartId(), time, lineSize_, rtlSize, physAddr))
    return false;

  uint64_t lineAddr = lineAlign(physAddr);
  hart.cancelOtherHartsLr(physAddr);

  unsigned hartIx = hart.sysHartIndex();

  // Remove from hartPendingWrites_ the writes matching the RTL line
  // address and place them sorted by instr tag in coveredWrites.
  std::vector<MemoryOp> coveredWrites;
  if (not collectCoveredWrites(hart, time, physAddr, rtlSize, rtlMask, coveredWrites))
    return false;

  // Read our memory corresponding to RTL line addresses.
  uint64_t lineEnd = lineAddr + lineSize_;
  std::vector<uint8_t> line;
  line.reserve(lineSize_);
  for (uint64_t addr = physAddr; addr < lineEnd; ++addr)
    {
      uint8_t byte = 0;
      if (not hart.peekMemory(addr, byte, true /*usePma*/))
	{
	  cerr << "Mcm::mergeBufferWrite: Failed to query memory\n";
	  return false;
	}
      line.push_back(byte);
    }

  std::vector<McmInstrIx> insertTags(lineSize_);

  // Apply pending writes (from mbinsert operations) to our line and to memory.
  for (const auto& write : coveredWrites)
    {
      if ((write.pa_ < physAddr) or (write.pa_ + write.size_ > lineEnd))
	{
	  cerr << "Mcm::mergeBufferWrite: Store address out of line bound\n";
	  return false;
	}

      switch (write.size_)
	{
	case 1:
	  hart.pokeMemory(write.pa_, uint8_t(write.rtlData_), true);
	  break;
	case 2:
	  hart.pokeMemory(write.pa_, uint16_t(write.rtlData_), true);
	  break;
	case 4:
	  hart.pokeMemory(write.pa_, uint32_t(write.rtlData_), true);
	  break;
	case 8:
	  hart.pokeMemory(write.pa_, uint64_t(write.rtlData_), true);
	  break;
	default:
	  for (unsigned i = 0; i < write.size_; ++i)
	    hart.pokeMemory(write.pa_ + i, uint8_t(write.rtlData_ >> (8*i)), true);
	  break;
	}

      unsigned ix = write.pa_ - physAddr;
      for (unsigned i = 0; i < write.size_; ++i)
	{
	  line.at(ix+i) = ((uint8_t*) &(write.rtlData_))[i];
	  insertTags.at(ix+i) = write.tag_;
	}
    }

  // Compare inserted data to written (drained) data.
  bool result = true;
  size_t count = std::min(line.size(), rtlData.size());
  for (unsigned i = 0; i < count; ++i)
    if ((rtlMask.empty() or rtlMask.at(i)) and (line.at(i) != rtlData.at(i)))
      {
	cerr << "Error: hart-id=" << hart.hartId() << " time=" << time;
	uint64_t addr = physAddr + i;
	if (insertTags.at(i) == 0)
	  cerr << " merge-buffer write without corresponding insert addr=0x"
	       << std::hex << addr << std::dec << '\n';
	else
	  cerr << " merge-buffer write does not match merge-buffer insert addr=0x"
	       << std::hex << addr << " write-data=0x" << unsigned(rtlData.at(i))
	       << " insert-data=0x" << unsigned(line.at(i)) << std::dec
	       << " insert-tag=" << insertTags.at(i) << '\n';
	result = false;
	break;
      }

  auto& instrVec = hartData_.at(hartIx).instrVec_;
  auto& undrained = hartData_.at(hartIx).undrainedStores_;

  for (size_t i = 0; i < coveredWrites.size(); ++i)
    {
      auto tag = coveredWrites.at(i).tag_;
      if (i > 0 and tag == coveredWrites.at(i-1).tag_)
	continue;
      auto instr = findInstr(hartIx, tag);
      if (not instr)
	{
	  cerr << "Mcm::mergeBufferWrite: Covered instruction tag is invalid\n";
	  return false;
	}
      if (checkStoreComplete(hartIx, *instr))
	{
	  instr->complete_ = true;
	  undrained.erase(instr->tag_);
	  checkStoreData(hart.hartId(), *instr);
	  if (isEnabled(PpoRule::R1))
	    result = ppoRule1(hart, *instr) and result;
	  if (isEnabled(PpoRule::R3) and instr->di_.isAmo())
	    result = ppoRule1(hart, *instr) and result;
	}
      if (instr->retired_ and instr->di_.isSc())
	{
	  if (not instr->complete_)
	    {
	      cerr << "Mcm::mergeBufferWrite: sc instruction written before complete\n";
	      return false;
	    }
	  for (uint64_t tag = instr->tag_; tag < instrVec.size(); ++tag)
	    if (instrVec.at(tag).retired_)
	      updateDependencies(hart, instrVec.at(tag));
	}
    }

  return result;
}


template <typename URV>
bool
Mcm<URV>::writeToReadForward(const MemoryOp& writeOp, MemoryOp& readOp, uint64_t& mask)
{
  if (mask == 0)
    return true;  // No bytes left to forward.

  if (not readOp.overlaps(writeOp))
    return false;

  unsigned count = 0; // Count of forwarded bytes
  for (unsigned rix = 0; rix < readOp.size_ and mask != 0; ++rix)
    {
      uint64_t byteAddr = readOp.pa_ + rix;
      if (not writeOp.overlaps(byteAddr))
	continue;  // Read-op byte does not overlap write-op.

      uint64_t byteMask = uint64_t(0xff) << (rix * 8);
      if ((byteMask & mask) == 0)
	continue;  // Byte forwarded by another instruction.

      uint8_t byteVal = writeOp.rtlData_ >> (byteAddr - writeOp.pa_)*8;
      uint64_t aligned = uint64_t(byteVal) << 8*rix;
	
      readOp.data_ = (readOp.data_ & ~byteMask) | aligned;
      mask = mask & ~byteMask;
      count++;
    }

  return count > 0;
}


template <typename URV>
void
Mcm<URV>::cancelInstr(Hart<URV>& hart, McmInstr& instr)
{
  if (instr.isCanceled())
    return;

  auto& undrained = hartData_.at(hart.sysHartIndex()).undrainedStores_;

  auto iter = undrained.find(instr.tag_);

  if (iter != undrained.end())
    {
      std::cerr << "Error: Hart-id=" << hart.hartId() << " tag=" << instr.tag_ <<
	" canceled or trapped instruction has a write operation\n";
      undrained.erase(iter);
    }

  for (auto memIx : instr.memOps_)
    {
      auto& op = sysMemOps_.at(memIx);
      op.cancel();
    }

  instr.cancel();
}


template <typename URV>
void
Mcm<URV>::cancelNonRetired(Hart<URV>& hart, uint64_t instrTag)
{
  unsigned hartIx = hart.sysHartIndex();
  auto& vec = hartData_.at(hartIx).instrVec_;

  if (vec.empty())
    return;

  if (instrTag >= vec.size())
    instrTag = vec.size();

  while (instrTag)
    {
      auto& instr = vec.at(--instrTag);
      if (instr.retired_ or instr.canceled_)
	break;
      cancelInstr(hart, instr);
    }
}


template <typename URV>
void
Mcm<URV>::cancelInstruction(Hart<URV>& hart, uint64_t instrTag)
{
  unsigned hartIx = hart.sysHartIndex();
  McmInstr* instr = findInstr(hartIx, instrTag);
  if (not instr or instr->isCanceled())
    return;
  cancelInstr(hart, *instr);
}


template <typename URV>
bool
Mcm<URV>::checkRtlRead(Hart<URV>& hart, const McmInstr& instr,
		       const MemoryOp& op) const
{
  if (op.size_ > instr.size_)
    {
      cerr << "Warning: Read operation size (" << unsigned(op.size_) << ") larger than "
	   << "instruction data size (" << unsigned(instr.size_) << "): Hart-id="
	   << hart.hartId() << " time=" << op.time_ << " tag=" << instr.tag_ << '\n';
    }

  uint64_t addr = op.pa_;
  bool skip = ( hart.isAclintAddr(addr) or hart.isImsicAddr(addr) or hart.isPciAddr(addr) or
		hart.isMemMappedReg(addr) or hart.isHtifAddr(addr) );

  // Major hack (temporary until RTL removes CLINT device).
  skip = skip or (addr >= 0x2000000 and addr < 0x200c000);

  // Major hack (temporary until RTL HTIF addresses are rationalized).
  skip = skip or (addr >= 0x70000000 and addr <= 0x70000008);

  if (skip)
    return true;

  if (op.rtlData_ != op.data_)
    {
      cerr << "Error: hart-id=" << hart.hartId() << " instr-tag=" << op.tag_
	   << " time=" << op.time_ << " RTL/whisper read mismatch "
	   << " addr=0x" << std::hex << addr
	   << " size=" << unsigned(op.size_) << " rtl=0x" << op.rtlData_
	   << " whisper=0x" << op.data_ << std::dec << '\n';
      return false;
    }

  return true;
}


template <typename URV>
bool
Mcm<URV>::checkRtlWrite(unsigned hartId, const McmInstr& instr,
			const MemoryOp& op) const
{
  if (instr.size_ == 0)
    {
      cerr << "Error: Merge buffer insert for a non-store instruction: "
	   << "Hart-id=" << hartId << " time=" << time_ << " tag=" << instr.tag_
	   << '\n';
      return false;
    }

  assert(not instr.di_.isVector());

  if (op.size_ > instr.size_)
    {
      cerr << "Error: Write size exceeds store instruction size: " << "Hart-id="
	   << hartId << " time=" << time_ << " tag=" << instr.tag_ << " write-size="
	   << unsigned(op.size_) << " store-size=" << unsigned(instr.size_) << '\n';
      return false;
    }

  uint64_t data = instr.storeData_;

  if (op.size_ < instr.size_)
    {
      uint64_t shift = (op.pa_ - instr.physAddr_) * 8;
      data = data >> shift;
      shift = 64 - op.size_*8;
      data = (data << shift) >> shift;
    }

  if (data == op.rtlData_)
    return true;

  const char* tag = instr.di_.isAmo()? " AMO " : " ";

  cerr << "Error: RTL/whisper" << tag << "write mismatch time=" << op.time_
       << " hart-id=" << hartId << " instr-tag="
       << instr.tag_ << " addr=0x" << std::hex << op.pa_
       << " size=" << unsigned(op.size_) << " rtl=0x" << op.rtlData_
       << " whisper=0x" << data << std::dec << '\n';

  return false;
}


template <typename URV>
bool
Mcm<URV>::checkStoreData(unsigned hartId, const McmInstr& store) const
{
  if (not store.complete_)
    return false;

  if (not store.di_.isVector())
    {
      for (auto opIx : store.memOps_)
	{
	  if (opIx >= sysMemOps_.size())
	    continue;

	  const auto& op = sysMemOps_.at(opIx);
	  if (op.isRead_)
	    continue;

	  if (not checkRtlWrite(hartId, store, op))
	    return false;
	}

      return true;
    }

  // Vector store.

  // Collect RTL write ops byte values. We use a map to account for overlap. Later writes
  // over-write earlier ones.
  std::unordered_map<uint64_t, uint8_t> rtlValues;  // Map byte address to value.
  for (auto opIx : store.memOps_)
    {
      auto& op = sysMemOps_.at(opIx);
      for (unsigned i = 0; i < op.size_; ++i)
	rtlValues[op.pa_ + i] = op.rtlData_ >> (i*8);
    }

  auto& vecRefMap = hartData_.at(store.hartIx_).vecRefMap_;
  auto iter = vecRefMap.find(store.tag_);
  assert(iter != vecRefMap.end());
  auto& vecRefs = iter->second;

  // Collect refrence byte values in an address to value map. Check for overlap
  std::unordered_map<uint64_t, uint8_t> refValues;  // Map byte address to value.
  bool overlap = false;
  for (auto& ref : vecRefs.refs_)
    {
      for (unsigned i = 0; i < ref.size_; ++i)
	{
	  uint64_t addr = ref.pa_ + i;
	  overlap = overlap or refValues.contains(addr);
	  refValues[addr] = ref.data_ >> (i*8);
	}
    }

  // Overlap can happen for indexed/strided vector stores. We don't have enough
  // information to handle that case.
  if (overlap)
    return true;

  // Compare RTL to reference.
  for (auto [addr, refVal] : refValues)
    {
      auto iter = rtlValues.find(addr);
      if (iter == rtlValues.end())
	{
	  cerr << "Error: RTL/whisper mismatch for vector store hart-id=" << hartId << " tag="
	       << store.tag_ << " addr=0x" << std::hex << addr << " no RTL data\n";
	  return false;
	}

      auto rtlVal = iter->second;
      if (rtlVal == refVal)
	continue;

      cerr << "Error: RTL/whisper mismatch for vector store hart-id=" << hartId << " tag="
	   << store.tag_ << " addr=0x" << std::hex << addr << " RTL=0x"
	   << unsigned(rtlVal) << " whisper=0x" << unsigned(refVal) << std::dec << '\n';
      return false;
    }

  return true;
}



/// Return a mask where the ith bit is set if addr + i is in the range
/// [cover, cover + coverSize - 1]
unsigned
maskCoveredBytes(uint64_t addr, unsigned size, uint64_t cover, unsigned coverSize)
{
  if (cover <= addr)
    {
      if (cover + coverSize > addr)
	{
	  uint64_t overlap = cover + coverSize - addr;
	  if (overlap > size)
	    overlap = size;
	  assert(overlap > 0 and overlap <= 8);
	  return (1 << overlap) - 1;
	}

      return 0;  // No overlap.
    }

  if (addr + size > cover)
    {
      uint64_t overlap = addr + size - cover;
      if (overlap > coverSize)
	overlap = coverSize;
      assert(overlap > 0 and overlap <= 8);
      unsigned mask = (1 << overlap) - 1;
      mask = mask << (cover - addr);
      return mask;
    }

  return 0;  // No overlap.
}


template <typename URV>
bool
Mcm<URV>::checkStoreComplete(unsigned hartIx, const McmInstr& instr) const
{
  if (instr.isCanceled() or not instr.isStore_)
    return false;

  if (instr.di_.instId() == InstId::cbo_zero)
    {
      unsigned count = 0;
      for (auto opIx : instr.memOps_)
	{
	  const auto& op = sysMemOps_.at(opIx);
	  count += op.size_;
	}
      return count == lineSize_;
    }

  if (instr.di_.isVector())
    {
      const auto& vecRefMap = hartData_.at(hartIx).vecRefMap_;
      auto iter = vecRefMap.find(instr.tag_);
      if (iter == vecRefMap.end())
	return false;

      auto& vecRefs = iter->second;

      // Map address to number of times address is covered by an element.
      std::unordered_map<uint64_t, unsigned> byteCover;

      for (const auto& ref : vecRefs.refs_)
	for (unsigned i = 0; i < ref.size_; ++i)
	  byteCover[ref.pa_ + i]++;
	  
      // There must be a write op for each element.
      for (auto opIx : instr.memOps_)
	{
	  const auto& op = sysMemOps_.at(opIx);
	  for (unsigned i = 0; i < op.size_; ++i)
	    {
	      auto& cover = byteCover[op.pa_ + i];
	      if (cover)
		cover--;
	    }
	}

      unsigned missing = 0;
      for (auto& [addr, count] : byteCover)
	missing += count;
      return missing == 0;
    }

  unsigned expectedMask = (1 << instr.size_) - 1;  // Mask of bytes covered by instruction.
  unsigned writeMask = 0;   // Mask of bytes covered by write operations.
  uint64_t addr = instr.physAddr_, addr2 = instr.physAddr2_, size = instr.size_;
  for (auto opIx : instr.memOps_)
    {
      if (opIx >= sysMemOps_.size())
	continue;
      const auto& op = sysMemOps_.at(opIx);
      if (op.isRead_)
	continue;

      unsigned mask = 0;
      if (addr == addr2)
	mask = maskCoveredBytes(addr, size, op.pa_, op.size_);
      else
	{
	  unsigned size1 = offsetToNextPage(addr);
	  if (pageNum(op.pa_) == pageNum(addr))
	    mask = maskCoveredBytes(addr, size1, op.pa_, op.size_);
	  else
	    {
	      unsigned size2 = size - size1;
	      mask = maskCoveredBytes(addr2, size2, op.pa_, op.size_);
	      mask = mask << size1;
	    }
	}

      mask &= expectedMask;
      writeMask |= mask;
    }

  return writeMask == expectedMask;
}


template <typename URV>
bool
Mcm<URV>::checkLoadComplete(const McmInstr& instr) const
{
  if (instr.isCanceled() or not instr.isLoad_ or instr.size_ == 0)
    return false;

  unsigned expectedMask = (1 << instr.size_) - 1;  // Mask of bytes covered by instruction.
  unsigned readMask = 0;   // Mask of bytes covered by read operations.
  uint64_t addr = instr.physAddr_, addr2 = instr.physAddr2_, size = instr.size_;
  for (auto opIx : instr.memOps_)
    {
      if (opIx >= sysMemOps_.size())
	continue;
      const auto& op = sysMemOps_.at(opIx);
      if (not op.isRead_)
	continue;

      unsigned mask = 0;
      if (addr == addr2)
	mask = maskCoveredBytes(addr, size, op.pa_, op.size_);
      else
	{
	  unsigned size1 = offsetToNextPage(addr);
	  if (pageNum(op.pa_) == pageNum(addr))
	    mask = maskCoveredBytes(addr, size1, op.pa_, op.size_);
	  else
	    {
	      unsigned size2 = size - size1;
	      mask = maskCoveredBytes(addr2, size2, op.pa_, op.size_);
	      mask = mask << size1;
	    }
	}

      mask &= expectedMask;
      readMask |= mask;
    }

  return readMask == expectedMask;
}


/// Return a mask of the bytes of the given address range that are
/// covered by the given memory operation. Bit i of the returned mask
/// will be set if byte at addr+i is covered by op.
unsigned
getMask(uint64_t addr, unsigned size, const MemoryOp& op)
{
  unsigned mask = 0;

  if (op.pa_ <= addr)
    {
      if (op.pa_ + op.size_ <= addr)
	return mask;  // Op does not overlap address range.
      uint64_t overlap = op.pa_ + op.size_ - addr;
      if (overlap > size)
	overlap = size;
      assert(overlap > 0 and overlap <= 8);
      mask = (1 << overlap) - 1;
    }
  else
    {
      if (addr + size <= op.pa_)
	return mask;  // Op does not overlap address range.
      uint64_t overlap = addr + size - op.pa_;
      if (overlap > op.size_)
	overlap = op.size_;
      mask = (1 << overlap) - 1;
      mask = mask << (op.pa_ - addr);
    }

  return mask;
}


template <typename URV>
unsigned
Mcm<URV>::determineOpMask(const McmInstr& instr, const MemoryOp& op) const
{
  unsigned size = instr.size_;
  uint64_t addr1 = instr.physAddr_, addr2 = instr.physAddr2_;

  if (addr1 == addr2)
    return getMask(addr1, size, op);

  unsigned size1 = offsetToNextPage(addr1);

  if (pageNum(op.pa_) == pageNum(addr1))
    {
      assert(size1 < size);
      return getMask(addr1, size1, op);
    }

  if (pageNum(op.pa_) == pageNum(addr2))
    {
      unsigned size2 = size - size1;
      unsigned mask = getMask(addr2, size2, op);
      mask = mask << size1;
      return mask;
    }

  return 0;  // no overlap.
}


/// If given memory operation overlaps the given address range then
/// set its high end to the end of the address range.
void
trimOp(MemoryOp& op, uint64_t addr, unsigned size)
{
  if (op.pa_ <= addr)
    {
      if (op.pa_ + op.size_ <= addr)
	return;  // Op does not overlap instruction.
      if (op.pa_ + op.size_ > addr + size)
	op.size_ = addr + size - op.pa_;  // Trim wide op.
    }
  else
    {
      if (addr + size <= op.pa_)
	return;  // Op does no overlap instruction.
      if (op.pa_ + op.size_ > addr + size)
	op.size_ = addr + size - op.pa_;  // Trim wide op.
    }

  unsigned n = sizeof(op.data_) - op.size_;  // Unused most sig bytes.
  op.data_ = ((op.data_) << n*8) >> (n*8);
  op.rtlData_ = ((op.rtlData_) << (n*8)) >> (n*8);
}


template <typename URV>
void
Mcm<URV>::trimMemoryOp(const McmInstr& instr, MemoryOp& op)
{
  unsigned size = instr.size_;
  uint64_t addr1 = instr.physAddr_, addr2 = instr.physAddr2_;

  if (addr1 == addr2)
    trimOp(op, addr1, size);
  else
    {
      unsigned size1 = offsetToNextPage(addr1);
      if (pageNum(op.pa_) == pageNum(addr1))
	{
	  assert(size1 < size);
	  trimOp(op, addr1, size1);
	}
      else if (pageNum(op.pa_) == pageNum(addr2))
	{
	  unsigned size2 = size - size1;
	  trimOp(op, addr2, size2);
	}
    }
}


template <typename URV>
void
Mcm<URV>::collectVecRefElems(Hart<URV>& hart, McmInstr* instr)
{
  auto& vecRefs = hartData_.at(hart.sysHartIndex()).vecRefMap_[instr->tag_];

  const VecLdStInfo& info = hart.getLastVectorMemory();
  const std::vector<VecLdStElem>& elems = info.elems_;

  unsigned elemSize = info.elemSize_;

<<<<<<< HEAD
=======
  if (elemSize == 0)
    {
      std::cerr << "Error: Mcm::commitVecReadOps: hart-id=" << hart.hartId()
		<< " tag=" << instr->tag_ << " instruction is not a vector load\n";
      return false;
    }

  if (instr->memOps_.empty() and instr->size_ == 0)
    instr->size_ = elemSize;

  assert(instr->size_ == elemSize);

  // Map a reference address to a reference value and a flag indicating if address is
  // covered by a read op.
  struct RefByte
  {
    uint8_t value = 0;
    bool covered = false;
  };
  std::unordered_map<uint64_t, RefByte> addrMap;

  // Collect reference (Whisper) addresses in addrMap. Check if there is overlap between
  // elements. Associated reference addresses with instruction.
  auto& vecRefs = hartData_.at(hart.sysHartIndex()).vecRefMap_[instr->tag_];
  bool hasOverlap = false;
  unsigned activeCount = 0;
>>>>>>> 50ea8c7f
  for (auto& elem : elems)
    {
      if (elem.masked_)
	continue;  // Masked off element.

      activeCount++;

      unsigned size1 = elemSize, size2 = 0;
      uint64_t ea1 = elem.pa_, ea2 = elem.pa2_;

      unsigned dataReg = hart.identifyDataRegister(info, elem);
      unsigned ixReg = info.isIndexed_ ? dataReg - elem.field_ : 0;

      if (ea1 != ea2 and pageNum(ea1) != pageNum(ea2))
	{
	  size1 = offsetToNextPage(ea1);
	  size2 = elemSize - size1;
	  assert(size1 > 0 and size1 < elemSize);
	  assert(size2 > 0 and size2 < elemSize);
	  vecRefs.add(elem.ix_, ea1, 0, size1, dataReg, ixReg, elem.field_);
	  vecRefs.add(elem.ix_, ea2, 0, size2, dataReg, ixReg, elem.field_);
	}
      else
	vecRefs.add(elem.ix_, ea1, 0, size1, dataReg, ixReg, elem.field_);
    }
}

template <typename URV>
bool
Mcm<URV>::commitVecReadOps(Hart<URV>& hart, McmInstr* instr)
{
  const VecLdStInfo& info = hart.getLastVectorMemory();

  unsigned elemSize = info.elemSize_;
  if (elemSize == 0)
    {
      std::cerr << "Error: Mcm::commitVecReadOps: hart-id=" << hart.hartId()
		<< " tag=" << instr->tag_ << " instruction is not a vector load\n";
      return false;
    }

  assert(instr->size_ == elemSize);

  // Collect reference (Whisper) elements and associated with instruction.
  collectVecRefElems(hart, instr);

  // Map a reference address to a reference value and a flag indicating if address is
  // covered by a read op.
  struct RefByte
  {
    uint8_t value = 0;
    bool covered = false;
  };
  std::unordered_map<uint64_t, RefByte> addrMap;

  // Check for overlap between elements. Collect reference byte addresses in addrMap.
  auto& vecRefs = hartData_.at(hart.sysHartIndex()).vecRefMap_[instr->tag_];
  bool hasOverlap = false;
  for (auto& ref : vecRefs.refs_)
    {
      for (unsigned i = 0; i < ref.size_; ++i)
	{
	  uint64_t pa  = ref.pa_ + i;
	  hasOverlap = hasOverlap or addrMap.find(pa) != addrMap.end();
	  addrMap[pa] = RefByte{0, false};
	}
    }
  instr->hasOverlap_ = hasOverlap;

  bool ok = true;
  if (activeCount > 0 and instr->memOps_.empty() and not hart.inDebugMode())
    {
      cerr << "Error: hart-id=" << hart.hartId() << " time=" << time_ << " tag="
	   << instr->tag_ << " vector load instruction retires without any memory "
	   << "read operation.\n";
      ok = false;
    }


  // Process read ops in reverse order. Trim each op to the reference addresses. Keep ops
  // (marking them as not canceled) where at least one address remains. Mark reference
  // addresses covered by read ops. Set reference (Whisper) values of reference addresses.
  auto& ops = instr->memOps_;
  for (auto iter = ops.rbegin(); iter != ops.rend(); ++iter)
    {
      auto opIx = *iter;
      auto& op = sysMemOps_.at(opIx);
      if (not op.isRead_)
	continue;  // Should not happen.

      uint64_t low = ~uint64_t(0), high = 0; // Range of op addresses overlapping reference.
      for (unsigned i = 0; i < op.size_; ++i)
	{
	  uint64_t addr = op.pa_ + i;
	  auto iter = addrMap.find(addr);
	  if (iter == addrMap.end())
	    continue;  // No overlap with instruction.
	  auto& rb = iter->second;
	  if (rb.covered)
	    continue;  // Address already covered by another read op.
	  low = std::min(low, addr);
	  high = std::max(high, addr);
	}

      if (low <= high)
	{
	  unsigned size = high - low + 1;
	  trimOp(op, low, size);
	  op.canceled_ = false;
	  for (unsigned i = 0; i < op.size_; ++i)
	    {
	      auto iter = addrMap.find(op.pa_ + i);
	      if (iter == addrMap.end())
		continue;
	      auto& rb = iter->second;
	      if (rb.covered)
		continue;  // Address already covered by another read op.
	      rb.covered = true;
	      rb.value = op.data_ >> (i*8);
	    }
	}
    }

  // Remove ops still marked canceled.
  std::erase_if(ops, [this](MemoryOpIx ix) {
    return ix >= sysMemOps_.size() or sysMemOps_.at(ix).isCanceled();
  });

  // We cannot distinguish read-ops for active elements from those of inactive ones.  The
  // inactive element reads are all-ones and will corrupt those of the active elements if
  // they overlap them and follow them in temporal order.  Either the test-bench filters
  // out read-ops of inactive elements or it sends us the element index.
  hasOverlap = true;  // FIX remove once we can distinguish active from inactive.

  // Check read operations comparing RTL values to reference (whisper) values.
  // We currently do not get enough information from the test-bench to do this
  // correctly for overlapping elements.
  if (not hasOverlap)
    {
      for (auto opIx : instr->memOps_)
	{
	  auto& op = sysMemOps_.at(opIx);
	  if (not op.isRead_)
	    continue;

	  for (unsigned i = 0; i < op.size_; ++i)
	    {
	      uint64_t addr = op.pa_ + i;
	      uint8_t rtlVal = op.rtlData_ >> (i*8);
	      auto iter = addrMap.find(addr);
	      if (iter == addrMap.end())
		continue;
	      const auto& rb = iter->second;
	      if (rb.value == rtlVal)
		continue;

	      cerr << "Error: RTL/whisper read mismatch time=" << op.time_ << " hart-id="
		   << hart.hartId() << " instr-tag=" << op.tag_ << " addr=0x"
		   << std::hex << addr << " rtl=0x" << unsigned(rtlVal)
		   << " whisper=0x" << unsigned(rb.value) << std::dec << '\n';
	      ok = false;
	    }
	}
    }

  // Check that all reference addresses are covered by the read operations.
  bool complete = true;
  for (const auto& [addr, rb] : addrMap)
    if (not rb.covered)
      {
	complete = false;
	ok = false;
	cerr << "Error: hart-id=" << hart.hartId() << " tag=" << instr->tag_
	     << " addr=0x" << std::hex << addr << std::dec
	     << " read ops do not cover all the bytes of vector load instruction\n";
	break;
      }

  instr->complete_ = complete;
  return ok;
}


template <typename URV>
bool
Mcm<URV>::commitReadOps(Hart<URV>& hart, McmInstr* instr)
{
  if (instr->di_.isVector())
    return commitVecReadOps(hart, instr);

  if (instr->memOps_.empty())
    {
      const auto& di = instr->di_;
      if (instr->size_ == 0)
	instr->size_ = di.isAmo() ? di.amoSize() : di.loadSize();

      if (not hart.inDebugMode())
	{
	  cerr << "Error: hart-id=" << hart.hartId() << " time=" << time_ << " tag="
	       << instr->tag_ << " load/amo instruction retires witout any memory "
	       << "read operation.\n";
	  return false;
	}
    }

  // Mark replayed ops as cancled.
  assert(instr->size_ > 0 and instr->size_ <= 8);
  unsigned expectedMask = (1 << instr->size_) - 1;  // Mask of bytes covered by instruction.
  unsigned readMask = 0;    // Mask of bytes covered by read operations.

  auto& ops = instr->memOps_;
  for (auto& opIx : ops)
    trimMemoryOp(*instr, sysMemOps_.at(opIx));

  // Process read ops in reverse order so that later reads take precedence.
  for (auto iter = instr->memOps_.rbegin(); iter  != instr->memOps_.rend(); ++iter)
    {
      auto opIx = *iter;
      auto& op = sysMemOps_.at(opIx);
      if (not op.isRead_)
	continue;

      if (readMask != expectedMask)
	{
	  unsigned mask = determineOpMask(*instr, op);
	  mask &= expectedMask;
          if (not mask or ((mask & readMask) == mask))
            continue; // Not matched, or read op already covered by other read ops
	  readMask |= mask;
	  op.canceled_ = false;
	}
    }

  // Remove canceled ops.
  std::erase_if(ops, [this](MemoryOpIx ix) {
    return ix >= sysMemOps_.size() or sysMemOps_.at(ix).isCanceled();
  });

  // Check read operations of instruction comparing RTL values to model (whisper) values.
  bool ok = true;
  for (auto opIx : instr->memOps_)
    {
      auto& op = sysMemOps_.at(opIx);
      if (op.isRead_)
	ok = checkRtlRead(hart, *instr, op) and ok;
    }
  return ok;
}


template <typename URV>
bool
Mcm<URV>::getCurrentLoadValue(Hart<URV>& hart, uint64_t tag, uint64_t va, uint64_t pa1,
			      uint64_t pa2, unsigned size, bool isVector, uint64_t& value)
{
  value = 0;
  if (size == 0 or size > 8)
    {
      cerr << "Mcm::getCurrentLoadValue: Invalid size: " << size << '\n';
      return false;
    }

  unsigned hartIx = hart.sysHartIndex();
  McmInstr* instr = findInstr(hartIx, tag);
  if (not instr or instr->isCanceled())
    return false;

  // We expect Mcm::retire to be called after this method is called.
  if (instr->isRetired())
    {
      cerr << "Mcm::getCurrentLoadValue: Instruction already retired\n";
      return false;
    }

  auto& hartData = hartData_.at(hartIx);
  auto& stores = hartData.forwardingStores_;

  if (tag != hartData.currentLoadTag_)
    {
      stores.clear();
      collectForwardingStores(hart, *instr, stores);
      hartData.currentLoadTag_ = tag;
    }

  for (auto opIx : instr->memOps_)
    if (auto& op = sysMemOps_.at(opIx); op.isRead_)
      forwardToRead(hart, stores, op);   // Let forwarding override read-op ref data.

  instr->size_ = size;
  instr->virtAddr_ = va;
  instr->physAddr_ = pa1;
  if (pa2 == pa1 and pageNum(pa1 + size - 1) != pageNum(pa1))
    pa2 = pageAddress(pageNum(pa2) + 1);
  instr->physAddr2_ = pa2;

  value = 0;
  bool covered = true;

  unsigned size1 = size;
  if (pa1 != pa2)
    {
      size1 = offsetToNextPage(pa1);
      assert(size1 > 0 and size1 <= 8);
    }

  for (unsigned byteIx = 0; byteIx < size; ++byteIx)
    {
      uint64_t byteAddr = pa1 + byteIx;
      if (pa1 != pa2 and byteIx >= size1)
	byteAddr = pa2 + byteIx - size1;

      bool byteCovered = false;
      for (auto iter = instr->memOps_.rbegin(); iter  != instr->memOps_.rend(); ++iter)
	{
	  const auto& op = sysMemOps_.at(*iter);
	  uint8_t byte = 0;
	  if (op.getModelReadOpByte(byteAddr, byte))
	    {
	      value |= uint64_t(byte) << (8*byteIx);
	      byteCovered = true;
	      break;
	    }
	}
      covered = covered and byteCovered;
    }

  // Vector cover check done in commitVecReadOps.
  if (not covered and not isVector)
    cerr << "Error: hart-id= " << hart.hartId() << " tag=" << tag << " read ops do not"
	 << " cover all the bytes of load instruction\n";

  // Vector completion check done in commitVecReadOps.
  if (not isVector)
    instr->complete_ = covered;

  return covered;
}


template <typename URV>
bool
Mcm<URV>::vecStoreToReadForward(const McmInstr& store, MemoryOp& readOp, uint64_t& mask) const
{
  const auto& vecRefMap = hartData_.at(store.hartIx_).vecRefMap_;
  auto iter = vecRefMap.find(store.tag_);
  if (iter == vecRefMap.end())
    return false;

  auto& vecRefs = iter->second;
  if (vecRefs.isOutOfBounds(readOp))
    return false;

  unsigned count = 0;  // Count of forwarded bytes.
  uint64_t forwardMask = 0;  // Mask of bits forwarded by vector store instruction

  for (unsigned rix = 0; rix < readOp.size_; ++rix)
    {
      uint64_t byteAddr = readOp.pa_ + rix;

      uint64_t byteMask = uint64_t(0xff) << (rix * 8);
      if ((byteMask & mask) == 0)
	continue;  // Byte forwarded by another instruction.

      // Count write ops overlapping byte addr. Identify last overlapping write op.
      unsigned writeCount = 0;
      unsigned lastWopIx = 0;
      for (const auto wopIx : store.memOps_)
	{
	  const auto& wop = sysMemOps_.at(wopIx);
	  if (wop.isRead_ or not wop.overlaps(byteAddr))
	    continue;  // Not a write op (may happen for AMO), or does not overlap byte addr.
	  writeCount++;
	  lastWopIx = wopIx;
	}

      // Count reference elements overlapping byte
      unsigned refCount = 0;
      for (auto& vecRef : vecRefs.refs_)
	if (vecRef.overlaps(byteAddr))
	  refCount++;

      // We cannot forward if last overlapping write drains before read.
      bool drained = false;
      if (refCount == writeCount and writeCount != 0)
	{
	  const auto& lastWop = sysMemOps_.at(lastWopIx);
	  assert(not lastWop.isRead_);
	  drained = lastWop.time_ < readOp.time_;
	}

      if (drained)
	continue;   // Cannot forward from a drained write.

      // Process reference model writes in reverse order so that later ones forward first.
      for (auto iter = vecRefs.refs_.rbegin(); iter != vecRefs.refs_.rend(); ++iter)
	{
	  auto& vecRef = *iter;
	  if (not vecRef.overlaps(byteAddr))
	    continue;

	  uint8_t byteVal = vecRef.data_ >> ((byteAddr - vecRef.pa_)*8);
	  uint64_t aligned = uint64_t(byteVal) << 8*rix;

	  readOp.data_ = (readOp.data_ & ~byteMask) | aligned;
	  count++;

	  forwardMask = forwardMask | byteMask;
	  break;
	}
    }

  mask = mask & ~forwardMask;

  return count > 0;
}



template <typename URV>
bool
Mcm<URV>::storeToReadForward(const McmInstr& store, MemoryOp& readOp, uint64_t& mask,
			     uint64_t addr, uint64_t data, unsigned size) const
{
  if (mask == 0)
    return true;  // No bytes left to forward.

  if (store.isCanceled() or not store.isRetired() or not store.isStore_)
    return false;

  uint64_t rol = readOp.pa_, roh = readOp.pa_ + readOp.size_ - 1;
  uint64_t il = addr, ih = il + size - 1;
  if (roh < il or rol > ih)
    return false;  // no overlap

  unsigned count = 0; // Count of forwarded bytes
  for (unsigned rix = 0; rix < readOp.size_; ++rix)
    {
      uint64_t byteAddr = rol + rix;
      if (byteAddr < il or byteAddr > ih)
	continue;  // Read-op byte does not overlap instruction.

      uint64_t byteMask = uint64_t(0xff) << (rix * 8);
      if ((byteMask & mask) == 0)
	continue;  // Byte forwarded by another instruction.

      // Check if read-op byte overlaps drained write-op of instruction
      bool drained = false;
      for (const auto wopIx : store.memOps_)
	{
	  if (wopIx >= sysMemOps_.size())
	    continue;
	  const auto& wop = sysMemOps_.at(wopIx);
	  if (wop.isRead_ or not wop.overlaps(byteAddr))
	    continue;  // Not a write op (may happen for AMO), or does not overlap byte addr.
	  if (wop.time_ < readOp.time_)
	    {
	      drained = true; // Write op cannot forward.
	      break;
	    }
	}

      if (drained)
	continue;  // Cannot forward from a drained write.

      uint8_t byteVal = data >> (byteAddr - il)*8;
      uint64_t aligned = uint64_t(byteVal) << 8*rix;
	
      readOp.data_ = (readOp.data_ & ~byteMask) | aligned;
      count++;

      mask = mask & ~byteMask;
      if (mask == 0)
	break;
    }

  return count > 0;
}


template <typename URV>
void
Mcm<URV>::collectForwardingStores(Hart<URV>& hart, const McmInstr& instr,
				  std::set<McmInstrIx>& stores) const
{
  auto hartIx = hart.sysHartIndex();

  const auto& instrVec = hartData_.at(hartIx).instrVec_;
  const auto& undrained = hartData_.at(hartIx).undrainedStores_;

  // Collect undrained overlapping stores preceding instr in program order.
  for (auto opIx : instr.memOps_)
    {
      auto& rop = sysMemOps_.at(opIx);  // Read op.
      if (not rop.isRead_)
	continue;

      for (auto iter = undrained.rbegin(); iter != undrained.rend(); ++iter)
	{
	  auto storeTag = *iter;
	  const auto& store = instrVec.at(storeTag);
	  if (store.isCanceled() or store.tag_ >= instr.tag_)
	    continue;
	  if (overlaps(store, rop))
	    stores.insert(store.tag_);
	}
    }

  // Collect overlapping stores preceding instr in program order and with write times
  // after those of instr reads (write times before instr reads imply a drained write that
  // can no longer forward to instr).
  for (auto opIx : instr.memOps_)
    {
      auto& rop = sysMemOps_.at(opIx);  // Read op.
      if (not rop.isRead_)
	continue;

      for (auto iter = sysMemOps_.rbegin(); iter != sysMemOps_.rend(); ++iter)
	{
	  const auto& wop = *iter;
	  if (wop.time_ < rop.time_)
	    break;

	  if (wop.isCanceled()  or  wop.isRead_  or  wop.hartIx_ != rop.hartIx_  or
	      wop.tag_ >= instr.tag_)
	    continue;

	  if (rop.overlaps(wop))
	    stores.insert(wop.tag_);
	}
    }
}


template <typename URV>
bool
Mcm<URV>::forwardToRead(Hart<URV>& hart, const std::set<McmInstrIx>& stores, MemoryOp& readOp) const
{
  auto hartIx = hart.sysHartIndex();

  const auto& instrVec = hartData_.at(hartIx).instrVec_;

  uint64_t mask = (~uint64_t(0)) >> (8 - readOp.size_)*8;

  for (auto iter = stores.rbegin(); iter != stores.rend() and mask != 0; ++iter)
    {
      auto storeTag = *iter;
      const auto& store = instrVec.at(storeTag);

      uint64_t prev = mask;

      if (store.di_.isVector())
	{
	  if (not vecStoreToReadForward(store, readOp, mask))
	    continue;
	}
      else if (not storeToReadForward(store, readOp, mask, store.physAddr_, store.storeData_, store.size_))
	{
	  if (store.physAddr_ == store.physAddr2_)
	    continue;
	  unsigned size1 = offsetToNextPage(store.physAddr_);
	  unsigned size2 = store.size_ - size1;
	  assert(size2 > 0 and size2 < 8);
	  uint64_t data2 = store.storeData_ >> size1 * 8;
	  if (not storeToReadForward(store, readOp, mask, store.physAddr2_, data2, size2))
	    continue;
	}

      if (mask != prev)
	{
	  if (readOp.forwardTime_ == 0)
	    readOp.forwardTime_ = earliestOpTime(store);
	  else
	    readOp.forwardTime_ = std::min(earliestOpTime(store), readOp.forwardTime_);
	}
    }

  return true;
}


template <typename URV>
unsigned
Mcm<URV>::effectiveRegIx(const DecodedInst& di, unsigned opIx) const
{
  auto type = di.ithOperandType(opIx);
  switch (type)
    {
    case OperandType::IntReg:
      return di.ithOperand(opIx) + intRegOffset_;

    case OperandType::FpReg:
      return di.ithOperand(opIx) + fpRegOffset_;

    case OperandType::VecReg:
      return di.ithOperand(opIx) + vecRegOffset_;

    case OperandType::CsReg:
      {
	CsrNumber csr{di.ithOperand(opIx)};
	return unsigned(csr) + csRegOffset_;
      }

    case OperandType::Imm:
    case OperandType::None:
      assert(0);
      return 0;
    }
  return 0;
}


template <typename URV>
void
Mcm<URV>::identifyRegisters(const Hart<URV>& hart,
                            const DecodedInst& di,
			    std::vector<unsigned>& sourceRegs,
			    std::vector<unsigned>& destRegs)
{
  sourceRegs.clear();
  destRegs.clear();

  if (not di.isValid())
    return;

  if (di.hasRoundingMode() and RoundingMode(di.roundingMode()) == RoundingMode::Dynamic)
    sourceRegs.push_back(unsigned(CsrNumber::FRM) + csRegOffset_);

  if (di.modifiesFflags())
    destRegs.push_back(unsigned(CsrNumber::FFLAGS) + csRegOffset_);

  for (unsigned i = 0; i < di.operandCount(); ++i)
    {
      OperandMode opMode = di.effectiveIthOperandMode(i);
      bool isDest = opMode == OperandMode::Write or opMode == OperandMode::ReadWrite;
      bool isSource = opMode == OperandMode::Read or opMode == OperandMode::ReadWrite;
      if (not isDest and not isSource)
	continue;

      auto type = di.ithOperandType(i);

      if (type == OperandType::Imm or type == OperandType::None)
	continue;

      size_t regIx = effectiveRegIx(di, i);
      if (regIx == size_t(CsrNumber::FCSR) + csRegOffset_)
	{
	  if (isDest)
	    {
	      destRegs.push_back(size_t(CsrNumber::FFLAGS) + csRegOffset_);
	      destRegs.push_back(size_t(CsrNumber::FRM) + csRegOffset_);
	    }
	  if (isSource)
	    {
	      sourceRegs.push_back(size_t(CsrNumber::FFLAGS) + csRegOffset_);
	      sourceRegs.push_back(size_t(CsrNumber::FRM) + csRegOffset_);
	    }
	}
      else if (type == OperandType::VecReg)
        {
          unsigned touchedRegs = hart.vecOpEmul(i);
	  if (di.vecFieldCount() and (i == 0))
	    touchedRegs *= di.vecFieldCount();

          for (unsigned off = 0; off < touchedRegs; ++off)
            {
              if (isDest)
                destRegs.push_back(regIx + off);
              if (isSource)
                sourceRegs.push_back(regIx + off);
            }
        }
      else
        {
          if (isDest)
	    destRegs.push_back(regIx);
	  if (isSource)
	    sourceRegs.push_back(regIx);
        }
    }
}


template <typename URV>
bool
Mcm<URV>::overlaps(const McmInstr& i1, const McmInstr& i2) const
{
  if (not i1.di_.isVector() and not i2.di_.isVector())
    return i1.overlaps(i2);   // Both scalar.

  if (i1.di_.isVector() and i2.di_.isVector())    // Both vector.
    {
      const auto& vecRefMap1 = hartData_.at(i1.hartIx_).vecRefMap_;
      const auto& vecRefMap2 = hartData_.at(i2.hartIx_).vecRefMap_;
      auto iter1 = vecRefMap1.find(i1.tag_);
      auto iter2 = vecRefMap2.find(i2.tag_);
      if (iter1 == vecRefMap1.end() or
	  iter2 == vecRefMap2.end())
	assert(false);

      auto& vecRefs1 = iter1->second;
      auto& vecRefs2 = iter2->second;

      if (vecRefs1.empty() or vecRefs2.empty())
	return false;

      for (auto& ref1 : vecRefs1.refs_)
	{
	  if (not vecRefs2.isOutOfBounds(ref1))
	    for (auto& ref2 : vecRefs2.refs_)
	      if (rangesOverlap(ref1.pa_, ref1.size_, ref2.pa_, ref2.size_))
		return true;
	}

      return false;
    }

  // One is scalar.
  const McmInstr& scalar = i1.di_.isVector() ? i2 : i1;
  const McmInstr& vec = i1.di_.isVector() ? i1 : i2;

  unsigned size1 = scalar.size_, size2 = 0;
  uint64_t pa1 = scalar.physAddr_, pa2 = scalar.physAddr2_;

  if (pa1 != pa2 and pageNum(pa1) != pageNum(pa2))
    {
      size1 = offsetToNextPage(pa1);
      size2 = scalar.size_ - size1;
      assert(size1 > 0 and size1 < scalar.size_);
      assert(size2 > 0 and size2 < scalar.size_);
    }

  for (unsigned i = 0; i < size1; ++i)
    {
      uint64_t pa = pa1 + i;
      if (vecOverlapsRefPhysAddr(vec, pa))
	return true;
    }

  for (unsigned i = 0; i < size2; ++i)
    {
      uint64_t pa = pa2 + i;
      if (vecOverlapsRefPhysAddr(vec, pa))
	return true;
    }

  return false;
}



template <typename URV>
bool
Mcm<URV>::instrHasRead(const McmInstr& instr) const
{
  return std::ranges::any_of(instr.memOps_,
                             [this](auto opIx) { return opIx < sysMemOps_.size() &&
                                                        sysMemOps_.at(opIx).isRead_; });
}


template <typename URV>
bool
Mcm<URV>::instrHasWrite(const McmInstr& instr) const
{
  return std::ranges::any_of(instr.memOps_,
                             [this](auto opIx) { return opIx < sysMemOps_.size() &&
                                                        not sysMemOps_.at(opIx).isRead_; });
}


template <typename URV>
uint64_t
Mcm<URV>::earliestByteTime(const McmInstr& instr, uint64_t addr) const
{
  uint64_t time = 0;
  bool found = false;

  for (auto opIx : instr.memOps_)
    if (opIx < sysMemOps_.size())
      {
	const auto& op = sysMemOps_.at(opIx);
	if (op.pa_ <= addr and addr < op.pa_ + op.size_)
	  {
	    time = found? std::min(time, op.time_) : op.time_;
	    found = true;
	  }
      }

  return time;
}


template <typename URV>
uint64_t
Mcm<URV>::latestByteTime(const McmInstr& instr, uint64_t addr) const
{
  uint64_t time = ~uint64_t(0);
  bool found = false;

  for (auto opIx : instr.memOps_)
    if (opIx < sysMemOps_.size())
      {
	const auto& op = sysMemOps_.at(opIx);
	if (op.pa_ <= addr and addr < op.pa_ + op.size_)
	  {
	    time = found? std::max(time, op.time_) : op.time_;
	    found = true;
	  }
      }

  return time;
}


template <typename URV>
bool
Mcm<URV>::vecOverlapsRefPhysAddr(const McmInstr& instr, uint64_t addr) const
{
  assert(instr.di_.isVector());

  auto& vecRefMap = hartData_.at(instr.hartIx_).vecRefMap_;
  auto iter = vecRefMap.find(instr.tag_);
  if (iter == vecRefMap.end())
    return false;

  auto& vecRefs = iter->second;

  if (vecRefs.isOutOfBounds(addr))
    return false;

  for (auto& vecRef : vecRefs.refs_)
    if (vecRef.overlaps(addr))
      return true;

  return false;
}


template <typename URV>
void
Mcm<URV>::printPpo1Error(unsigned hartId, McmInstrIx tag1, McmInstrIx tag2, uint64_t t1,
			 uint64_t t2, uint64_t pa) const
{
  cerr << "Error: PPO rule 1 failed: hart-id=" << hartId << " tag1=" << tag1
       << " tag2=" << tag2 << " time1=";

  if (t1 == ~uint64_t(0))
    cerr << "inf";
  else
    cerr << t1;

  cerr << " time2=" << t2 << std::hex << " pa=0x" << pa << std::dec << '\n';
}


template <typename URV>
bool
Mcm<URV>::ppoRule1(unsigned hartId, const McmInstr& instrA, const McmInstr& instrB) const
{
  if (instrA.isCanceled())
    return true;

  assert(instrA.isRetired());

  if (not instrA.isMemory() or not overlaps(instrA, instrB))
    return true;

  // Check overlapped bytes. We check at the byte level since A may be a vector
  // instruction with overlapping elements. Same for B.
  for (unsigned i = 0; i < instrB.memOps_.size(); ++i)
    {
      auto opIx = instrB.memOps_.at(i);
      auto& bop = sysMemOps_.at(opIx);

      uint64_t tb = bop.time_;

      for (unsigned byteIx = 0; byteIx < bop.size_; ++byteIx)
	{
	  uint64_t addr = bop.pa_ + byteIx;
	  if (not overlapsRefPhysAddr(instrA, addr))
	    continue;

	  uint64_t ta = latestByteTime(instrA, addr);
	  if (ta < tb or (ta == tb and instrA.isStore_))
	    continue;

	  printPpo1Error(hartId, instrA.tag_, instrB.tag_, ta, tb, addr);
	  return false;
	}
    }

  return true;
}


template <typename URV>
bool
Mcm<URV>::ppoRule1(unsigned hartId, const McmInstr& instrA, const MemoryOp& opA,
		   const McmInstr& instrB) const
{
  if (instrA.isCanceled() or not instrA.isMemory())
    return true;

  assert(instrA.isRetired());

  // Check memory ops of B overlapping opA.
  for (unsigned i = 0; i < instrB.memOps_.size(); ++i)
    {
      auto opIx = instrB.memOps_.at(i);
      auto& opB = sysMemOps_.at(opIx);

      if (not opA.overlaps(opB))
	continue;

      uint64_t ta = opA.time_;
      uint64_t tb = opB.time_;
      if (ta < tb or (ta == tb and not opB.isRead_))
	continue;

      printPpo1Error(hartId, instrA.tag_, instrB.tag_, ta, tb, opB.pa_);
      return false;
    }

  return true;
}


template <typename URV>
bool
Mcm<URV>::ppoRule1(Hart<URV>& hart, const McmInstr& instrB) const
{
  // Rule 1: B is a store, A and B have overlapping addresses.
  assert(instrB.di_.isValid());

  if (not instrB.complete_)
    return true;  // We will try again when B is complete.

  auto hartIx = hart.sysHartIndex();
  const auto& instrVec = hartData_.at(hartIx).instrVec_;

  auto earlyB = earliestOpTime(instrB);

  auto hartId = hart.hartId();

  // Process all the memory operations that may have been reordered with respect to B. If
  // an instruction A, preceding B in program order, is missing a memory operation, we
  // will catch it when we process the undrained stores below.
  for (auto iter = sysMemOps_.rbegin(); iter != sysMemOps_.rend(); ++iter)
    {
      const auto& op = *iter;
      if (op.isCanceled()  or  op.hartIx_ != hartIx  or  op.tag_ >= instrB.tag_)
	continue;

      if (op.time_ < earlyB)
	break;

      const auto& instrA =  instrVec.at(op.tag_);
      if (instrA.isCanceled()  or  not instrA.isRetired()  or  not instrA.isMemory())
	continue;

      if (not ppoRule1(hartId, instrA, op, instrB))
	return false;
    }

  const auto& undrained = hartData_.at(hartIx).undrainedStores_;

  for (auto& tag : undrained)
    {
      if (tag >= instrB.tag_)
	break;

      const auto& instrA =  instrVec.at(tag);
      if (not ppoRule1(hartId, instrA, instrB))
	return false;
    }

  return true;
}


template <typename URV>
bool
Mcm<URV>::ppoRule2(Hart<URV>& hart, const McmInstr& instrB) const
{
  // Rule 2: a and b are loads, x is a byte read by both a and b, there is no store to x
  // between a and b in program order, and a and b return values for x written by
  // different memory operations.

  // Instruction B must be a load/AMO instruction.
  if (not instrB.isLoad_)
    return true;  // NA: B is not a load.

  auto earlyB = earliestOpTime(instrB);

  unsigned hartIx = hart.sysHartIndex();
  const auto& instrVec = hartData_.at(hartIx).instrVec_;

  // Bytes of B written by stores from the local hart.
  std::unordered_set<uint64_t> locallyWritten;

  for (auto iter = sysMemOps_.rbegin(); iter != sysMemOps_.rend(); ++iter)
    {
      const auto& op = *iter;
      if (op.isCanceled() or op.hartIx_ != hartIx or op.tag_ >= instrB.tag_)
	continue;
      if (op.time_ < earlyB)
	break;
      const auto& instrA =  instrVec.at(op.tag_);
      if (instrA.isCanceled()  or  not instrA.isRetired()  or  not instrA.isMemory()  or
	  not overlaps(instrA, instrB))
	continue;

      if (not instrA.isLoad_)
	continue;

      if (effectiveMinTime(instrB) >= effectiveMaxTime(instrA))
	continue;  // In order.

      // If a byte of B is written by A, then put its physical address in locallyWriten.
      identifyWrittenBytes(instrA, instrB, locallyWritten);

      if (instrA.memOps_.empty() or instrB.memOps_.empty())
	{
	  cerr << "Error: PPO Rule 2: Instruction with no memory op: hart-id="
	       << hart.hartId() << " tag1=" << instrA.tag_ << " tag2=" << instrB.tag_ << '\n';
	  return false;
	}
      uint64_t ix0 = instrB.memOps_.front();
      uint64_t ix1 = instrA.memOps_.back();

      for (uint64_t ix = ix0; ix <= ix1; ++ix)
	{
	  const MemoryOp& remoteOp = sysMemOps_.at(ix);
	  if (remoteOp.isCanceled() or remoteOp.hartIx_ == hartIx or remoteOp.isRead_)
	    continue;

	  // Check the of bytes of the remote write. If the address of any of them
	  // overlaps A and B and corresponding time is between times of A and B, we fail.
	  for (unsigned byteIx = 0; byteIx < remoteOp.size_; ++byteIx)
	    {
	      uint64_t addr = remoteOp.pa_ + byteIx;

	      if (not overlapsRefPhysAddr(instrA, addr) or not overlapsRefPhysAddr(instrB, addr))
		continue;

	      if (locallyWritten.contains(addr))
		continue;    // Byte of B covered by local store.

	      auto earlyB = earliestByteTime(instrB, addr);
	      auto lateA = latestByteTime(instrA, addr);

	      auto rot = remoteOp.time_;
	      if (earlyB <= lateA and earlyB <= rot and rot <= lateA)
		{
		  cerr << "Error: PPO Rule 2 failed: hart-id=" << hart.hartId()
		       << " tag1=" << instrA.tag_ << " tag2=" << instrB.tag_
		       << " intermediate remote store from hart-id="
		       << unsigned(remoteOp.hartIx_) << " store-tag=" << remoteOp.tag_
		       << " store-time=" << remoteOp.time_ << '\n';
		  return false;
		}
	    }
	}
    }

  return true;
}


template <typename URV>
bool
Mcm<URV>::ppoRule3(Hart<URV>& hart, const McmInstr& instrB) const
{
  // Rule 3: A is a write resulting from an AMO/SC instructions, A and
  // B have overlapping addresses, B loads data from A.

  // Instruction B must be a load/AMO instruction.
  const DecodedInst& bdi = instrB.di_;
  if (bdi.isStore())
    return true;  // NA: store instruction.

  if (not bdi.isLoad() and not bdi.isVectorLoad() and not bdi.isAtomic())
    return true;  // NA: must be load/AMO.

  if (not instrB.complete_)
    return true;  // We will try again when B is complete.

  auto earlyB = earliestOpTime(instrB);

  // Addresses of bytes of B written by preceding non-atomic stores in local hart.
  std::unordered_set<uint64_t> locallyWritten;

  unsigned hartIx = hart.sysHartIndex();
  const auto& instrVec = hartData_.at(hartIx).instrVec_;

  for (auto iter = sysMemOps_.rbegin(); iter != sysMemOps_.rend(); ++iter)
    {
      const auto& op = *iter;
      if (op.isCanceled() or op.hartIx_ != hartIx or op.tag_ >= instrB.tag_)
	continue;
      if (op.time_ < earlyB)
	break;
      const auto& instrA =  instrVec.at(op.tag_);
      if (instrA.isCanceled() or not instrA.isRetired())
	continue;

      if (not instrA.isStore_ or not overlaps(instrA, instrB))
	continue;

      // Check if a byte of B is written by A.
      for (auto opIx : instrB.memOps_)
	{
	  const auto& op = sysMemOps_.at(opIx);
	  for (unsigned i = 0; i < op.size_; ++i)
	    {
	      uint64_t addr = op.pa_ + i;
	      if (locallyWritten.contains(addr))
		continue;
	      if (not instrA.di_.isAtomic())
		locallyWritten.insert(addr);
	      else if (not isBeforeInMemoryTime(instrA, instrB))
		{
		  cerr << "Error: PPO rule 3 failed: hart-id=" << hart.hartId() << " tag1="
		       << instrA.tag_ << " tag2=" << instrB.tag_ << " time1="
		       << latestOpTime(instrA) << " time2=" << earlyB
		       << '\n';
		  return false;
		}
	    }
	}
    }

  return true;
}


template <typename URV>
bool
Mcm<URV>::finalChecks(Hart<URV>& hart)
{
  unsigned hartIx = hart.sysHartIndex();
  const auto& instrVec = hartData_.at(hartIx).instrVec_;

  const auto& pendingWrites = hartData_.at(hartIx).pendingWrites_;
  if (not pendingWrites.empty())
    cerr << "Warning: Merge buffer is not empty at end of run\n";

  uint64_t toHost = 0;
  bool hasToHost = hart.getToHostAddress(toHost);

  const auto& undrained = hartData_.at(hartIx).undrainedStores_;

  for (auto tag : undrained)
    {
      const auto& instr = instrVec.at(tag);
      if (not hasToHost or toHost != instr.virtAddr_)
	cerr << "Warning: Hart-id=" << hart.hartId() << " tag=" << instr.tag_
	     << " Store instruction is not drained at end of run\n";
    }

  return true;
}


template <typename URV>
uint64_t
Mcm<URV>::effectiveMinTime(const McmInstr& instr) const
{

  if (not instr.isLoad_)
    return earliestOpTime(instr);

  if (not instr.complete_ and instr.memOps_.empty())
    return time_;

  uint64_t mint = ~uint64_t(0);
  for (auto opIx : instr.memOps_)
    if (opIx < sysMemOps_.size())
      {
	auto& op = sysMemOps_.at(opIx);
	uint64_t t = op.time_;
	if (op.isRead_ and op.forwardTime_ and op.forwardTime_ > t)
	  t = op.forwardTime_;
	mint = std::min(mint, t);
      }

  return mint;
}


template <typename URV>
uint64_t
Mcm<URV>::effectiveMaxTime(const McmInstr& instr) const
{

  if (not instr.isLoad_)
    return latestOpTime(instr);

  if (not instr.complete_ and instr.memOps_.empty())
    return time_;

  uint64_t maxt = 0;
  for (auto opIx : instr.memOps_)
    if (opIx < sysMemOps_.size())
      {
	auto& op = sysMemOps_.at(opIx);
	uint64_t t = op.time_;
	if (op.isRead_ and op.forwardTime_ and op.forwardTime_ > t)
	  t = op.forwardTime_;
	maxt = std::max(maxt, t);
      }

  return maxt;
}


template <typename URV>
bool
Mcm<URV>::checkFence(Hart<URV>& hart, const McmInstr& fence) const
{
  assert(fence.isRetired());

  const DecodedInst& bdi = fence.di_;

  // If fence instruction has predecessor write, then check that all preceding stores
  // have drained. This is stronger than what is required by PPO rule 4 but it makes
  // that rule simpler to implement.
  if (not bdi.isFencePredWrite())
    return true;

  unsigned hartIx = hart.sysHartIndex();
  auto& undrained = hartData_.at(hartIx).undrainedStores_;
  if (undrained.empty())
    return true;

  const auto& instrVec = hartData_.at(hartIx).instrVec_;

  // We may have an early bypass ops (e.g. for an amoadd that has not yet retired). These
  // should not count as they are drained but waiting for their instruction to retire.
  for (auto tag : undrained)
    {
      const auto& instr = instrVec.at(tag);
      for (auto opIx : instr.memOps_)
	{
	  auto& op = sysMemOps_.at(opIx);
	  if (op.canceled_ or op.isRead_ or op.bypass_)
	    continue;

	  cerr << "Error: PPO rule 4 failed: Hart-id=" << hart.hartId() << " fence-tag=" << fence.tag_
	       << " fence with predecessor-write retired while write is pending for tag="
	       << tag << " at time=" << op.insertTime_ << '\n';

	  return false;
	}
    }

  return true;
}


template <typename URV>
bool
Mcm<URV>::ppoRule4(Hart<URV>& hart, const McmInstr& instrB) const
{
  // Rule 4: There is a fence that orders A before B.

  assert(instrB.isRetired());

  // We assume that stores preceding a fence are drained before fence retires if fence
  // has predecessor write. This assumption is checked in checkFence.
  if (not checkFence(hart, instrB))
    return false;

  if (not instrB.isMemory())
    return true;

  auto earlyB = earliestOpTime(instrB);
  if (earlyB > instrB.retireTime_)
    return true;

  unsigned hartIx = hart.sysHartIndex();
  const auto& instrVec = hartData_.at(hartIx).instrVec_;

  // Collect all fence instructions that can affect B.
  std::vector<McmInstrIx> fences;
  for (McmInstrIx ix = instrB.tag_; ix > 0; --ix)
    {
      McmInstrIx tag = ix - 1;
      const auto& instr = instrVec.at(tag);
      if (instr.isCanceled())
	continue;
      if (instr.retireTime_ < earlyB)
	break;
      if (instr.di_.isFence())
	fences.push_back(tag);
    }
  if (fences.empty())
    return true;

  // Collect all instructions out of order with respect to B.
  std::vector<McmInstrIx> reordered;
  for (auto iter = sysMemOps_.rbegin(); iter != sysMemOps_.rend(); ++iter)
    {
      const auto& op = *iter;
      if (op.canceled_ or op.hartIx_ != hartIx or op.tag_ >= instrB.tag_)
	continue;
      if (op.time_ < earlyB)
	break;
      reordered.push_back(op.tag_);
    }
  if (reordered.empty())
    return true;

  for (auto fenceTag : fences)
    {
      const auto& fence = instrVec.at(fenceTag);
      bool predRead = fence.di_.isFencePredRead();
      bool predWrite = fence.di_.isFencePredWrite();
      bool succRead = fence.di_.isFenceSuccRead();
      bool succWrite = fence.di_.isFenceSuccWrite();
      bool predIn = fence.di_.isFencePredInput();
      bool predOut = fence.di_.isFencePredOutput();
      bool succIn = fence.di_.isFencePredInput();
      bool succOut = fence.di_.isFencePredOutput();

      for (auto aTag : reordered)
	{
	  const auto& pred = instrVec.at(aTag);
	  if (pred.isCanceled() or not pred.isMemory() or pred.tag_ > fence.tag_)
	    continue;

	  // We assume that stores following a fence in program order cannot drain before
	  // fence is retired.
	  if (instrB.isStore_ and earlyB <= fence.retireTime_)
	    {
	      cerr << "Error: PPO rule 4 failed: Hart-id=" << hart.hartId() << " tag="
		   << instrB.tag_ << " fence-tag= " << fence.tag_ << " store instruction "
		   << "drains before preceeding fence instruction retires\n";
	      return false;
	    }

	  Pma predPma = hart.getPma(pred.physAddr_);

	  if (not (predRead and pred.isLoad_)
	      and not (predWrite and pred.isStore_)
	      and not (predIn and pred.isLoad_ and predPma.isIo())
	      and not (predOut and pred.isStore_ and predPma.isIo()))
	    continue;

	  const McmInstr& succ = instrB;
	  Pma succPma = hart.getPma(succ.physAddr_);

	  if (not (succRead and succ.isLoad_)
	      and not (succWrite and succ.isStore_)
	      and not (succIn and succ.isLoad_ and succPma.isIo())
	      and not (succOut and succ.isStore_ and succPma.isIo()))
	    continue;

	  if (not pred.complete_ or not pred.retired_)
	    {
	      cerr << "Error: PPO rule 4 failed: hart-id=" << hart.hartId()
		   << " tag1=" << pred.tag_ << " fence-tag=" << fence.tag_
		   << " memory instruction before fence is not retired/complete\n";
	      return false;
	    }

	  auto predTime = latestOpTime(pred);
	  auto succTime = effectiveMinTime(succ);

	  if (predTime < succTime)
	    continue;

	  // Successor performs before predecessor -- Allow if successor is a load and
	  // there is no store from another core to the same cache line in between the
	  // predecessor and successor time.
	  if (not succ.isStore_)
	    {
	      uint64_t predLine = lineNum(pred.physAddr_);
	      uint64_t succLine = lineNum(succ.physAddr_);
	      if (predLine != succLine)
		continue;

	      auto low = std::lower_bound(sysMemOps_.begin(), sysMemOps_.end(), succTime,
					  [](const MemoryOp& op, const uint64_t& t) -> bool
					  { return op.time_ < t; });

	      auto high = std::upper_bound(low, sysMemOps_.end(), predTime,
					   [](const uint64_t& t, const MemoryOp& op) -> bool
					   { return t < op.time_; });

	      bool fail = false;
	      for (auto iter = low; iter != high and not fail; ++iter)
		{
		  auto& op = *iter;
		  fail = (not op.isRead_ and op.time_ >= succTime and op.time_ <= predTime
			  and op.hartIx_ != hartIx
			  and lineNum(op.pa_) == succLine);
		}
	      if (not fail)
		continue;
	    }

	  cerr << "Error: PPO rule 4 failed: hart-id=" << hart.hartId()
	       << " tag1=" << pred.tag_ << " tag2=" << succ.tag_
	       << " fence-tag=" << fence.tag_
	       << " time1=" << predTime << " time2=" << succTime << '\n';
	  return false;
	}
    }

  return true;
}


template <typename URV>
bool
Mcm<URV>::ppoRule5(Hart<URV>& hart, const McmInstr& instrA, const McmInstr& instrB) const
{
  // Rule 5: A has an acquire annotation.
  if (instrA.isCanceled() or not instrA.isMemory())
    return true;

  assert(instrA.isRetired());

  bool hasAcquire = instrA.di_.isAtomicAcquire();
  if (isTso_)
    hasAcquire = hasAcquire or instrA.di_.isLoad() or instrA.di_.isAmo();

  if (not hasAcquire)
    return true;

  if (instrA.di_.isAmo())
    return instrA.memOps_.size() == 2; // Fail if != 2: Incomplete AMO might finish afrer B

  if (not instrA.complete_)
    return false; // Incomplete store might finish after B

  auto timeA = latestOpTime(instrA);
  auto timeB = effectiveMinTime(instrB);

  if (timeB > timeA)
    return true;

  auto hartIx = hart.sysHartIndex();

  // B performs before A -- Allow if there is no write overlapping B between A and B from
  // another core.
  for (size_t ix = sysMemOps_.size(); ix != 0; ix--)
    {
      const auto& op = sysMemOps_.at(ix-1);
      if (op.isCanceled() or op.time_ > timeA)
	continue;
      if (op.time_ < timeB)
	break;
      if (not op.isRead_ and overlaps(instrB, op) and op.hartIx_ != hartIx)
	return false;
    }

  return true;
}


template <typename URV>
bool
Mcm<URV>::ppoRule5(Hart<URV>& hart, const McmInstr& instrB) const
{
  // Rule 5: A has an acquire annotation

  if (not instrB.isMemory() or instrB.memOps_.empty())
    return true;

  unsigned hartIx = hart.sysHartIndex();
  const auto& instrVec = hartData_.at(hartIx).instrVec_;
  const auto& undrained = hartData_.at(hartIx).undrainedStores_;

  // If B is a store, make sure that there are no un-drained store, with acquire
  // annotation, preceding B in program order. This is stricter than what the spec
  // mandates.
  if (instrB.isStore_)
    {
      for (auto& tag : undrained)
	{
	  if (tag < instrB.tag_)
	    {
	      const auto& instrA = instrVec.at(tag);
	      bool hasAcquire = instrA.di_.isAtomicAcquire();
	      if (isTso_)
		hasAcquire = hasAcquire or instrA.di_.isLoad() or instrA.di_.isAmo();
	      if (hasAcquire)
		{
		  cerr << "Error: PPO rule 5 failed: hart-id=" << hart.hartId()
		       << " tag1=" << instrA.tag_ << " tag2=" << instrB.tag_ << '\n';
		  return false;
		}
	    }
	  else
	    break;
	}
    }

  auto earlyB = earliestOpTime(instrB);

  for (auto iter = sysMemOps_.rbegin(); iter != sysMemOps_.rend(); ++iter)
    {
      const auto& op = *iter;
      if (op.isCanceled() or op.hartIx_ != hartIx or op.tag_ >= instrB.tag_)
	continue;
      if (op.time_ < earlyB)
	break;
      const auto& instrA =  instrVec.at(op.tag_);
      if (instrA.isCanceled()  or  not instrA.isRetired()  or  not instrA.isMemory())
	continue;

      if (not ppoRule5(hart, instrA, instrB))
	{
	  cerr << "Error: PPO rule 5 failed: hart-id=" << hart.hartId()
	       << " tag1=" << instrA.tag_ << " tag2=" << instrB.tag_ << '\n';
	  return false;
	}
    }

  for (auto& tag : undrained)
    {
      if (tag >= instrB.tag_)
	break;
      const auto& instrA =  instrVec.at(tag);
      if (not ppoRule5(hart, instrA, instrB))
	{
	  cerr << "Error: PPO rule 5 failed: hart-id=" << hart.hartId()
	       << " tag1=" << instrA.tag_ << " tag2=" << instrB.tag_ << '\n';
	  return false;
	}
    }

  return true;
}


template <typename URV>
bool
Mcm<URV>::ppoRule6(const McmInstr& instrA, const McmInstr& instrB) const
{
  bool hasRelease = instrB.di_.isAtomicRelease();
  if (isTso_)
    hasRelease = hasRelease or instrB.di_.isStore() or instrB.di_.isAmo();

  if (not instrB.isMemory() or not hasRelease)
    return true;

  if (instrA.isCanceled() or not instrA.isMemory())
    return true;

  assert(instrA.isRetired());

  if (instrA.di_.isAmo())
    return instrA.memOps_.size() == 2; // Fail if incomplete AMO (finishes afrer B).

  if (not instrA.complete_)
    return false;       // Fail if incomplete store (finishes after B).

  if (instrB.memOps_.empty())
    return true;   // Un-drained store.

  auto btime = earliestOpTime(instrB);
  return latestOpTime(instrA) < btime;  // A finishes before B.
}


template <typename URV>
bool
Mcm<URV>::ppoRule6(Hart<URV>& hart, const McmInstr& instrB) const
{
  // Rule 6: B has a release annotation

  auto hartIx = hart.sysHartIndex();
  const auto& instrVec = hartData_.at(hartIx).instrVec_;

  auto earlyB = earliestOpTime(instrB);

  for (auto iter = sysMemOps_.rbegin(); iter != sysMemOps_.rend(); ++iter)
    {
      const auto& op = *iter;
      if (op.isCanceled()  or  op.hartIx_ != hartIx  or  op.tag_ >= instrB.tag_)
	continue;
      if (op.time_ < earlyB)
	break;
      const auto& instrA =  instrVec.at(op.tag_);
      if (instrA.isCanceled()  or  not instrA.isRetired()  or  not instrA.isMemory())
	continue;

      if (not ppoRule6(instrA, instrB))
	{
	  cerr << "Error: PPO rule 6 failed: hart-id=" << hart.hartId()
	       << " tag1=" << instrA.tag_ << " tag2=" << instrB.tag_ << '\n';
	  return false;
	}
    }

  const auto& undrained = hartData_.at(hartIx).undrainedStores_;

  for (auto& tag : undrained)
    {
      if (tag >= instrB.tag_)
	break;
      const auto& instrA =  instrVec.at(tag);
      if (not ppoRule6(instrA, instrB))
	{
	  cerr << "Error: PPO rule 6 failed: hart-id=" << hart.hartId()
	       << " tag1=" << instrA.tag_ << " tag2=" << instrB.tag_ << '\n';
	  return false;
	}
    }

  return true;
}


template <typename URV>
bool
Mcm<URV>::ppoRule7(const McmInstr& instrA, const McmInstr& instrB) const
{
  if (instrA.isCanceled() or not instrA.isMemory())
    return true;

  assert(instrA.isRetired());

  bool bHasRc = instrB.di_.isAtomicRelease() or instrB.di_.isAtomicAcquire();
  if (isTso_)
    bHasRc = bHasRc or instrB.di_.isLoad() or instrB.di_.isStore() or instrB.di_.isAmo();

  bool aHasRc = instrA.di_.isAtomicRelease() or instrA.di_.isAtomicAcquire();
  if (isTso_)
    aHasRc = bHasRc or instrA.di_.isLoad() or instrA.di_.isStore() or instrA.di_.isAmo();

  if (not aHasRc or not bHasRc)
    return true;

  bool incomplete = not instrA.complete_ or (instrA.di_.isAmo() and instrA.memOps_.size() != 2);
  if (incomplete)
    return false;   // Incomplete AMO finishes after B.

  if (instrB.memOps_.empty())
    return true;    // Un-drained store will finish later.

  auto btime = earliestOpTime(instrB);
  return latestOpTime(instrA) < btime;  // A finishes before B
}


template <typename URV>
bool
Mcm<URV>::ppoRule7(Hart<URV>& hart, const McmInstr& instrB) const
{
  // Rule 7: A and B have RCsc annotations.

  bool bHasRc = instrB.di_.isAtomicRelease() or instrB.di_.isAtomicAcquire();
  if (isTso_)
    bHasRc = bHasRc or instrB.di_.isLoad() or instrB.di_.isStore() or instrB.di_.isAmo();

  if (not instrB.isMemory() or not bHasRc)
    return true;

  auto hartIx = hart.sysHartIndex();
  const auto& instrVec = hartData_.at(hartIx).instrVec_;

  auto earlyB = earliestOpTime(instrB);

  for (auto iter = sysMemOps_.rbegin(); iter != sysMemOps_.rend(); ++iter)
    {
      const auto& op = *iter;
      if (op.isCanceled()  or  op.hartIx_ != hartIx  or  op.tag_ >= instrB.tag_)
	continue;
      if (op.time_ < earlyB)
	break;
      const auto& instrA =  instrVec.at(op.tag_);
      if (instrA.isCanceled()  or  not instrA.isRetired()  or  not instrA.isMemory())
	continue;

      if (not ppoRule7(instrA, instrB))
	{
	  cerr << "Error: PPO rule 7 failed: hart-id=" << hart.hartId()
	       << " tag1=" << instrA.tag_ << " tag2=" << instrB.tag_ << '\n';
	  return false;
	}
    }

  const auto& undrained = hartData_.at(hartIx).undrainedStores_;

  for (auto& tag : undrained)
    {
      if (tag >= instrB.tag_)
	break;
      const auto& instrA =  instrVec.at(tag);
      if (not ppoRule7(instrA, instrB))
	{
	  cerr << "Error: PPO rule 7 failed: hart-id=" << hart.hartId()
	       << " tag1=" << instrA.tag_ << " tag2=" << instrB.tag_ << '\n';
	  return false;
	}
    }

  return true;
}


template <typename URV>
bool
Mcm<URV>::ppoRule8(Hart<URV>& hart, const McmInstr& instrB) const
{
  // Rule 8: B is a store-conditional, A is a load-reserve paired with B.
  if (not instrB.isMemory() or not instrB.di_.isSc())
    return true;

  uint64_t addr = 0, value = 0;
  if (not hart.lastStore(addr, value))
    return true;  // Score conditional was not successful.

  auto hartIx = hart.sysHartIndex();
  const auto& instrVec = hartData_.at(hartIx).instrVec_;

  auto earlyB = earliestOpTime(instrB);

  for (auto iter = sysMemOps_.rbegin(); iter != sysMemOps_.rend(); ++iter)
    {
      const auto& op = *iter;
      if (op.isCanceled()  or  op.hartIx_ != hartIx  or  op.tag_ >= instrB.tag_)
	continue;
      if (op.time_ < earlyB)
	break;
      const auto& instrA =  instrVec.at(op.tag_);
      if (instrA.isCanceled()  or  not instrA.isRetired()  or  not instrA.isMemory())
	continue;

      if (not instrA.di_.isLr())
	continue;

      if (not instrA.complete_ or
          (not instrB.memOps_.empty() and earlyB <= latestOpTime(instrA)))
	{
	  cerr << "Error: PPO rule 8 failed: hart-id=" << hart.hartId()
	       << " tag1=" << instrA.tag_ << " tag2=" << instrB.tag_ << '\n';
	  return false;
	}

      return true;
    }

  return true;
}


template <typename URV>
bool
Mcm<URV>::ppoRule9(Hart<URV>& hart, const McmInstr& instrB) const
{
  // Rule 9: B has a syntactic address dependency on A

  if (not instrB.isMemory())
    return true;

  uint64_t addrTime = instrB.addrTime_;

  for (auto opIx : instrB.memOps_)
    {
      if (opIx < sysMemOps_.size() and sysMemOps_.at(opIx).time_ <= addrTime)
	{
	  cerr << "Error: PPO rule 9 failed: hart-id=" << hart.hartId() << " tag1="
	       << instrB.addrProducer_ << " tag2=" << instrB.tag_
               << " time1=" << addrTime << " time2=" << sysMemOps_.at(opIx).time_ << '\n';
	  return false;
	}
    }

  // Check address dependency of index registers of vector instruction B.

  McmInstrIx ixTag = 0; // Producer of vector index register.
  uint64_t ixTime = 0;  // Producer time of vector index register.
  uint64_t dataTime = 0;
  unsigned ixReg = 0;   // Vector index register.
  if (isVecIndexOutOfOrder(hart, instrB, ixReg, ixTag, ixTime, dataTime))
    {
      cerr << "Error: PPO rule 9 failed: hart-id=" << hart.hartId() << " tag1="
	   << ixTag << " tag2=" << instrB.tag_ << " time1=" << ixTime
	   << " time2=" << dataTime << " vec-ix-reg=" << ixReg << '\n';
      return false;
    }

  return true;
}


template <typename URV>
bool
Mcm<URV>::ppoRule10(Hart<URV>& hart, const McmInstr& instrB) const
{
  // Rule 10: B has a syntactic data dependency on A

  const auto& bdi = instrB.di_;

  if (bdi.isSc() and bdi.op2() == 0)
    return true;  // No dependency on X0

  if (bdi.isStore() and bdi.op0() == 0)
    return true;  // No dependency on X0

  if (bdi.isStore() or bdi.isAmo())
    {
      if ((bdi.isSc() and bdi.op1() == 0) or (bdi.isStore() and bdi.op0() == 0))
	return true;
      uint64_t dataTime = instrB.dataTime_;

      for (auto opIx : instrB.memOps_)
	{
	  if (opIx < sysMemOps_.size() and sysMemOps_.at(opIx).time_ <= dataTime)
	    {
	      cerr << "Error: PPO rule 10 failed: hart-id=" << hart.hartId() << " tag1="
		   << instrB.dataProducer_  << " tag2=" << instrB.tag_ << " time1="
		   << dataTime << " time2=" << sysMemOps_.at(opIx).time_ << '\n';
	      return false;
	    }
	}
    }

  if (bdi.isVectorStore())
    {
      auto hartIx = hart.sysHartIndex();
      const auto& regTime = hartData_.at(hartIx).regTime_;
      const auto& regProducer = hartData_.at(hartIx).regProducer_;

      unsigned base = 0, count = 1;
      if (hart.getLastVecLdStRegsUsed(bdi, 0, base, count))  // Dest reg is oeprand 0
	{
	  std::vector<uint64_t> dataEarlyTimes;  // Times when B wrote its registers.
	  getVecRegEarlyTimes(hart, instrB, base, count, dataEarlyTimes);

          unsigned offsetReg = base + vecRegOffset_;
          for (unsigned i = 0; i < count; ++i)
            {
	      auto atag = regProducer.at(offsetReg + i);
	      if (atag == 0)
		continue;
              auto atime = regTime.at(offsetReg + i);  // Time A data reg was produced.
	      auto btime = dataEarlyTimes.at(i);       // Time B data reg was written.
	      if (btime <= atime)
		{
		  cerr << "Error: PPO rule 10 failed: hart-id=" << hart.hartId()
		       << " tag1=" << atag << " tag2=" << instrB.tag_ << " time1="
		       << atime << " time2=" << btime << '\n';
		}
	      return false;
	    }
	}
    }

  return true;
}


template <typename URV>
bool
Mcm<URV>::ppoRule11(Hart<URV>& hart, const McmInstr& instrB) const
{
  // Rule 11: B is a store with a control dependency on A

  unsigned hartIx = hart.sysHartIndex();
  const auto& regProducer = hartData_.at(hartIx).regProducer_;
  const auto& instrVec = hartData_.at(hartIx).instrVec_;

  if (not instrB.isStore_)
    return true;

  auto rule11 = [this, &instrVec] (uint64_t earlyB, auto producerTag) -> bool {
    if (producerTag >= instrVec.size() or producerTag == 0)
      return true;
    const auto& producer = instrVec.at(producerTag);
    if (not producer.di_.isValid())
      return true;

    auto producerTime = producer.retireTime_;
    if (producer.isMemory())
      {
	if (not producer.complete_)
	  return false;
	producerTime = latestOpTime(producer);
      }

    return earlyB > producerTime;
  };

  auto earlyB = earliestOpTime(instrB);
  auto producerTag = hartData_.at(hartIx).branchProducer_;

  if (hartData_.at(hartIx).branchTime_ and not rule11(earlyB, producerTag))
    {
      cerr << "Error: PPO rule 11 failed (branch): hart-id=" << hart.hartId() << " tag1="
           << producerTag << " tag2=" << instrB.tag_ << '\n';
      return false;
    }

  // VL is control dependency for vector instructions
  const auto& bdi = instrB.di_;
  if (bdi.isVectorStore())
    {
      auto& refMap = hartData_.at(hartIx).vecRefMap_;
      auto iter = refMap.find(instrB.tag_);
      if (iter == refMap.end() or iter->second.empty())
	return true;  // Nothing written by instruction.

      producerTag = hartData_.at(hartIx).vlProducer_;
      if (hartData_.at(hartIx).vlTime_ and not rule11(earlyB, producerTag))
        {
          cerr << "Error: PPO rule 11 failed (vl): hart-id=" << hart.hartId() << " tag1="
               << producerTag << " tag2=" << instrB.tag_ << '\n';
          return false;
        }

      if (bdi.isMasked()) // VM is control dependency for masked vector instructions
        {
          unsigned vmReg = 0 + vecRegOffset_;
          producerTag = regProducer.at(vmReg);
          if (not rule11(earlyB, producerTag))
            {
              cerr << "Error: PPO rule 11 failed (vm): hart-id=" << hart.hartId() << " tag1="
                   << producerTag << " tag2=" << instrB.tag_ << '\n';
              return false;
            }
        }
    }

  // what about vstart?

  return true;
}


template <typename URV>
McmInstrIx
Mcm<URV>::getMinReadTagWithLargerTime(unsigned hartIx, const McmInstr& instr) const
{
  assert(not instr.canceled_ and instr.retired_);

  auto eot = earliestOpTime(instr);

  McmInstrIx minTag = instr.tag_;

  for (auto iter = sysMemOps_.rbegin(); iter != sysMemOps_.rend(); ++iter)
    {
      const auto& op = *iter;
      if (op.canceled_ or op.hartIx_ != hartIx or not op.isRead_)
	continue;

      if (op.time_ > eot)
	minTag = std::min(minTag, op.tag_);
      else
	break;
    }

  return minTag;
}


template <typename URV>
bool
Mcm<URV>::overlaps(const McmInstr& instr, const std::unordered_set<uint64_t>& addrSet) const
{
  assert(not instr.isCanceled() and instr.isRetired());
  if (instr.isCanceled() or not instr.isRetired() or not instr.isMemory())
    return false;

  if (not instr.di_.isVector())
    {
      uint64_t pa1 = instr.physAddr_, pa2 = instr.physAddr2_;
      uint64_t size1 = instr.size_, size2 = 0;
      if (pa1 != pa2 and pageNum(pa1) != pageNum(pa2))
	{
	  size1 = offsetToNextPage(pa1);
	  size2 = instr.size_ - size1;
	  assert(size1 > 0 and size1 < instr.size_);
	  assert(size2 > 0 and size2 < instr.size_);
	}

      for (unsigned i = 0; i < size1; ++i)
	if (addrSet.contains(pa1 + i))
	  return true;

      for (unsigned i = 0; i < size2; ++i)
	if (addrSet.contains(pa2 + i))
	  return true;

      return false;
    }

  auto hartIx = instr.hartIx_;

  auto& refMap = hartData_.at(hartIx).vecRefMap_;
  auto iter = refMap.find(instr.tag_);
  if (iter == refMap.end())
    return false;

  auto& vecRefs = refMap.at(instr.tag_);

  for (auto refOp : vecRefs.refs_)
    for (unsigned i = 0; i < refOp.size_; ++i)
      if (addrSet.contains(refOp.pa_ + i))
	return true;

  return false;
}


template <typename URV>
bool
Mcm<URV>::ppoRule12(Hart<URV>& hart, const McmInstr& instrB) const
{
  // Rule 12: B is a load, there is a store M between A and B such that
  // 1. B loads a value written by M
  // 2. M has an address or data dependency on A

  if (not instrB.isLoad_)
    return true;  // NA: B is not a load.

  if (instrB.hasOverlap_)
    return true;  // TODO FIX once we have enough info from test-bench.

  unsigned hartIx = hart.sysHartIndex();

  auto minTag = getMinReadTagWithLargerTime(hartIx, instrB);
  const auto& instrVec = hartData_.at(hartIx).instrVec_;

  // 1. For each read byte address of B, identify the closest overlapping store M in
  //    program order. Keep the store tag and the B byte load time.
  struct ByteInfo
  {
    McmInstrIx storeTag_ = 0;  // Closest store writing byte.
    uint64_t time_ = 0;        // Time byte was loaded by B.
    unsigned reg_= 0;          // Vector register of B overlapping byte.
  };

  std::unordered_map<uint64_t, ByteInfo> byteMap;

  for (auto ix : instrB.memOps_)
    {
      auto& op = sysMemOps_.at(ix);
      for (unsigned i = 0; i < op.size_; ++i)
	{
	  if (not op.isRead_)
	    continue;
	  uint64_t addr = op.pa_ + i;
	  auto iter = byteMap.find(addr);
	  if (iter != byteMap.end())
	    iter->second.time_ = std::min(iter->second.time_, op.time_);
	  else
	    byteMap[addr] = ByteInfo{0, op.time_};
	}
    }

  auto& vecRefMap = hartData_.at(hartIx).vecRefMap_;
  if (instrB.di_.isVector())
    {
      auto& bvecRefs = vecRefMap.at(instrB.tag_);
      for (auto& vecRef : bvecRefs.refs_)
	for (unsigned i = 0; i < vecRef.size_; ++i)
	  byteMap[vecRef.pa_ + i].reg_ = vecRef.reg_;
    }

  for (McmInstrIx mTag = instrB.tag_ - 1; mTag >= minTag; --mTag)
    {
      const auto& instrM = instrVec.at(mTag);
      if (instrM.isCanceled() or not instrM.di_.isValid() or not instrM.isStore_)
	continue;

      for (auto& [addr, byteInfo] : byteMap)
	if (byteInfo.storeTag_ == 0 and overlapsRefPhysAddr(instrM, addr))
	  byteInfo.storeTag_ = mTag;
    }

  // 2. Process the bytes of B.
  for (auto& [byteAddr, byteInfo] : byteMap)
    {
      auto mTag = byteInfo.storeTag_;
      if (mTag == 0)
	continue;

      const auto& instrM = instrVec.at(mTag);
      auto& mdi = instrM.di_;   // M decoded-instruction.
      auto byteTime = byteInfo.time_;

      if (not mdi.isVectorStore())
	{
	  auto mapt = instrM.addrProducer_;  // M address producer tag.
	  auto mdpt = instrM.dataProducer_;  // M data producer tag.
	  auto& ap = instrVec.at(mapt);  // Address producer.
	  auto& dp = instrVec.at(mdpt);  // Data producer.
	  auto addrTime = instrM.addrTime_;
	  auto dataTime = instrM.dataTime_;

	  if (mapt != 0 and ap.isMemory())
	    if (not ap.complete_ or byteTime <= addrTime)
	      {
		cerr << "Error: PPO rule 12 failed: hart-id=" << hart.hartId() << " tag1="
		     << mapt << " tag2=" << instrB.tag_ << " mtag=" << mTag
		     << " time1=" << addrTime << " time2=" << byteTime << " dep=addr\n";
		return false;
	      }

	  if (mdpt != 0 and dp.isMemory())
	    if (not dp.complete_ or byteTime <= dataTime)
	      {
		cerr << "Error: PPO rule 12 failed: hart-id=" << hart.hartId() << " tag1="
		     << mdpt << " tag2=" << instrB.tag_ << " mtag=" << mTag
		     << " time1=" << dataTime << " time2=" << byteTime << " dep=data\n";
		return false;
	      }
	}
      else    // M is a vector store
	{
	  if (instrM.hasOverlap_)
	    continue;  // Not enough info to associate ops with elements.

	  auto iter = vecRefMap.find(mTag);
	  if (iter == vecRefMap.end())
	    continue;

	  bool isIndexed = instrM.di_.isVectorStoreIndexed();

	  auto& vecRefs = iter->second;

	  // For each data elem of M.
	  for (auto& vecRef : vecRefs.refs_)
	    {
	      // Identify vector writing to memory overlapping byte address of B.
	      if (not vecRef.overlaps(byteAddr))
		continue;
	      unsigned dataVec = vecRef.reg_;
	      if (dataVec != byteInfo.reg_)
		continue;

	      // Find the producer A of identified vector. M has data dep on A.
	      McmInstrIx aTag = 0;
	      uint64_t aTime = 0;
	      for (auto& vpd : instrM.vecProdTimes_)
		if (vpd.regIx_ == dataVec)
		  {
		    aTag = vpd.tag_;
		    aTime = vpd.time_;
		    break;
		  }

	      if (aTag == 0)
		continue;

	      auto& instrA = instrVec.at(aTag);
	      if (not instrA.isMemory() or instrA.hasOverlap_)
		continue;

	      // Check B against A.
	      if (not instrA.complete_ or byteTime <= aTime)
		{
		  cerr << "Error: PPO rule 12 failed: hart-id=" << hart.hartId() << " tag1="
		       << aTag << " tag2=" << instrB.tag_ << " mtag=" << mTag
		       << " time1=" << aTime << " time2=" << byteTime << " dep=data\n";
		  return false;
		}

	      if (not isIndexed)
		continue;

	      // Get index register correspondig to dataVec.
	      unsigned ixVec = vecRef.ixReg_;

	      // Find the producer AA of identifed index register. M has addr dep on AA.
	      aTag = 0;
	      aTime = 0;

	      for (auto& vpd : instrM.ixProdTimes_)
		if (vpd.regIx_ == ixVec)
		  {
		    aTag = vpd.tag_;
		    aTime = vpd.time_;
		    break;
		  }

	      if (aTag == 0)
		continue;

	      auto& instrAA = instrVec.at(aTag);
	      if (not instrAA.isMemory())
		continue;

	      // Check B against AA.
	      if (not instrAA.complete_ or byteTime <= aTime)
		{
		  cerr << "Error: PPO rule 12 failed: hart-id=" << hart.hartId() << " tag1="
		       << aTag << " tag2=" << instrB.tag_ << " mtag=" << mTag
		       << " time1=" << aTime << " time2=" << byteTime << " dep=addr\n";
		  return false;
		}
	    }
	}
    }

  return true;
}


template <typename URV>
bool
Mcm<URV>::ppoRule13(Hart<URV>& hart, const McmInstr& instrB) const
{
  // Rule 13: B is a store, there is a instruction M between A and B such that
  // M has an address dependency on A.

  if (not instrB.isStore_ and not instrB.di_.isAmo())
    return true;  // NA: B is not a store/amo.

  unsigned hartIx = hart.sysHartIndex();

  auto minTag = getMinReadTagWithLargerTime(hartIx, instrB);
  const auto& instrVec = hartData_.at(hartIx).instrVec_;

  auto earlyB = earliestOpTime(instrB);

  // Look for a memory instruction M between B and instruction with minTag.
  for (McmInstrIx mTag = instrB.tag_ - 1; mTag >= minTag; --mTag)
    {
      const auto& instrM = instrVec.at(mTag);
      if (instrM.isCanceled() or not instrM.di_.isValid() or not instrM.isMemory())
	continue;

      auto mapt = instrM.addrProducer_;  // M address producer tag.
      const auto& ap = instrVec.at(mapt);  // Address producer.

      if (ap.isMemory())
	if (not ap.complete_ or isBeforeInMemoryTime(instrB, ap))
	  {
	    cerr << "Error: PPO rule 13 failed: hart-id=" << hart.hartId() << " tag1="
		 << mapt << " tag2=" << instrB.tag_ << " mtag=" << mTag
		 << " time1=" << latestOpTime(ap) << " time2=" << earlyB << '\n';
	    return false;
	  }

      if (instrM.di_.isVectorLoadIndexed() or instrM.di_.isVectorStoreIndexed())
	{
	  for (auto& ipt : instrM.ixProdTimes_)
	    {
	      if (ipt.time_ < earlyB)
		continue;

	      cerr << "Error: PPO rule 13 failed: hart-id=" << hart.hartId() << " tag1="
		   << ipt.tag_ << " tag2=" << instrB.tag_ << " mtag=" << mTag
		   << " time1=" << ipt.time_ << " time2=" << earlyB << '\n';
	      return false;
	    }
	}
    }

  return true;
}


template <typename URV>
bool
Mcm<URV>::checkLoadVsPriorCmo(Hart<URV>& hart, const McmInstr& instrB) const
{
  // If B is a load and A is cbo.flush/clean instruction that overlaps B.

  if (not instrB.isLoad_)
    return true;  // NA: B is not a load.

  auto hartIx = hart.sysHartIndex();
  const auto& instrVec = hartData_.at(hartIx).instrVec_;

  auto earlyB = earliestOpTime(instrB);

  for (auto ix = instrB.tag_; ix > 0; --ix)
    {
      const auto& instrA = instrVec.at(ix-1);

      if (instrA.isCanceled() or not instrA.isRetired())
	continue;

      if (earlyB > instrA.retireTime_)
	break;

      auto instId = instrA.di_.instId();
      if (not (instId == InstId::cbo_flush) and not (instId == InstId::cbo_clean))
        continue;

      for (const auto& opIx : instrB.memOps_)
        if (opIx < sysMemOps_.size())
          {
            const auto& op = sysMemOps_.at(opIx);
            if (overlaps(instrA, op) and op.time_ < instrA.retireTime_)
              {
                cerr << "Error: Read op of load instruction happens before retire time of "
                     << "preceding overlapping cbo.clean/flush: hart-id=" << hart.hartId()
                     << " cbo-tag=" << instrA.tag_ << " load-tag=" << instrB.tag_ << '\n';
                return false;
              }
          }
    }

  return true;
}


template <typename URV>
bool
Mcm<URV>::checkSfenceInvalIr(Hart<URV>& hart, const McmInstr& instr) const
{
  // This is very crude. We are using retire time of sinval.vma, we should be using
  // execution time. We are using read/write times of load/store instructions, we should be
  // using translation times. Required times are currently not available. We do not
  // consider instruction address translation.

  unsigned hartIx = hart.sysHartIndex();

  auto invalTag = hartData_.at(hartIx).sinvalVmaTag_;
  if (invalTag == 0)
    return true;   // No sinval.vma was retired

  auto invalTime = hartData_.at(hartIx).sinvalVmaTime_;

  for (size_t ix = sysMemOps_.size(); ix > 0; --ix)
    {
      const auto& op = sysMemOps_.at(ix-1);
      if (op.canceled_ or op.hartIx_ != hartIx)
	continue;
      if (op.tag_ < instr.tag_)
	break;
      if (op.time_ < invalTime)
	{
	  cerr << "Error: Hart-id=" << hart.hartId() << " implicit memory access for "
	       << "translation of instruction at tag=" << op.tag_ << " is out of order "
	       << "with respect to sinval.vma instruction with tag=" << invalTag
	       << " and sfence.inval.ir with tag=" << instr.tag_ << '\n';
	  return false;
	}
    }

  return true;
}


template <typename URV>
bool
Mcm<URV>::checkSfenceWInval(Hart<URV>& hart, const McmInstr& instr) const
{
  // This is very crude: Check that there are no pending stores (stores in the
  // store/merge buffer) when the sfence.w.inval is retired.

  unsigned hartIx = hart.sysHartIndex();
  const auto& pendingWrites = hartData_.at(hartIx).pendingWrites_;
  if (pendingWrites.empty())
    return true;

  cerr << "Error: Hart-id=" << hart.hartId() << "sfence.w.inval tag=" << instr.tag_
       << " retired while there are pending stores in the store/merge buffer\n";
  return false;
}


template <typename URV>
bool
Mcm<URV>::isVecIndexOutOfOrder(Hart<URV>& hart, const McmInstr& instr, unsigned& ixReg,
			       McmInstrIx& producerTag, uint64_t& producerTime,
			       uint64_t& dataTime) const
{
  const auto& di = instr.di_;

  bool isVecIndexed = di.isVectorLoadIndexed() or di.isVectorStoreIndexed();
  if (not isVecIndexed)
    return false;

  auto hartIx = hart.sysHartIndex();

  unsigned ixBase = 0, ixCount = 1;  // First vec and count of index registers
  if (hart.getLastVecLdStRegsUsed(di, 2, ixBase, ixCount))  // Index reg is operand 2
    {
      unsigned base = 0, count = 1;  // First vec and count of data registers
      if (not hart.getLastVecLdStRegsUsed(di, 0, base, count)) // Data reg is operand 0
	{
	  assert(0);
	  return false;
	}

      std::vector<uint64_t> dataEarlyTimes;
      getVecRegEarlyTimes(hart, instr, base, count, dataEarlyTimes);

      if (count <= ixCount)
	{
	  for (unsigned ii = 0; ii < ixCount; ++ii)  // for each index-reg index
	    {
	      uint64_t ixTime = vecRegTime(hartIx, ixBase + ii);
	      unsigned di = ii * count / ixCount;
	      uint64_t det = dataEarlyTimes.at(di);
	      if (ixTime < det)
		continue;

	      producerTag = vecRegProducer(hartIx, ixBase + ii);
	      if (producerTag == 0)
		continue;
	      producerTime = ixTime;
	      ixReg = ixBase + ii;
	      dataTime = det;
	      return true;
	    }
	}
      else   // For each index register there are muliple data register
	{
	  unsigned factor = count / ixCount;  // Data regs per index reg.

	  for (unsigned ii = 0; ii < ixCount; ++ii)  // for each index-reg index
	    {
	      uint64_t ixTime = vecRegTime(hartIx, ixBase + ii);

	      for (unsigned di = ii*factor; di < (ii+1)*factor; ++di)
		{
		  uint64_t det = dataEarlyTimes.at(di);
		  if (ixTime < det)
		    continue;

		  producerTag = vecRegProducer(hartIx, ixBase + ii);
		  if (producerTag == 0)
		    continue;
		  producerTime = ixTime;
		  ixReg = ixBase + ii;
		  dataTime = det;
		  return true;
		}
	    }
	}
    }

  return false;
}


template <typename URV>
void
Mcm<URV>::getVecRegEarlyTimes(Hart<URV>& hart, const McmInstr& instr, unsigned base,
			      unsigned count, std::vector<uint64_t>& times) const
{
  uint64_t maxVal = ~uint64_t(0);

  times.resize(count);
  for (auto& time : times)
    time = maxVal;   // In case no memory ops or all elements masked.

  if (instr.memOps_.empty())
    return;

  if (count == 1)
    {
      uint64_t mint = maxVal;
      for (const auto& opIx : instr.memOps_)
	if (opIx < sysMemOps_.size())
	  mint = std::min(mint, sysMemOps_.at(opIx).time_);

      times.at(0) = mint;
      return;
    }

  const VecLdStInfo& info = hart.getLastVectorMemory();
  auto elemSize = info.elemSize_;
  const auto& elems = info.elems_;

  if (elemSize == 0 or info.elems_.empty())
    return;  // Should not happen.

  unsigned elemsPerVec = hart.vecRegSize() / elemSize;
  unsigned firstElemIx = elems.at(0).ix_;   // vstart.

  for (unsigned ii = 0; ii < count; ++ii)
    {
      uint64_t regTime = maxVal;

      // If vstart > 0, base would be >= the destination register number. For example, in
      // "vle8 v2, (a0)", destination register is v2 but base maybe v3.
      assert(base >= info.vec_);
      
      unsigned vecOffset = base + ii - info.vec_;
      unsigned offset = vecOffset * elemsPerVec;

      for (unsigned eiv = 0; eiv < elemsPerVec; ++eiv)  // Elem ix in vec reg.
	{
	  if (ii == 0 and eiv < firstElemIx)
	    continue;

	  unsigned elemIx = offset + eiv - firstElemIx;   // Elem at vstart has index 0.
	  if (elemIx >= elems.size())
	    continue;  // Should not happen

	  auto& elem = elems.at(elemIx);

	  if (elem.masked_)
	    continue;

	  uint64_t pa1 = elem.pa_, pa2 = elem.pa2_;
	  unsigned size1 = elemSize, size2 = 0;
	  if (pa1 != pa2)
	    {
	      size1 = offsetToNextPage(pa1);
	      assert(size1 > 0 and size1 < 8);
	      size2 = elemSize - size1;
	    }

	  for (unsigned i = 0; i < size1; ++i)
	    {
	      uint64_t addr = pa1 + i;
	      uint64_t byteTime = earliestByteTime(instr, addr);
	      if (byteTime > 0)  // Byte time is zero for undrained writes.
		regTime = std::min(byteTime, regTime);
	    }

	  for (unsigned i = 0; i < size2; ++i)
	    {
	      uint64_t addr = pa2 + i;
	      uint64_t byteTime = earliestByteTime(instr, addr);
	      regTime = std::min(byteTime, regTime);
	    }
	}

      times.at(ii) = regTime;
    }
}


template class WdRiscv::Mcm<uint32_t>;
template class WdRiscv::Mcm<uint64_t>;<|MERGE_RESOLUTION|>--- conflicted
+++ resolved
@@ -2008,7 +2008,7 @@
 
 template <typename URV>
 void
-Mcm<URV>::collectVecRefElems(Hart<URV>& hart, McmInstr* instr)
+Mcm<URV>::collectVecRefElems(Hart<URV>& hart, McmInstr* instr, unsigned& activeCount)
 {
   auto& vecRefs = hartData_.at(hart.sysHartIndex()).vecRefMap_[instr->tag_];
 
@@ -2017,35 +2017,8 @@
 
   unsigned elemSize = info.elemSize_;
 
-<<<<<<< HEAD
-=======
-  if (elemSize == 0)
-    {
-      std::cerr << "Error: Mcm::commitVecReadOps: hart-id=" << hart.hartId()
-		<< " tag=" << instr->tag_ << " instruction is not a vector load\n";
-      return false;
-    }
-
-  if (instr->memOps_.empty() and instr->size_ == 0)
-    instr->size_ = elemSize;
-
-  assert(instr->size_ == elemSize);
-
-  // Map a reference address to a reference value and a flag indicating if address is
-  // covered by a read op.
-  struct RefByte
-  {
-    uint8_t value = 0;
-    bool covered = false;
-  };
-  std::unordered_map<uint64_t, RefByte> addrMap;
-
-  // Collect reference (Whisper) addresses in addrMap. Check if there is overlap between
-  // elements. Associated reference addresses with instruction.
-  auto& vecRefs = hartData_.at(hart.sysHartIndex()).vecRefMap_[instr->tag_];
-  bool hasOverlap = false;
-  unsigned activeCount = 0;
->>>>>>> 50ea8c7f
+  activeCount = 0;
+
   for (auto& elem : elems)
     {
       if (elem.masked_)
@@ -2087,10 +2060,14 @@
       return false;
     }
 
+  if (instr->memOps_.empty() and instr->size_ == 0)
+    instr->size_ = elemSize;
+
   assert(instr->size_ == elemSize);
 
   // Collect reference (Whisper) elements and associated with instruction.
-  collectVecRefElems(hart, instr);
+  unsigned activeCount = 0;
+  collectVecRefElems(hart, instr, activeCount);
 
   // Map a reference address to a reference value and a flag indicating if address is
   // covered by a read op.
