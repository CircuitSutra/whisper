#include <iostream>
#include <string_view>
#include "Mcm.hpp"
#include "System.hpp"
#include "Hart.hpp"

using namespace WdRiscv;
using std::cerr;


template <typename URV>
Mcm<URV>::Mcm(unsigned hartCount, unsigned pageSize, unsigned mergeBufferSize)
  : pageSize_(pageSize), lineSize_(mergeBufferSize)
{
  sysMemOps_.reserve(200000);

  hartData_.resize(hartCount);

  for (auto& hd : hartData_)
    {
      hd.instrVec_.resize(200000);
      hd.regTime_.resize(totalRegCount_);
      hd.regProducer_.resize(totalRegCount_);
    }

  // If no merge buffer, then memory is updated on insert messages.
  writeOnInsert_ = (lineSize_ == 0);

  // Enable all rules.
  ppoEnabled_.resize(PpoRule::Limit, true);
}


template <typename URV>
Mcm<URV>::~Mcm() = default;


template <typename URV>
inline
bool
Mcm<URV>::updateTime(const char* method, uint64_t time)
{
  if (time < time_)
    {
      cerr << "Warning: " << method << ": Backward time: "
	   << time << " < " << time_ << "\n";
      return true;
    }
  time_ = time;
  return true;
}



template <typename URV>
bool
Mcm<URV>::referenceModelRead(Hart<URV>& hart, uint64_t pa, unsigned size, uint64_t& data)
{
  data = 0;

  bool isDevice = hart.isAclintMtimeAddr(pa) or hart.isImsicAddr(pa) or hart.isPciAddr(pa);
  if (isDevice)
    {
      hart.deviceRead(pa, size, data);
      return true;
    }

  if (uint64_t toHost = 0; hart.getToHostAddress(toHost) && toHost == pa)
    return true;  // Reading from toHost yields 0.

  bool ok = true;

  if (size == 1)
    {
      uint8_t val = 0;
      ok = hart.peekMemory(pa, val, true /*usePma*/);
      data = val;
    }
  else if (size == 2)
    {
      uint16_t val = 0;
      ok = hart.peekMemory(pa, val, true /*usePma*/);
      data = val;
    }
  else if (size == 4)
    {
      uint32_t val = 0;
      ok = hart.peekMemory(pa, val, true /*usePma*/);
      data = val;
    }
  else if (size == 8)
    {
      uint64_t val = 0;
      ok = hart.peekMemory(pa, val, true /*usePma*/);
      data = val;
    }
  else if (size < 8)
    {
      uint8_t val = 0;
      for (unsigned i = 0; i < size; ++i)
	if (not hart.peekMemory(pa + i, val, true))
	  {
	    ok = false;
	    break;
	  }
	else
	  data = data | (uint64_t(val) << (8*i));
    }
  else
    assert(0 && "invalid mcm-read size");

  return ok;
}


template <typename URV>
bool
Mcm<URV>::readOp(Hart<URV>& hart, uint64_t time, uint64_t tag, uint64_t pa, unsigned size,
		 uint64_t rtlData, unsigned elemIx, unsigned field)
{
  if (not updateTime("Mcm::readOp", time))
    return false;

  if (size == 0 or size > 8)
    {
      cerr << "Error: Mcm::readOp: hart-id=" << hart.hartId() << " time=" << time
	   << " tag=" << tag << " invalid read size: " << size << '\n';
      return false;
    }

  unsigned hartIx = hart.sysHartIndex();

  McmInstr* instr = findOrAddInstr(hartIx, tag);
  if (instr->isCanceled())
    return true;

  bool io = false;  // FIX  get io from PMA of address.
  if (instr->isRetired() and not io)
    cerr << "Warning: Read op time=" << time << " occurs after "
	 << "instruction retires tag=" << instr->tag_ << '\n';

  MemoryOp op = {};
  op.time_ = time;
  op.pa_ = pa;
  op.rtlData_ = rtlData;
  op.tag_ = tag;
  op.hartIx_ = hartIx;
  op.size_ = size;
  op.isRead_ = true;
  op.canceled_ = true; // To be later marked as false if used.
  op.elemIx_ = elemIx;
  op.field_ = field;

  // Read Whisper memory and keep it in memory op.
  uint64_t refVal = 0;
  op.failRead_ = referenceModelRead(hart, pa, size, refVal);
  op.data_ = refVal;

  instr->addMemOp(sysMemOps_.size());
  sysMemOps_.push_back(op);
  instr->isLoad_ = true;
  instr->complete_ = checkLoadComplete(*instr);

  return true;
}


template <typename URV>
McmInstr*
Mcm<URV>::findInstr(unsigned hartIx, uint32_t tag)
{
  auto& vec = hartData_.at(hartIx).instrVec_;
  if (tag < vec.size() and vec.at(tag).tag_ == tag)
    return &(vec.at(tag));
  return nullptr;
}


template <typename URV>
McmInstr*
Mcm<URV>::findOrAddInstr(unsigned hartIx, uint32_t tag)
{
  auto ptr = findInstr(hartIx, tag);
  if (ptr)
    return ptr;

  auto& vec = hartData_.at(hartIx).instrVec_;
  if (tag >= vec.size())
    {
      if (tag > 500000000)
	{
	  cerr << "MCM: Instruction tag way too large: " << tag << '\n';
	  cerr << "MCM: Code expects dense consecutive tags starting at 0\n";
	  assert(0);
	}
      McmInstr instr;
      instr.tag_ = tag;
      instr.hartIx_ = hartIx;
      vec.resize(tag + 1);
      vec.at(tag) = instr;
      return &vec.at(tag);
    }

  if (vec.at(tag).tag_ != 0)
    {
      cerr << "Mcm::findOrAddInstr: Error: Instr tag already in use\n";
      assert(0 && "Mcm::findOrAddInstr: Instr tag already in use");
    }

  vec.at(tag).tag_ = tag;
  vec.at(tag).hartIx_ = hartIx;
  return &vec.at(tag);
}


template <typename URV>
void
Mcm<URV>::setBranchMemTime(const Hart<URV>& hart, const McmInstr& instr)
{
  const DecodedInst& di = instr.di_;
  if (not di.isBranch())
    return;

  unsigned hartIx = hart.sysHartIndex();

  auto& regTimeVec = hartData_.at(hartIx).regTime_;
  auto& branchTime = hartData_.at(hartIx).branchTime_;

  auto& branchProducer = hartData_.at(hartIx).branchProducer_;
  auto& regProducer = hartData_.at(hartIx).regProducer_;

  std::vector<unsigned> sourceRegs, destRegs;
  identifyRegisters(hart, di, sourceRegs, destRegs);

  branchTime = 0;
  branchProducer = 0;

  if (sourceRegs.empty())
    return;

  for (auto regIx : sourceRegs)
    {
      if (regTimeVec.at(regIx) > branchTime)
	{
	  branchTime = regTimeVec.at(regIx);
	  branchProducer = regProducer.at(regIx);
	}
    }
}


template <typename URV>
unsigned
Mcm<URV>::getLdStDataVectors(const Hart<URV>& hart, const McmInstr& instr,
			     std::array<std::pair<unsigned,VecKind>, 32>& vecs) const
{
  if (not instr.di_.isVectorLoad() and not instr.di_.isVectorStore())
    return 0;

  auto& info = hart.getLastVectorMemory();
  auto& elems = info.elems_;
  unsigned elemSize = info.elemSize_;
  assert(elemSize != 0);
  unsigned elemsPerVec = hart.vecRegSize() / elemSize;

  std::array<bool, 32> referenced;  for (auto& x : referenced) x = false;
  std::array<bool, 32> active;      for (auto& x : active)     x = false;
  std::array<bool, 32> preserve;    for (auto& x : preserve)   x = true;

  bool maskAgn = hart.isVectorMaskAgnostic();
  bool tailAgn = hart.isVectorTailAgnostic();

  for (auto& elem : elems)
    {
      unsigned regNum = info.vec_ + elem.field_*info.group_ + elem.ix_ / elemsPerVec;
      referenced.at(regNum) = true; // Vector covers one or more element of instr.

      if (elem.skip_)
	{
	  bool masked = elem.ix_ < info.elemCount_;
	  bool drop = masked ? maskAgn : tailAgn;
	  preserve.at(regNum) = preserve.at(regNum) and not drop;
	}
      else
	active.at(regNum) = true;   // Vector has one or more active element.
    }

  unsigned count = 0;
  for (unsigned regNum = 0; regNum < 32; ++regNum)
    if (referenced.at(regNum))
      {
	VecKind kind = VecKind::Skip;
	if (active.at(regNum))
	  kind = VecKind::Active;
	else if (preserve.at(regNum))
	  kind = VecKind::Preserve;
	vecs.at(count++) = std::pair<unsigned, VecKind>{regNum, kind};
      }

  return count;
}


template <typename URV>
unsigned
Mcm<URV>::getLdStIndexVectors(const Hart<URV>& hart, const McmInstr& instr,
			      std::array<std::pair<unsigned,VecKind>, 32>& vecs) const
{
  if (not instr.di_.isVectorLoad() and not instr.di_.isVectorStore())
    return 0;

  auto& info = hart.getLastVectorMemory();
  if (not info.isIndexed_)
    return 0;

  auto& elems = info.elems_;

  unsigned ixElemSize = instr.di_.vecLoadOrStoreElemSize();
  assert(ixElemSize != 0);
  unsigned elemsPerVec = hart.vecRegSize() / ixElemSize;

  std::array<bool, 32> referenced;  for (auto& x : referenced) x = false;
  std::array<bool, 32> active;      for (auto& x : active)     x = false;

  for (auto& elem : elems)
    {
      unsigned regNum = info.ixVec_ + elem.ix_ / elemsPerVec;

      // It's possible tail extends past the number of registers. This is because
      // we do not perform a read for indices part of the tail.
      if (elem.ix_ >= info.elemCount_)
        continue;

      if (not elem.skip_)
        active.at(regNum) = true;

      referenced.at(regNum) = true;
    }

  unsigned count = 0;
  for (unsigned regNum = 0; regNum < 32; ++regNum)
    if (referenced.at(regNum))
      {
	VecKind kind = active.at(regNum)? VecKind::Active : VecKind::Skip;
	vecs.at(count++) = std::pair<unsigned, VecKind>{regNum, kind};
      }

  return count;
}


template <typename URV>
void
Mcm<URV>::updateVecLoadDependencies(const Hart<URV>& hart, const McmInstr& instr)
{
  assert(instr.di_.isVectorLoad());

  auto& info = hart.getLastVectorMemory();
  auto& elems = info.elems_;
  unsigned elemSize = info.elemSize_;
  assert(elemSize != 0);
  unsigned elemsPerVec = hart.vecRegSize() / elemSize;

  unsigned hartIx = hart.sysHartIndex();

  // Initialize producer/time to 0 unless whole vector is preserved.
  std::array<std::pair<unsigned, VecKind>, 32> dataRegs;
  unsigned count = getLdStDataVectors(hart, instr, dataRegs);
  for (unsigned i = 0; i < count; ++i)
    {
      auto [regNum, kind] = dataRegs.at(i);
      if (kind != VecKind::Preserve)
	{
	  setVecRegTime(hartIx, regNum, 0);
	  setVecRegProducer(hartIx, regNum, 0);
	}
    }

  if (elemSize == 0 or elems.empty())
    return;  // Should not happen.


  for (auto& elem : elems)
    {
      if (elem.skip_)
	continue;  // Non active element

      uint64_t pa1 = elem.pa_, pa2 = elem.pa2_;
      unsigned size = elemSize, size1 = elemSize;
      
      if (pa1 != pa2)
	{
	  size1 = offsetToNextPage(pa1);
	  assert(size1 > 0 and size1 < 8);
	}

      unsigned regNum = info.vec_ + elem.field_*info.group_ + elem.ix_ / elemsPerVec;

      auto regTime = vecRegTime(hartIx, regNum);

      for (unsigned i = 0; i < size; ++i)
	{
	  uint64_t addr = i < size1 ? pa1 + i : pa2 + i - size1;
	  auto byteTime = latestByteTime(instr, addr);
	  regTime = std::max(byteTime, regTime);
	}

      setVecRegTime(hartIx, regNum, regTime);

      McmInstrIx regProd = (regTime == 0)? 0 : instr.tag_;
      setVecRegProducer(hartIx, regNum, regProd);
    }
}


template <typename URV>
void
Mcm<URV>::updateDependencies(const Hart<URV>& hart, const McmInstr& instr)
{
  assert(instr.retired_);

  const DecodedInst& di = instr.di_;
  assert(di.isValid());
  if (di.operandCount() == 0)
    return;  // No registers.

  if (di.isVectorLoad())
    {
      updateVecLoadDependencies(hart, instr);
      return;
    }

  if ((di.isStore() and not di.isSc()) or di.isVectorStore())
    return; // No destination register.

  uint64_t time = 0, tag = 0, csrTime = 0, csrTag = 0;

  if (di.isSc())
    {
      if (URV val = 0; hart.peekIntReg(di.op0(), val) and val == 1)
	return;  // store-conditional failed.
      if (instr.memOps_.empty())
	time = ~uint64_t(0); // Will be updated when SC drains to memory.
    }

  if (not instr.memOps_.empty())
    {
      // At this point only load/amo/sc instructions should have memory ops.
      assert(di.isLoad() or di.isAmo() or di.isSc());
      for (const auto& opIx : instr.memOps_)
	if (opIx < sysMemOps_.size() and sysMemOps_.at(opIx).time_ > time)
	  time = sysMemOps_.at(opIx).time_;
    }

  unsigned hartIx = hart.sysHartIndex();
  auto& regTimeVec = hartData_.at(hartIx).regTime_;
  auto& regProducer = hartData_.at(hartIx).regProducer_;

  // Load/amo/sc/branch/mop do not carry dependencies to dest register: Update time of dest.
  if (di.isLoad() or di.isAmo() or di.isSc() or di.isBranch() or di.isMop())
    {
      auto regIx = effectiveRegIx(di, 0);
      if (di.ithOperandMode(0) == OperandMode::Write and regIx != 0)
	{
	  regProducer.at(regIx) = instr.tag_;
	  regTimeVec.at(regIx) = time;
	}
      return;
    }

  // Propagate times from source to destination registers.

  auto id = di.instId();
  bool isVset = (id == InstId::vsetvl or id == InstId::vsetvli or id == InstId::vsetivli);
  if (di.isVector() and not isVset)
    {
      updateVecRegTimes(hart, instr);
      return;
    }

  bool updatesVl = (id == InstId::vsetvl or id == InstId::vsetvli) and (di.op0() or di.op1());
  auto& vlTime = hartData_.at(hartIx).vlTime_;
  auto& vlProducer = hartData_.at(hartIx).vlProducer_;

  std::vector<unsigned> sourceRegs, destRegs;
  identifyRegisters(hart, di, sourceRegs, destRegs);

  for (auto regIx : sourceRegs)
    {
      bool isCsr = regIx >= csRegOffset_;
      if (isCsr)
	{
	  csrTime = regTimeVec.at(regIx);
	  csrTag = regProducer.at(regIx);
	  continue;
	}

      if (regTimeVec.at(regIx) > time)
	{
	  time = regTimeVec.at(regIx);
	  tag = regProducer.at(regIx);
	}

      if (updatesVl and regTimeVec.at(regIx) > vlTime)
	{
	  vlTime = regTimeVec.at(regIx);
	  vlProducer = regProducer.at(regIx);
	}
    }

  unsigned vlIx = csRegOffset_ + unsigned(CsrNumber::VL);

  for (auto regIx : destRegs)
    {
      if (regIx == 0)
	continue;  // Destination is X0

      if (not instr.di_.isCsr() or regIx >= csRegOffset_)
	{  // Non-CSR instruction or destination is a CSR register.
	  regTimeVec.at(regIx) = time;
	  regProducer.at(regIx) = tag;

	  if (regIx == vlIx and time > vlTime)
	    {
	      vlTime = time;
	      vlProducer = tag;
	    }
	}
      else
	{  // Integer destination register of a CSR instruction.
	  regTimeVec.at(regIx) = csrTime;
	  regProducer.at(regIx) = csrTag;
	}
    }
}


template <typename URV>
void
Mcm<URV>::updateVecRegTimes(const Hart<URV>& hart, const McmInstr& instr)
{
  auto& di = instr.di_;
  auto opCount = di.operandCount();
  if (opCount == 0)
    return;

  auto id = di.instId();
  bool isVset = (id == InstId::vsetvl or id == InstId::vsetvli or id == InstId::vsetivli);
  if (isVset)
    {
      assert(0);
      return;
    }

  auto hartIx = instr.hartIx_;
  auto& regProducer = hartData_.at(hartIx).regProducer_;
  auto& regTimeVec = hartData_.at(hartIx).regTime_;

  uint64_t time = 0, tag = 0;

  assert(di.ithOperandMode(0) == OperandMode::Write);  // 1st operand must be the destination

  if (di.ithOperandType(0) != OperandType::VecReg)
    {
      // Destination register is scalar: vcpop.m, vfirst.m, vmv.x.s, or vmv.f.s
      assert(id == InstId::vcpop_m or id == InstId::vfirst_m or id == InstId::vmv_x_s or
	     id == InstId::vfmv_f_s);
      assert(opCount == 2);
      assert(di.ithOperandType(1) == OperandType::VecReg);  // 2nd operand must be vec

      auto destIx = effectiveRegIx(di, 0);
      if (destIx == 0)
	return;  // Destination is X0

      // Get group multiplier of vector register.
      unsigned lmul = 1;  // vmv instructions ignore LMUL
      if (id == InstId::vcpop_m or id == InstId::vfirst_m)
	lmul = hart.vecOpEmul(1);

      unsigned baseRegIx = effectiveRegIx(di, 1);
      for (unsigned i = 0; i < lmul; ++i)
	{
	  unsigned srcIx = baseRegIx + i;
	  auto srcTime = regTimeVec.at(srcIx);
	  if (srcTime > time)
	    {
	      time = srcTime;
	      tag = regProducer.at(srcIx);
	    }
	}

      regProducer.at(destIx) = tag;
      regTimeVec.at(destIx) = time;
      return;
    }

  auto destEmul = hart.vecOpEmul(0);

  unsigned baseDestIx = effectiveRegIx(di, 0);

  for (unsigned ii = 0; ii < destEmul; ++ii)
    {
      time = 0;
      tag = 0;

      auto destIx = baseDestIx + ii;

      // Process all source operands.
      for (unsigned so = 1; so < opCount; ++so)
	{
	  if (di.ithOperandType(so) == OperandType::Imm)
	    continue;

	  assert(di.ithOperandMode(so) == OperandMode::Read);

	  if (di.ithOperandType(so) != OperandType::VecReg)
	    {
	      // Scalar source operand. Affects all vec regs in dest group.
	      auto srcIx = effectiveRegIx(di, so);
	      auto srcTime = regTimeVec.at(srcIx);
	      if (srcTime > time)
		{
		  time = srcTime;
		  tag = regProducer.at(srcIx);
		}
	    }
	  else
	    {
	      // Vector source operand.
	      // We propagate times at the vector register level. In the future we will do
	      // this at the element or at the byte level.

	      auto baseSrcIx = effectiveRegIx(di, so);
	      auto srcEmul = hart.vecOpEmul(so);
	      if (srcEmul <= destEmul)
		{
		  assert((destEmul % srcEmul) == 0);

		  // Determine number of dest vec regs per source reg
		  unsigned ndest = destEmul / srcEmul;

		  auto jj = ii / ndest; // jj is the index of the source vec reg in its group.
		  auto srcIx = baseSrcIx + jj; // Source vec reg corresponding to dest.
		  auto srcTime = regTimeVec.at(srcIx);
		  if (srcTime > time)
		    {
		      time = srcTime;
		      tag = regProducer.at(srcIx);
		    }
		}
	      else
		{
		  assert((srcEmul % destEmul) == 0);

		  // Determine number of src vec regs per dest reg.
		  unsigned nsrc = srcEmul / destEmul;

		  unsigned jj = ii*nsrc;  // jj is the index of a source vec reg in its group
		  for (unsigned i = 0; i < nsrc; ++i)
		    {
		      auto srcIx = baseSrcIx + jj + i;
		      auto srcTime = regTimeVec.at(srcIx);
		      if (srcTime > time)
			{
			  time = srcTime;
			  tag = regProducer.at(srcIx);
			}
		    }
		}
	    }
	}

      regProducer.at(destIx) = tag;
      regTimeVec.at(destIx) = time;
    }
}


template <typename URV>
void
Mcm<URV>::setProducerTime(const Hart<URV>& hart, McmInstr& instr)
{
  auto& di = instr.di_;
  unsigned hartIx = hart.sysHartIndex();

  auto& regProducer = hartData_.at(hartIx).regProducer_;
  auto& regTime = hartData_.at(hartIx).regTime_;

  // Set producer of address register.
  if (di.isLoad() or di.isAmo() or di.isStore() or di.isVectorLoad() or di.isVectorStore())
    {
      unsigned addrReg = effectiveRegIx(di, 1);  // Addr reg is operand 1 of instr.
      instr.addrProducer_ = regProducer.at(addrReg);
      instr.addrTime_ = regTime.at(addrReg);
    }

  if (di.isVectorLoadStrided() or di.isVectorStoreStrided())
    {
      unsigned strideReg = effectiveRegIx(di, 2);
      uint64_t addrTime = regTime.at(strideReg);
      if (addrTime >= instr.addrTime_)
        {
          instr.addrProducer_ = regProducer.at(strideReg);
          instr.addrTime_ = addrTime;
        }
    }

  // Set producer of data register.
  if (di.isStore() or di.isAmo())
    {
      unsigned doi = di.isAmo()? 2 : 0;  // Data-register operand index
      unsigned dataReg = effectiveRegIx(di, doi);  // Data operand may be integer/fp/csr
      instr.dataProducer_ = regProducer.at(dataReg);
      instr.dataTime_ = regTime.at(dataReg);
    }

  if (di.isVectorStore())
    {
      std::array<std::pair<unsigned, VecKind>, 32> dataVecs;  // reg-num/masked pairs
      unsigned count = getLdStDataVectors(hart, instr, dataVecs);
      unsigned active = 0;
      for (unsigned i = 0; i < count; ++i)
        {
	  auto [dataReg, kind] = dataVecs.at(i);
	  if (kind != VecKind::Active)
	    continue;  // Preserve does not apply to store.

	  auto time = vecRegTime(hartIx, dataReg);
	  auto producer = vecRegProducer(hartIx, dataReg);
	  if (time >= instr.dataTime_)
	    {
	      instr.dataProducer_ = producer;
	      instr.dataTime_ = time;
	    }

	  instr.vecProdTimes_.at(active++) = McmInstr::VecProdTime{dataReg, producer, time};
        }
    }

  if (di.isVectorLoadIndexed() or di.isVectorStoreIndexed())
    {
      std::array<std::pair<unsigned, VecKind>, 32> ixRegs;  // reg-num/masked pairs
      unsigned count = getLdStIndexVectors(hart, instr, ixRegs);
      unsigned active = 0;
      for (unsigned i = 0; i < count; ++i)
	{
	  auto [ixReg, kind] = ixRegs.at(i);
	  if (kind != VecKind::Active) // If we preserve data reg, index reg is not used.
	    continue;

	  auto time = regTime.at(ixReg);
	  auto producer = regProducer.at(ixReg);

	  // We do not update addrProducer_ and addrTime_: those are for the scalar
	  // address register.
	  instr.ixProdTimes_.at(active++) = McmInstr::VecProdTime{ixReg, producer, time};
        }
    }
}


template <typename URV>
static bool
pokeHartMemory(Hart<URV>& hart, uint64_t physAddr, uint64_t data, unsigned size)
{
  if (size == 1)
    return hart.pokeMemory(physAddr, uint8_t(data), true);

  if (size == 2)
    return hart.pokeMemory(physAddr, uint16_t(data), true);

  if (size == 4)
    return hart.pokeMemory(physAddr, uint32_t(data), true);

  if (size == 8)
    return hart.pokeMemory(physAddr, uint64_t(data), true);

  if (size < 8)
    {
      for (unsigned i = 0; i < size; ++i)
	if (not hart.pokeMemory(physAddr + i, uint8_t(data >> (8*i)), true))
	  return false;
      return true;
    }

  cerr << "MCM pokeHartMemory: " << "Invalid data size (" << size << ")\n";
  return false;
}


template <typename URV>
bool
Mcm<URV>::mergeBufferInsert(Hart<URV>& hart, uint64_t time, uint64_t instrTag,
			    uint64_t physAddr, unsigned size, uint64_t rtlData)
{
  if (not updateTime("Mcm::mergeBufferInsert", time))
    return false;

  assert(size <= 8);

  unsigned hartIx = hart.sysHartIndex();

  MemoryOp op = {};
  op.time_ = time;
  op.insertTime_ = time;
  op.pa_ = physAddr;
  op.rtlData_ = rtlData;
  op.tag_ = instrTag;
  op.hartIx_ = hartIx;
  op.size_ = size;
  op.isRead_ = false;

  if (not writeOnInsert_)
    hartData_.at(hartIx).pendingWrites_.push_back(op);

  McmInstr* instr = findOrAddInstr(hartIx, instrTag);
  if (not instr)
    {
      cerr << "Mcm::MergeBufferInsertScalar: Error: Unknown instr tag\n";
      assert(0 && "Mcm::MergeBufferInsertScalar: Unknown instr tag");
      return false;
    }

  auto& undrained = hartData_.at(hartIx).undrainedStores_;
  undrained.insert(instrTag);

  bool result = true;

  if (writeOnInsert_)
    {
      // Associate write op with instruction.
      instr->addMemOp(sysMemOps_.size());
      sysMemOps_.push_back(op);
      instr->complete_ = checkStoreComplete(hartIx, *instr);
      if (instr->complete_)
	{
	  undrained.erase(instrTag);
	  checkStoreData(hart, *instr);
	}

      if (not instr->retired_)
	{
	  cerr << "Mcm::MergeBufferInsertScalar: Error: Merge buffer write for a non-retired store\n";
	  return false;
	}

      if (isEnabled(PpoRule::R1))
	result = ppoRule1(hart, *instr) and result;

      if (instr->di_.isAmo() and isEnabled(PpoRule::R3))
	result = ppoRule3(hart, *instr) and result;

      // We commit the RTL data to memory but we check them against whisper data (in
      // checkStoreData). This is simpler than committing part of whisper instruction
      // data.
      if (not pokeHartMemory(hart, physAddr, rtlData, op.size_))
	result = false;
    }

  return result;
}


template <typename URV>
bool
Mcm<URV>::bypassOp(Hart<URV>& hart, uint64_t time, uint64_t tag,
		   uint64_t physAddr, unsigned size, uint64_t rtlData)
{
  if (not updateTime("Mcm::writeOp", time))
    return false;

  unsigned hartIx = hart.sysHartIndex();
  McmInstr* instr = findOrAddInstr(hartIx, tag);
  if (not instr)
    {
      cerr << "Mcm::bypassOp: Error: hart-id=" << hart.hartId() << " time=" << time
	   << " tag=" << tag << " unknown instr tag\n";
      return false;
    }

  auto& undrained = hartData_.at(hartIx).undrainedStores_;
  undrained.insert(tag);

  bool result = true;

  if (size > 8)
    {
      if (instr->di_.instId() != InstId::cbo_zero or (size % 8) != 0)
	{
	  cerr << "Mcm::byppassOp: Error: hart-id=" << hart.hartId() << " time=" << time
	       << " invalid size: " << size << '\n';
	  return false;
	}
      if (rtlData != 0)
	{
	  cerr << "Mcm::byppassOp: Error: hart-id=" << hart.hartId() << " time=" << time
	       << " invalid data (must be 0) for a cbo.zero instruction: " << rtlData << '\n';
	  return false;
	}
      uint64_t lineStart = lineAlign(physAddr);
      if (physAddr + size - lineStart > lineSize_)
	return false;

      if ((physAddr % 8) != 0)
	return false;

      if (rtlData != 0)
	return false;

      for (unsigned i = 0; i < size; i += 8)
	{
	  uint64_t addr = physAddr + i;
	  MemoryOp op = {};
	  op.time_ = time;
	  op.pa_ = addr;
	  op.rtlData_ = rtlData;
	  op.tag_ = tag;
	  op.hartIx_ = hartIx;
	  op.size_ = 8;
	  op.isRead_ = false;
	  op.bypass_ = true;

	  // Associate write op with instruction.
	  instr->addMemOp(sysMemOps_.size());
	  sysMemOps_.push_back(op);

	  result = pokeHartMemory(hart, addr, 0, 8) and result;
	}
    }
  else
    {
      MemoryOp op = {};
      op.time_ = time;
      op.pa_ = physAddr;
      op.rtlData_ = rtlData;
      op.tag_ = tag;
      op.hartIx_ = hartIx;
      op.size_ = size;
      op.isRead_ = false;
      op.bypass_ = true;

      // Associate write op with instruction.
      instr->addMemOp(sysMemOps_.size());
      sysMemOps_.push_back(op);

      result = pokeHartMemory(hart, physAddr, rtlData, size) and result;
    }

  instr->complete_ = checkStoreComplete(hartIx, *instr);
  if (instr->complete_)
    {
      undrained.erase(tag);
      if (instr->retired_)
	{
	  for (auto opIx : instr->memOps_)
	    {
	      auto& op = sysMemOps_.at(opIx);
	      if (not op.isCanceled() and not op.isRead_)
		result = checkStoreData(hart, *instr) and result;
	    }

	  if (isEnabled(PpoRule::R1))
	    result = ppoRule1(hart, *instr) and result;

	  if (isEnabled(PpoRule::R3))
	    result = ppoRule3(hart, *instr) and result;
	}
    }

  return result;
}


template <typename URV>
bool
Mcm<URV>::retireStore(Hart<URV>& hart, McmInstr& instr)
{
  auto hartIx = hart.sysHartIndex();

  if (instr.di_.isVectorStore())
    {
      auto& info = hart.getLastVectorMemory();
      auto& elems = info.elems_;
      unsigned elemSize = info.elemSize_;
      if (elemSize == 0)
	return true;   // Not a store.

      instr.size_ = elemSize;
      instr.isStore_ = true;

      auto& vecRefs = hartData_.at(hartIx).vecRefMap_[instr.tag_];

      for (auto& elem : elems)
        {
	  if (elem.skip_)
	    continue;  // Non-active element

	  unsigned dataReg = hart.identifyDataRegister(info, elem);
	  unsigned ixReg = info.isIndexed_ ? dataReg - elem.field_ : 0;

	  uint64_t pa1 = elem.pa_, pa2 = elem.pa2_, value = elem.stData_;

	  if (pa1 == pa2)
	    vecRefs.add(elem.ix_, pa1, value, elemSize, dataReg, ixReg, elem.field_);
	  else
	    {
	      unsigned size1 = offsetToNextPage(pa1);
	      assert(size1 > 0 and size1 < 8);
	      unsigned size2 = elemSize - size1;
	      uint64_t val1 = (value <<  ((8 - size1)*8)) >> ((8 - size1)*8);
	      uint64_t val2 = (value >> (size1*8));
	      vecRefs.add(elem.ix_, pa1, val1, size1, dataReg, ixReg, elem.field_);
	      vecRefs.add(elem.ix_, pa2, val2, size2, dataReg, ixReg, elem.field_);
	    }
        }

      instr.complete_ = checkStoreComplete(hartIx, instr);
    }
  else
    {
      uint64_t vaddr = 0, paddr = 0, paddr2 = 0, value = 0;
      unsigned stSize = hart.lastStore(vaddr, paddr, paddr2, value);

      instr.size_ = stSize;
      instr.virtAddr_ = vaddr;
      instr.physAddr_ = paddr;
      instr.physAddr2_ = paddr2;
      instr.storeData_ = value;
      instr.isStore_ = true;
      instr.complete_ = checkStoreComplete(hartIx, instr);
    }

  bool ok = checkStoreData(hart, instr);

  auto& undrained = hartData_.at(hartIx).undrainedStores_;

  if (not instr.complete_)
    {
      undrained.insert(instr.tag_);
      return ok;
    }

  undrained.erase(instr.tag_);
  return ok;
}


template <typename URV>
bool
Mcm<URV>::retireCmo(Hart<URV>& hart, McmInstr& instrB)
{
  uint64_t vaddr = 0, paddr = 0;
  if (not hart.lastCmo(vaddr, paddr))
    assert(0);

  instrB.size_ = lineSize_;
  instrB.virtAddr_ = vaddr;
  instrB.physAddr_ = paddr;
  instrB.physAddr2_ = paddr;
  instrB.storeData_ = 0;   // Determined at bypass time.

  unsigned hartIx = hart.sysHartIndex();
  auto& undrained = hartData_.at(hartIx).undrainedStores_;

  if (instrB.di_.instId() == InstId::cbo_zero)
    {
      instrB.isStore_ = true;  // To enable forwarding

      instrB.complete_ = checkStoreComplete(hartIx, instrB);
      if (instrB.complete_)
	{
	  undrained.erase(instrB.tag_);
	  if (isEnabled(PpoRule::R1))
	    return ppoRule1(hart, instrB);
	}
      else
	undrained.insert(instrB.tag_);

      return true;
    }

  // For cbo.flush/clean, all preceding (in program order) overlapping stores/AMOs must
  // have drained.
  const auto& instrVec = hartData_.at(hartIx).instrVec_;

  for (auto storeTag : undrained)
    {
      const auto& instrA =  instrVec.at(storeTag);
      if (instrA.tag_ >= instrB.tag_)
	break;

      if (instrA.isCanceled())
	continue;

      const DecodedInst& di = instrA.di_;
      if ((di.isStore() or di.isAmo()) and overlaps(instrA, instrB))
	{
	  cerr << "Error: PPO rule 1 failed: hart-id=" << hart.hartId() << " tag1="
	       << instrA.tag_ << " tag2=" << instrB.tag_ << " (CMO)\n";
	  return false;
	}
    }

  return true;
}


template <typename URV>
bool
Mcm<URV>::isPartialVecLdSt(Hart<URV>& hart, const DecodedInst& di) const
{
  if (not di.isVectorLoad() and not di.isVectorStore())
    return false;

  assert(hart.lastInstructionTrapped());

  URV elems = 0;  // Partially completed elements.
  if (not hart.peekCsr(CsrNumber::VSTART, elems))
    return false;  // Should not happen.

  return elems > 0;
}


template <typename URV>
bool
Mcm<URV>::retire(Hart<URV>& hart, uint64_t time, uint64_t tag,
		 const DecodedInst& di, bool trapped)
{
  unsigned hartIx = hart.sysHartIndex();
  cancelNonRetired(hart, tag);

  if (not updateTime("Mcm::retire", time))
    return false;

  McmInstr* instr = findOrAddInstr(hartIx, tag);
  if (instr->retired_)
    {
      cerr << "Mcm::retire: Error: Time=" << time << " hart-id=" << hart.hartId()
	   << " tag=" << tag << " Instruction retired multiple times\n";
      return false;
    }

  if (not di.isValid())
    {
      cancelInstr(hart, *instr);  // Instruction took a trap at fetch.
      return true;
    }

  // If a partially executed vec ld/st store is trapped, we commit its results.
  if (trapped and not isPartialVecLdSt(hart, di))
    {
      cancelInstr(hart, *instr);  // Instruction took a trap.
      return true;
    }

  instr->retired_ = true;
  instr->retireTime_ = time;
  instr->di_ = di;

  bool ok = true;
  if (di.isLoad() or di.isAmo() or di.isVectorLoad())
    instr->isLoad_ = true;
  else if (instr->isLoad_)
    {
      cerr << "Error: Read ops associated with non-load instruction "
           << "hart-id=" << hartIx << " tag="  << tag << " time=" << time << '\n';
      return false;
    }

  if (instr->isLoad_)
    ok = commitReadOps(hart, *instr);

  if (instr->di_.instId() == InstId::sfence_vma)
    {
      hartData_.at(hartIx).sinvalVmaTime_ = time;
      hartData_.at(hartIx).sinvalVmaTag_ = tag;
    }

  if (instr->di_.instId() == InstId::sfence_inval_ir)
    return checkSfenceInvalIr(hart, *instr);
  if (instr->di_.instId() == InstId::sfence_w_inval)
    return checkSfenceWInval(hart, *instr);

  if (di.isCmo())
    return retireCmo(hart, *instr);

  // If instruction is a store, save address, size, and written data.
  if (di.isStore() or di.isAmo() or di.isVectorStore())
    ok = retireStore(hart, *instr) and ok;

  // AMO sanity check: Must have both read and write ops.
  if (di.isAmo() and (not instrHasRead(*instr) or not instrHasWrite(*instr)))
    {
      cerr << "Error: Hart-id=" << hart.hartId() << " tag=" << tag
	   << " AMO instruction retired before read/write op\n";
      return false;
    }

  if (di.isAmo())
    instr->isStore_ = true;  // AMO is both load and store.

  // Set data/address producer times (if any) for current instructions.
  setProducerTime(hart, *instr);

  if (instr->isStore_ and instr->complete_)
    {
      if (isEnabled(PpoRule::R1))
	ok = ppoRule1(hart, *instr) and ok;
    }

  if (instr->isLoad_)
    ok = checkLoadVsPriorCmo(hart, *instr);

  if (isEnabled(PpoRule::R2))
    ok = ppoRule2(hart, *instr) and ok;

  if (isEnabled(PpoRule::R3))
    ok = ppoRule3(hart, *instr) and ok;

  if (isEnabled(PpoRule::R4))
    ok = ppoRule4(hart, *instr) and ok;

  if (isEnabled(PpoRule::R5))
    ok = ppoRule5(hart, *instr) and ok;

  if (isEnabled(PpoRule::R6))
    ok = ppoRule6(hart, *instr) and ok;

  if (isEnabled(PpoRule::R7))
    ok = ppoRule7(hart, *instr) and ok;

  if (isEnabled(PpoRule::R8))
    ok = ppoRule8(hart, *instr) and ok;

  if (isEnabled(PpoRule::R9))
    ok = ppoRule9(hart, *instr) and ok;

  if (isEnabled(PpoRule::R10))
    ok = ppoRule10(hart, *instr) and ok;

  if (isEnabled(PpoRule::R11))
    ok = ppoRule11(hart, *instr) and ok;

  if (isEnabled(PpoRule::R12))
    ok = ppoRule12(hart, *instr) and ok;

  if (isEnabled(PpoRule::R13))
    ok = ppoRule13(hart, *instr) and ok;

  updateDependencies(hart, *instr);
  setBranchMemTime(hart, *instr);

  return ok;
}


static bool
checkBufferWriteParams(unsigned hartId, uint64_t time, unsigned lineSize,
		       uint64_t& rtlLineSize, uint64_t physAddr)
{
  if (lineSize == 0)
    {
      cerr << "Merge buffer write attempted when merge buffer is disabled\n";
      return false;
    }

  if (rtlLineSize > lineSize)
    {
      cerr << "Error: Hart-id=" << hartId << " time=" << time
	   << "RTL merge buffer write line size (" << rtlLineSize << ") greater than"
	   << " reference line size (" << lineSize << ")\n";
      return false;
    }

  if ((physAddr % lineSize) + rtlLineSize > lineSize)
    {
      cerr << "Warning: Hart-id=" << hartId << " time=" << time
	   << " RTL merge buffer write data at address 0x"
	   << std::hex << physAddr << " crosses buffer boundary" << std::dec
	   << " -- truncating RTL data\n";
	rtlLineSize -= (physAddr % lineSize);
    }

  return true;
}


template <typename URV>
bool
Mcm<URV>::collectCoveredWrites(Hart<URV>& hart, uint64_t time, uint64_t rtlAddr,
			       uint64_t rtlLineSize, const std::vector<bool>& rtlMask,
			       MemoryOpVec& coveredWrites)
{
  unsigned hartIx = hart.sysHartIndex();
  auto& pendingWrites = hartData_.at(hartIx).pendingWrites_;
  size_t pendingSize = 0;  // pendingWrite size after removal of matching writes

  uint64_t lineEnd = rtlAddr + rtlLineSize;

  bool ok = true;

  for (size_t i = 0; i < pendingWrites.size(); ++i)
    {
      auto& op = pendingWrites.at(i);  // Write op

      McmInstr* instr = findOrAddInstr(hartIx, op.tag_);

      bool written = false;  // True if op is actually written

      // We don't write if mbinsert happens as the same time as mbwrite.
      if (op.pa_ >= rtlAddr and op.pa_ < lineEnd and op.time_ != time)
	{
	  if (op.pa_ + op.size_  > lineEnd)
	    {
	      cerr << "Error: Pending write address out of line bounds time=" << time
		   << " hart-id=" << hart.hartId() << " addr=0x" << std::hex
		   << op.pa_ << std::dec << "\n";
	      ok = false;
	    }

	  if (not instr or instr->isCanceled())
	    {
	      cerr << "Error: Write for an invalid/speculated store time=" << time
		   << " hart-id=" << hart.hartId() << " tag=" << op.tag_
		   << " addr=0x" << std::hex << op.pa_ << std::dec << "\n";
	      ok = false;
	    }

	  if (rtlMask.empty())
	    written = true;  // No masking
	  else
	    {
	      // Check if op bytes are all masked or all un-masked.
	      unsigned masked = 0;  // Count of masked bytes of op.
	      for (unsigned opIx = 0; opIx < op.size_; ++opIx)   // Scan op bytes
		{
		  unsigned lineIx = opIx + op.pa_ - rtlAddr; // Index in line
		  if (lineIx < rtlMask.size() and rtlMask.at(lineIx))
		    masked++;
		}
	      written = masked != 0;
	      if (written and masked != op.size_)
		{
		  cerr << "Error: hart-id=" << hart.hartId() << " time=" << time
		       << " tag=" << op.tag_ << " addr=0x" << std::hex
		       << op.pa_ << std::dec << " Merge buffer insert operation"
		       << " is only partially covered by a merge buffer write\n";
		  ok = false;
		}
	    }
	}

      if (written)
	{
	  coveredWrites.push_back(op);
	}
      else
	{
	  // Op is not written, keep it in pending writes.
	  if (i != pendingSize)
	    pendingWrites.at(pendingSize) = pendingWrites.at(i);
	  pendingSize++;
	}
    }
  pendingWrites.resize(pendingSize);

  // Check that the collected writes are in instruction order and in time order.
  if (coveredWrites.empty())
    return true;
  for (size_t i = 1; i < coveredWrites.size(); ++i)
    {
      const auto& prev = coveredWrites.at(i-1);
      const auto& op = coveredWrites.at(i);
      if (op.tag_ < prev.tag_)
	{
	  cerr << "Error: hart-id=" << hart.hartId() << " time=" << time
	       << " tag1=" << prev.tag_ << " tag2=" << op.tag_
	       << " time1=" << prev.time_ << " time2=" << op.time_
	       << " merge buffer has instructions not in program order\n";
	  ok = false;
	}
      assert(op.time_ >= prev.time_);
    }

  // Change the times of the collected writes to the current time. This is the global
  // memory time of those operations. Commit collected writes to their instructions and to
  // the global memory operations vector.
  for (auto& op : coveredWrites)
    {
      op.time_ = time;
      McmInstr* instr = findOrAddInstr(hartIx, op.tag_);
      instr->addMemOp(sysMemOps_.size());
      sysMemOps_.push_back(op);
    }

  return ok;
}


template <typename URV>
bool
Mcm<URV>::mergeBufferWrite(Hart<URV>& hart, uint64_t time, uint64_t physAddr,
			   const std::vector<uint8_t>& rtlData,
			   const std::vector<bool>& rtlMask)
{
  if (not updateTime("Mcm::mergeBufferWrite", time))
    return false;
  uint64_t rtlSize = rtlData.size();
  if (not checkBufferWriteParams(hart.hartId(), time, lineSize_, rtlSize, physAddr))
    return false;

  uint64_t lineAddr = lineAlign(physAddr);
  hart.cancelOtherHartsLr(physAddr);

  unsigned hartIx = hart.sysHartIndex();

  // Remove from hartPendingWrites_ the writes matching the RTL line
  // address and place them sorted by instr tag in coveredWrites.
  std::vector<MemoryOp> coveredWrites;
  if (not collectCoveredWrites(hart, time, physAddr, rtlSize, rtlMask, coveredWrites))
    return false;

  // Read our memory corresponding to RTL line addresses.
  uint64_t lineEnd = lineAddr + lineSize_;
  std::vector<uint8_t> line;
  line.reserve(lineSize_);
  for (uint64_t addr = physAddr; addr < lineEnd; ++addr)
    {
      uint8_t byte = 0;
      if (not hart.peekMemory(addr, byte, true /*usePma*/))
	{
	  cerr << "Mcm::mergeBufferWrite: Failed to query memory\n";
	  return false;
	}
      line.push_back(byte);
    }

  std::vector<McmInstrIx> insertTags(lineSize_);

  // Apply pending writes (from mbinsert operations) to our line and to memory.
  for (const auto& write : coveredWrites)
    {
      if ((write.pa_ < physAddr) or (write.pa_ + write.size_ > lineEnd))
	{
	  cerr << "Mcm::mergeBufferWrite: Store address out of line bound\n";
	  return false;
	}

      switch (write.size_)
	{
	case 1:
	  hart.pokeMemory(write.pa_, uint8_t(write.rtlData_), true);
	  break;
	case 2:
	  hart.pokeMemory(write.pa_, uint16_t(write.rtlData_), true);
	  break;
	case 4:
	  hart.pokeMemory(write.pa_, uint32_t(write.rtlData_), true);
	  break;
	case 8:
	  hart.pokeMemory(write.pa_, uint64_t(write.rtlData_), true);
	  break;
	default:
	  for (unsigned i = 0; i < write.size_; ++i)
	    hart.pokeMemory(write.pa_ + i, uint8_t(write.rtlData_ >> (8*i)), true);
	  break;
	}

      unsigned ix = write.pa_ - physAddr;
      for (unsigned i = 0; i < write.size_; ++i)
	{
	  line.at(ix+i) = ((uint8_t*) &(write.rtlData_))[i];
	  insertTags.at(ix+i) = write.tag_;
	}
    }

  // Compare inserted data to written (drained) data.
  bool result = true;
  size_t count = std::min(line.size(), rtlData.size());
  for (unsigned i = 0; i < count; ++i)
    if ((rtlMask.empty() or rtlMask.at(i)) and (line.at(i) != rtlData.at(i)))
      {
	cerr << "Error: hart-id=" << hart.hartId() << " time=" << time;
	uint64_t addr = physAddr + i;
	if (insertTags.at(i) == 0)
	  cerr << " merge-buffer write without corresponding insert addr=0x"
	       << std::hex << addr << std::dec << '\n';
	else
	  cerr << " merge-buffer write does not match merge-buffer insert addr=0x"
	       << std::hex << addr << " write-data=0x" << unsigned(rtlData.at(i))
	       << " insert-data=0x" << unsigned(line.at(i)) << std::dec
	       << " insert-tag=" << insertTags.at(i) << '\n';
	result = false;
	break;
      }

  auto& instrVec = hartData_.at(hartIx).instrVec_;
  auto& undrained = hartData_.at(hartIx).undrainedStores_;

  for (size_t i = 0; i < coveredWrites.size(); ++i)
    {
      auto tag = coveredWrites.at(i).tag_;
      if (i > 0 and tag == coveredWrites.at(i-1).tag_)
	continue;
      auto instr = findInstr(hartIx, tag);
      if (not instr)
	{
	  cerr << "Mcm::mergeBufferWrite: Covered instruction tag is invalid\n";
	  return false;
	}
      if (checkStoreComplete(hartIx, *instr))
	{
	  instr->complete_ = true;
	  undrained.erase(instr->tag_);
	  checkStoreData(hart, *instr);
	  if (isEnabled(PpoRule::R1))
	    result = ppoRule1(hart, *instr) and result;
	  if (isEnabled(PpoRule::R3) and instr->di_.isAmo())
	    result = ppoRule1(hart, *instr) and result;
	}
      if (instr->retired_ and instr->di_.isSc())
	{
	  if (not instr->complete_)
	    {
	      cerr << "Mcm::mergeBufferWrite: sc instruction written before complete\n";
	      return false;
	    }
	  for (uint64_t tag = instr->tag_; tag < instrVec.size(); ++tag)
	    if (instrVec.at(tag).retired_)
	      updateDependencies(hart, instrVec.at(tag));
	}
    }

  return result;
}


template <typename URV>
bool
Mcm<URV>::writeToReadForward(const MemoryOp& writeOp, MemoryOp& readOp, uint64_t& mask)
{
  if (mask == 0)
    return true;  // No bytes left to forward.

  if (not readOp.overlaps(writeOp))
    return false;

  unsigned count = 0; // Count of forwarded bytes
  for (unsigned rix = 0; rix < readOp.size_ and mask != 0; ++rix)
    {
      uint64_t byteAddr = readOp.pa_ + rix;
      if (not writeOp.overlaps(byteAddr))
	continue;  // Read-op byte does not overlap write-op.

      uint64_t byteMask = uint64_t(0xff) << (rix * 8);
      if ((byteMask & mask) == 0)
	continue;  // Byte forwarded by another instruction.

      uint8_t byteVal = writeOp.rtlData_ >> (byteAddr - writeOp.pa_)*8;
      uint64_t aligned = uint64_t(byteVal) << 8*rix;
	
      readOp.data_ = (readOp.data_ & ~byteMask) | aligned;
      mask = mask & ~byteMask;
      count++;
    }

  return count > 0;
}


template <typename URV>
void
Mcm<URV>::cancelInstr(Hart<URV>& hart, McmInstr& instr)
{
  if (instr.isCanceled())
    return;

  auto& undrained = hartData_.at(hart.sysHartIndex()).undrainedStores_;

  auto iter = undrained.find(instr.tag_);

  if (iter != undrained.end())
    {
      std::cerr << "Error: Hart-id=" << hart.hartId() << " tag=" << instr.tag_ <<
	" canceled or trapped instruction has a write operation\n";
      undrained.erase(iter);
    }

  for (auto memIx : instr.memOps_)
    {
      auto& op = sysMemOps_.at(memIx);
      op.cancel();
    }

  instr.cancel();
}


template <typename URV>
void
Mcm<URV>::cancelNonRetired(Hart<URV>& hart, uint64_t instrTag)
{
  unsigned hartIx = hart.sysHartIndex();
  auto& vec = hartData_.at(hartIx).instrVec_;

  if (vec.empty())
    return;

  if (instrTag >= vec.size())
    instrTag = vec.size();

  while (instrTag)
    {
      auto& instr = vec.at(--instrTag);
      if (instr.retired_ or instr.canceled_)
	break;
      cancelInstr(hart, instr);
    }
}


template <typename URV>
void
Mcm<URV>::cancelInstruction(Hart<URV>& hart, uint64_t instrTag)
{
  unsigned hartIx = hart.sysHartIndex();
  McmInstr* instr = findInstr(hartIx, instrTag);
  if (not instr or instr->isCanceled())
    return;
  cancelInstr(hart, *instr);
}


template <typename URV>
bool
Mcm<URV>::checkRtlRead(Hart<URV>& hart, const McmInstr& instr,
		       const MemoryOp& op) const
{
  if (op.size_ > instr.size_)
    {
      cerr << "Warning: Read operation size (" << unsigned(op.size_) << ") larger than "
	   << "instruction data size (" << unsigned(instr.size_) << "): Hart-id="
	   << hart.hartId() << " time=" << op.time_ << " tag=" << instr.tag_ << '\n';
    }

  uint64_t addr = op.pa_;
  bool skip = ( hart.isAclintAddr(addr) or hart.isImsicAddr(addr) or hart.isPciAddr(addr) or
		hart.isMemMappedReg(addr) or hart.isHtifAddr(addr) );

  // Major hack (temporary until RTL removes CLINT device).
  skip = skip or (addr >= 0x2000000 and addr < 0x200c000);

  // Major hack (temporary until RTL HTIF addresses are rationalized).
  skip = skip or (addr >= 0x70000000 and addr <= 0x70000008);

  if (skip)
    return true;

  if (op.rtlData_ != op.data_)
    {
      cerr << "Error: hart-id=" << hart.hartId() << " instr-tag=" << op.tag_
	   << " time=" << op.time_ << " RTL/whisper read mismatch "
	   << " addr=0x" << std::hex << addr
	   << " size=" << unsigned(op.size_) << " rtl=0x" << op.rtlData_
	   << " whisper=0x" << op.data_ << std::dec << '\n';
      return false;
    }

  return true;
}


template <typename URV>
bool
Mcm<URV>::checkRtlWrite(unsigned hartId, const McmInstr& instr,
			const MemoryOp& op) const
{
  if (instr.size_ == 0)
    {
      cerr << "Error: Merge buffer insert for a non-store instruction: "
	   << "Hart-id=" << hartId << " time=" << time_ << " tag=" << instr.tag_
	   << '\n';
      return false;
    }

  assert(not instr.di_.isVector());

  if (op.size_ > instr.size_)
    {
      cerr << "Error: Write size exceeds store instruction size: " << "Hart-id="
	   << hartId << " time=" << time_ << " tag=" << instr.tag_ << " write-size="
	   << unsigned(op.size_) << " store-size=" << unsigned(instr.size_) << '\n';
      return false;
    }

  uint64_t data = instr.storeData_;

  if (op.size_ < instr.size_)
    {
      uint64_t shift = (op.pa_ - instr.physAddr_) * 8;
      data = data >> shift;
      shift = 64 - op.size_*8;
      data = (data << shift) >> shift;
    }

  if (data == op.rtlData_)
    return true;

  const char* tag = instr.di_.isAmo()? " AMO " : " ";

  cerr << "Error: RTL/whisper" << tag << "write mismatch time=" << op.time_
       << " hart-id=" << hartId << " instr-tag="
       << instr.tag_ << " addr=0x" << std::hex << op.pa_
       << " size=" << unsigned(op.size_) << " rtl=0x" << op.rtlData_
       << " whisper=0x" << data << std::dec << '\n';

  return false;
}


template <typename URV>
bool
Mcm<URV>::checkStoreData(Hart<URV>& hart, const McmInstr& store) const
{
  auto hartId = hart.hartId();

  if (not store.di_.isVector())
    {
      for (auto opIx : store.memOps_)
	{
	  const auto& op = sysMemOps_.at(opIx);
	  if (op.isRead_)
	    continue;
	  if (not checkRtlWrite(hartId, store, op))
	    return false;
	}
      return true;
    }

  // Vector store. We assume that the stores are done in order.

  // Collect RTL drained write ops byte values. We use a map to account for overlap. Later
  // writes over-write earlier ones.
  using AddrValue = std::pair<uint64_t, uint8_t>;
  std::vector<AddrValue> rtlData;
  rtlData.reserve(1024);
  for (auto opIx : store.memOps_)
    {
      auto& op = sysMemOps_.at(opIx);
      for (unsigned i = 0; i < op.size_; ++i)
	{
	  uint64_t addr = op.pa_ +i;
	  uint8_t val = op.rtlData_ >> (i*8);
	  rtlData.push_back(AddrValue{addr, val});
	}
    }

  // Collect undrained write ops byte values.
  if (not store.complete_)
    {
      auto hartIx = hart.sysHartIndex();
      const auto& pendingWrites = hartData_.at(hartIx).pendingWrites_;
      for (auto& op : pendingWrites)
	{
	  if (op.tag_ == store.tag_ and hartIx == op.hartIx_)
	    for (unsigned i = 0; i < op.size_; ++i)
	      {
		uint64_t addr = op.pa_ + i;
		uint8_t val = op.rtlData_ >> (i*8);
		rtlData.push_back(AddrValue{addr, val});
	      }
	}
    }

  auto& vecRefMap = hartData_.at(store.hartIx_).vecRefMap_;
  auto iter = vecRefMap.find(store.tag_);
  assert(iter != vecRefMap.end());
  auto& vecRefs = iter->second;

  unsigned rtlDataIx = 0;
  for (auto& ref : vecRefs.refs_)
    {
      for (unsigned i = 0; i < ref.size_; ++i, ++rtlDataIx)
	{
	  uint64_t addr = ref.pa_ + i;
	  uint8_t val = ref.data_ >> (i*8);
	  if (rtlDataIx >= rtlData.size())
	    {
	      if (store.complete_)
		{
		  cerr << "Error: hart-id=" << hartId << " tag=" << store.tag_
		       << " mismatch on vector store: whisper-addr=0x"
		       << std::hex << addr << std::dec << " RTL-addr=none\n";
		  return false;
		}
	      return true;  // Will check again once store is complete.
	    }

<<<<<<< HEAD
	  auto [rtlAddr, rtlVal] = rtlData.at(rtlDataIx);
	  if (rtlAddr != addr)
	    {
	      cerr << "Error: hart-id=" << hartId << " tag=" << store.tag_
		   << " mismatch on vector store: whisper-addr=0x"
		   << std::hex << addr << " RTL-addr=0x" << rtlAddr
		   << std::dec << '\n';
	      return false;
	    }
=======
#if 0
  // Overlap can happen for indexed/strided vector stores. We don't have enough
  // information to handle that case.
  if (overlap)
    return true;
#endif
>>>>>>> 615cf4c0

	  if (rtlVal != val)
	    {
	      cerr << "Error: hart-id=" << hartId << " tag=" << store.tag_
		   << " mismatch on vector store: addr=0x"
		   << std::hex << addr << " whisper-value=0x" << unsigned(val)
		   << " RTL-value=0x" << rtlVal << std::dec << '\n';
	      return false;
	    }
	}
    }

  if (rtlDataIx < rtlData.size())
    {
      cerr << "Warning: hart-id=" << hartId << " tag=" << store.tag_
	   << " RTL has extra write-operation data vector store instruction.\n";
    }

  return true;
}



/// Return a mask where the ith bit is set if addr + i is in the range
/// [cover, cover + coverSize - 1]
unsigned
maskCoveredBytes(uint64_t addr, unsigned size, uint64_t cover, unsigned coverSize)
{
  if (cover <= addr)
    {
      if (cover + coverSize > addr)
	{
	  uint64_t overlap = cover + coverSize - addr;
	  if (overlap > size)
	    overlap = size;
	  assert(overlap > 0 and overlap <= 8);
	  return (1 << overlap) - 1;
	}

      return 0;  // No overlap.
    }

  if (addr + size > cover)
    {
      uint64_t overlap = addr + size - cover;
      if (overlap > coverSize)
	overlap = coverSize;
      assert(overlap > 0 and overlap <= 8);
      unsigned mask = (1 << overlap) - 1;
      mask = mask << (cover - addr);
      return mask;
    }

  return 0;  // No overlap.
}


template <typename URV>
bool
Mcm<URV>::checkStoreComplete(unsigned hartIx, const McmInstr& instr) const
{
  if (instr.isCanceled() or not instr.isStore_)
    return false;

  if (instr.di_.instId() == InstId::cbo_zero)
    {
      unsigned count = 0;
      for (auto opIx : instr.memOps_)
	{
	  const auto& op = sysMemOps_.at(opIx);
	  count += op.size_;
	}
      return count == lineSize_;
    }

  if (instr.di_.isVector())
    {
      const auto& vecRefMap = hartData_.at(hartIx).vecRefMap_;
      auto iter = vecRefMap.find(instr.tag_);
      if (iter == vecRefMap.end())
	return false;

      auto& vecRefs = iter->second;

      // Map address to number of times address is covered by an element.
      std::unordered_map<uint64_t, unsigned> byteCover;

      for (const auto& ref : vecRefs.refs_)
	for (unsigned i = 0; i < ref.size_; ++i)
	  byteCover[ref.pa_ + i]++;
	  
      // There must be a write op for each element.
      for (auto opIx : instr.memOps_)
	{
	  const auto& op = sysMemOps_.at(opIx);
	  for (unsigned i = 0; i < op.size_; ++i)
	    {
	      auto& cover = byteCover[op.pa_ + i];
	      if (cover)
		cover--;
	    }
	}

      unsigned missing = 0;
      for (auto& [addr, count] : byteCover)
	missing += count;
      return missing == 0;
    }

  unsigned expectedMask = (1 << instr.size_) - 1;  // Mask of bytes covered by instruction.
  unsigned writeMask = 0;   // Mask of bytes covered by write operations.
  uint64_t addr = instr.physAddr_, addr2 = instr.physAddr2_, size = instr.size_;
  for (auto opIx : instr.memOps_)
    {
      if (opIx >= sysMemOps_.size())
	continue;
      const auto& op = sysMemOps_.at(opIx);
      if (op.isRead_)
	continue;

      unsigned mask = 0;
      if (addr == addr2)
	mask = maskCoveredBytes(addr, size, op.pa_, op.size_);
      else
	{
	  unsigned size1 = offsetToNextPage(addr);
	  if (pageNum(op.pa_) == pageNum(addr))
	    mask = maskCoveredBytes(addr, size1, op.pa_, op.size_);
	  else
	    {
	      unsigned size2 = size - size1;
	      mask = maskCoveredBytes(addr2, size2, op.pa_, op.size_);
	      mask = mask << size1;
	    }
	}

      mask &= expectedMask;
      writeMask |= mask;
    }

  return writeMask == expectedMask;
}


template <typename URV>
bool
Mcm<URV>::checkLoadComplete(const McmInstr& instr) const
{
  if (instr.isCanceled() or not instr.isLoad_ or instr.size_ == 0)
    return false;

  unsigned expectedMask = (1 << instr.size_) - 1;  // Mask of bytes covered by instruction.
  unsigned readMask = 0;   // Mask of bytes covered by read operations.
  uint64_t addr = instr.physAddr_, addr2 = instr.physAddr2_, size = instr.size_;
  for (auto opIx : instr.memOps_)
    {
      if (opIx >= sysMemOps_.size())
	continue;
      const auto& op = sysMemOps_.at(opIx);
      if (not op.isRead_)
	continue;

      unsigned mask = 0;
      if (addr == addr2)
	mask = maskCoveredBytes(addr, size, op.pa_, op.size_);
      else
	{
	  unsigned size1 = offsetToNextPage(addr);
	  if (pageNum(op.pa_) == pageNum(addr))
	    mask = maskCoveredBytes(addr, size1, op.pa_, op.size_);
	  else
	    {
	      unsigned size2 = size - size1;
	      mask = maskCoveredBytes(addr2, size2, op.pa_, op.size_);
	      mask = mask << size1;
	    }
	}

      mask &= expectedMask;
      readMask |= mask;
    }

  return readMask == expectedMask;
}


/// Return a mask of the bytes of the given address range that are
/// covered by the given memory operation. Bit i of the returned mask
/// will be set if byte at addr+i is covered by op.
unsigned
getMask(uint64_t addr, unsigned size, const MemoryOp& op)
{
  unsigned mask = 0;

  if (op.pa_ <= addr)
    {
      if (op.pa_ + op.size_ <= addr)
	return mask;  // Op does not overlap address range.
      uint64_t overlap = op.pa_ + op.size_ - addr;
      if (overlap > size)
	overlap = size;
      assert(overlap > 0 and overlap <= 8);
      mask = (1 << overlap) - 1;
    }
  else
    {
      if (addr + size <= op.pa_)
	return mask;  // Op does not overlap address range.
      uint64_t overlap = addr + size - op.pa_;
      if (overlap > op.size_)
	overlap = op.size_;
      mask = (1 << overlap) - 1;
      mask = mask << (op.pa_ - addr);
    }

  return mask;
}


template <typename URV>
unsigned
Mcm<URV>::determineOpMask(const McmInstr& instr, const MemoryOp& op) const
{
  unsigned size = instr.size_;
  uint64_t addr1 = instr.physAddr_, addr2 = instr.physAddr2_;

  if (addr1 == addr2)
    return getMask(addr1, size, op);

  unsigned size1 = offsetToNextPage(addr1);

  if (pageNum(op.pa_) == pageNum(addr1))
    {
      assert(size1 < size);
      return getMask(addr1, size1, op);
    }

  if (pageNum(op.pa_) == pageNum(addr2))
    {
      unsigned size2 = size - size1;
      unsigned mask = getMask(addr2, size2, op);
      mask = mask << size1;
      return mask;
    }

  return 0;  // no overlap.
}


/// If given memory operation overlaps the given address range then
/// set its high end to the end of the address range.
void
trimOp(MemoryOp& op, uint64_t addr, unsigned size)
{
  if (op.pa_ <= addr)
    {
      if (op.pa_ + op.size_ <= addr)
	return;  // Op does not overlap instruction.
      if (op.pa_ + op.size_ > addr + size)
	op.size_ = addr + size - op.pa_;  // Trim wide op.
    }
  else
    {
      if (addr + size <= op.pa_)
	return;  // Op does no overlap instruction.
      if (op.pa_ + op.size_ > addr + size)
	op.size_ = addr + size - op.pa_;  // Trim wide op.
    }

  unsigned n = sizeof(op.data_) - op.size_;  // Unused most sig bytes.
  op.data_ = ((op.data_) << n*8) >> (n*8);
  op.rtlData_ = ((op.rtlData_) << (n*8)) >> (n*8);
}


template <typename URV>
void
Mcm<URV>::trimMemoryOp(const McmInstr& instr, MemoryOp& op)
{
  unsigned size = instr.size_;
  uint64_t addr1 = instr.physAddr_, addr2 = instr.physAddr2_;

  if (addr1 == addr2)
    trimOp(op, addr1, size);
  else
    {
      unsigned size1 = offsetToNextPage(addr1);
      if (pageNum(op.pa_) == pageNum(addr1))
	{
	  assert(size1 < size);
	  trimOp(op, addr1, size1);
	}
      else if (pageNum(op.pa_) == pageNum(addr2))
	{
	  unsigned size2 = size - size1;
	  trimOp(op, addr2, size2);
	}
    }
}


template <typename URV>
void
Mcm<URV>::collectVecRefElems(Hart<URV>& hart, McmInstr& instr, unsigned& activeCount)
{
  auto& vecRefs = hartData_.at(hart.sysHartIndex()).vecRefMap_[instr.tag_];

  const VecLdStInfo& info = hart.getLastVectorMemory();
  const std::vector<VecLdStElem>& elems = info.elems_;

  unsigned elemSize = info.elemSize_;

  activeCount = 0;

  for (auto& elem : elems)
    {
      if (elem.skip_)
	continue;  // Non-active element.

      activeCount++;

      unsigned size1 = elemSize, size2 = 0;
      uint64_t ea1 = elem.pa_, ea2 = elem.pa2_;

      unsigned dataReg = hart.identifyDataRegister(info, elem);
      unsigned ixReg = info.isIndexed_ ? dataReg - elem.field_ : 0;

      if (ea1 != ea2 and pageNum(ea1) != pageNum(ea2))
	{
	  size1 = offsetToNextPage(ea1);
	  size2 = elemSize - size1;
	  assert(size1 > 0 and size1 < elemSize);
	  assert(size2 > 0 and size2 < elemSize);
	  vecRefs.add(elem.ix_, ea1, 0, size1, dataReg, ixReg, elem.field_);
	  vecRefs.add(elem.ix_, ea2, 0, size2, dataReg, ixReg, elem.field_);
	}
      else
	vecRefs.add(elem.ix_, ea1, 0, size1, dataReg, ixReg, elem.field_);
    }
}


template <typename URV>
void
Mcm<URV>::repairVecReadOps(Hart<URV>& hart, McmInstr& instr)
{
  const VecLdStInfo& info = hart.getLastVectorMemory();
  auto& elems = info.elems_;
  auto fields = info.fields_;
  if (fields == 0)
    fields = 1;

  unsigned elemSize = info.elemSize_;
  assert(elemSize > 0);

  for (unsigned i = 1; i < instr.memOps_.size(); ++i)
    {
      auto opIx = instr.memOps_.at(i);
      auto prevIx = instr.memOps_.at(i - 1);

      auto& op = sysMemOps_.at(opIx);
      auto& prev = sysMemOps_.at(prevIx);

      if (op.elemIx_ != prev.elemIx_ or op.field_ != prev.field_ or op.time_ != prev.time_)
	continue;  // Not split from the same large read-op.

      unsigned rank = op.elemIx_*fields + op.field_;  // Position of elem in elems_

      unsigned opSpan = (op.size_ + elemSize - 1) / elemSize;

      for (unsigned j = rank + 1; j < rank + opSpan; ++j)
	{
	  if (j >= elems.size())
	    break;
	  const auto& elem = elems.at(j);
	  if (op.pa_ >= elem.pa_ and op.pa_ < elem.pa_ + elemSize)
	    {
	      op.elemIx_ = elem.ix_;
	      op.field_ = elem.field_;
	      break;
	    }
	}
    }
}


template <typename URV>
bool
Mcm<URV>::commitVecReadOps(Hart<URV>& hart, McmInstr& instr)
{
  const VecLdStInfo& info = hart.getLastVectorMemory();

  unsigned elemSize = info.elemSize_;
  if (elemSize == 0)
    {
      std::cerr << "Error: Mcm::commitVecReadOps: hart-id=" << hart.hartId()
		<< " tag=" << instr.tag_ << " instruction is not a vector load\n";
      return false;
    }

  if (instr.memOps_.empty() and instr.size_ == 0)
    instr.size_ = elemSize;

  assert(instr.size_ == elemSize);

  // Collect reference (Whisper) elements and associated with instruction.
  unsigned activeCount = 0;
  collectVecRefElems(hart, instr, activeCount);

  // Repair memory op indices and fields.
  repairVecReadOps(hart, instr);

  // Map a reference address to a reference value and a flag indicating if address is
  // covered by a read op.
  struct RefByte
  {
    uint8_t value = 0;
    bool covered = false;
  };
  std::unordered_map<uint64_t, RefByte> addrMap;

  // Check for overlap between elements. Collect reference byte addresses in addrMap.
  auto& vecRefs = hartData_.at(hart.sysHartIndex()).vecRefMap_[instr.tag_];
  bool hasOverlap = false;
  for (auto& ref : vecRefs.refs_)
    {
      for (unsigned i = 0; i < ref.size_; ++i)
	{
	  uint64_t pa  = ref.pa_ + i;
	  hasOverlap = hasOverlap or addrMap.find(pa) != addrMap.end();
	  addrMap[pa] = RefByte{0, false};
	}
    }
  instr.hasOverlap_ = hasOverlap;

  bool ok = true;
  if (activeCount > 0 and instr.memOps_.empty() and not hart.inDebugMode())
    {
      cerr << "Error: hart-id=" << hart.hartId() << " time=" << time_ << " tag="
	   << instr.tag_ << " vector load instruction retires without any memory "
	   << "read operation.\n";
      ok = false;
    }

  // Process read ops in reverse order. Trim each op to the reference addresses. Keep ops
  // (marking them as not canceled) where at least one address remains. Mark reference
  // addresses covered by read ops. Set reference (Whisper) values of reference addresses.
  auto& ops = instr.memOps_;
  for (auto iter = ops.rbegin(); iter != ops.rend(); ++iter)
    {
      auto opIx = *iter;
      auto& op = sysMemOps_.at(opIx);
      if (not op.isRead_)
	continue;  // Should not happen.

      uint64_t low = ~uint64_t(0), high = 0; // Range of op addresses overlapping reference.
      for (unsigned i = 0; i < op.size_; ++i)
	{
	  uint64_t addr = op.pa_ + i;
	  auto iter = addrMap.find(addr);
	  if (iter == addrMap.end())
	    continue;  // No overlap with instruction.
	  auto& rb = iter->second;
	  if (rb.covered)
	    continue;  // Address already covered by another read op.
	  low = std::min(low, addr);
	  high = std::max(high, addr);
	}

      if (low <= high)
	{
	  unsigned size = high - low + 1;
	  trimOp(op, low, size);
	  op.canceled_ = false;
	  for (unsigned i = 0; i < op.size_; ++i)
	    {
	      auto iter = addrMap.find(op.pa_ + i);
	      if (iter == addrMap.end())
		continue;
	      auto& rb = iter->second;
	      if (rb.covered)
		continue;  // Address already covered by another read op.
	      rb.covered = true;
	      rb.value = op.data_ >> (i*8);
	    }
	}
    }

  // Remove ops still marked canceled.
  std::erase_if(ops, [this](MemoryOpIx ix) {
    return ix >= sysMemOps_.size() or sysMemOps_.at(ix).isCanceled();
  });

  // We cannot distinguish read-ops for active elements from those of inactive ones.  The
  // inactive element reads are all-ones and will corrupt those of the active elements if
  // they overlap them and follow them in temporal order.  Either the test-bench filters
  // out read-ops of inactive elements or it sends us the element index.
  hasOverlap = true;  // FIX remove once we can distinguish active from inactive.

  // Check read operations comparing RTL values to reference (whisper) values.
  // We currently do not get enough information from the test-bench to do this
  // correctly for overlapping elements.
  if (not hasOverlap)
    {
      for (auto opIx : instr.memOps_)
	{
	  auto& op = sysMemOps_.at(opIx);
	  if (not op.isRead_)
	    continue;

	  for (unsigned i = 0; i < op.size_; ++i)
	    {
	      uint64_t addr = op.pa_ + i;
	      uint8_t rtlVal = op.rtlData_ >> (i*8);
	      auto iter = addrMap.find(addr);
	      if (iter == addrMap.end())
		continue;
	      const auto& rb = iter->second;
	      if (rb.value == rtlVal)
		continue;

	      cerr << "Error: RTL/whisper read mismatch time=" << op.time_ << " hart-id="
		   << hart.hartId() << " instr-tag=" << op.tag_ << " addr=0x"
		   << std::hex << addr << " rtl=0x" << unsigned(rtlVal)
		   << " whisper=0x" << unsigned(rb.value) << std::dec << '\n';
	      ok = false;
	    }
	}
    }

  // Check that all reference addresses are covered by the read operations.
  bool complete = true;
  for (const auto& [addr, rb] : addrMap)
    if (not rb.covered)
      {
	complete = false;
	ok = false;
	cerr << "Error: hart-id=" << hart.hartId() << " tag=" << instr.tag_
	     << " addr=0x" << std::hex << addr << std::dec
	     << " read ops do not cover all the bytes of vector load instruction\n";
	break;
      }

  instr.complete_ = complete;
  return ok;
}


template <typename URV>
bool
Mcm<URV>::commitReadOps(Hart<URV>& hart, McmInstr& instr)
{
  if (instr.di_.isVector())
    return commitVecReadOps(hart, instr);

  if (instr.memOps_.empty())
    {
      const auto& di = instr.di_;
      if (instr.size_ == 0)
	instr.size_ = di.isAmo() ? di.amoSize() : di.loadSize();

      if (not hart.inDebugMode())
	{
	  cerr << "Error: hart-id=" << hart.hartId() << " time=" << time_ << " tag="
	       << instr.tag_ << " load/amo instruction retires witout any memory "
	       << "read operation.\n";
	  return false;
	}
    }

  // Mark replayed ops as canceled.
  assert(instr.size_ > 0 and instr.size_ <= 8);
  unsigned expectedMask = (1 << instr.size_) - 1;  // Mask of bytes covered by instruction.
  unsigned readMask = 0;    // Mask of bytes covered by read operations.

  auto& ops = instr.memOps_;
  for (auto& opIx : ops)
    trimMemoryOp(instr, sysMemOps_.at(opIx));

  // Process read ops in reverse order so that later reads take precedence.
  for (auto iter = instr.memOps_.rbegin(); iter  != instr.memOps_.rend(); ++iter)
    {
      auto opIx = *iter;
      auto& op = sysMemOps_.at(opIx);
      if (not op.isRead_)
	continue;

      if (readMask != expectedMask)
	{
	  unsigned mask = determineOpMask(instr, op);
	  mask &= expectedMask;
          if (not mask or ((mask & readMask) == mask))
            continue; // Not matched, or read op already covered by other read ops
	  readMask |= mask;
	  op.canceled_ = false;
	}
    }

  // Remove canceled ops.
  std::erase_if(ops, [this](MemoryOpIx ix) {
    return ix >= sysMemOps_.size() or sysMemOps_.at(ix).isCanceled();
  });

  // Check read operations of instruction comparing RTL values to model (whisper) values.
  bool ok = true;
  for (auto opIx : instr.memOps_)
    {
      auto& op = sysMemOps_.at(opIx);
      if (op.isRead_)
	ok = checkRtlRead(hart, instr, op) and ok;
    }
  return ok;
}


template <typename URV>
bool
Mcm<URV>::vecReadOpOverlapsElemByte(const MemoryOp& op, uint64_t addr, unsigned elemIx,
				    unsigned field) const
{
  if (op.elemIx_ > elemIx)
    return false;

  if (op.elemIx_ == elemIx and op.field_ > field)
    return false;

  return op.overlaps(addr);
}


template <typename URV>
bool
Mcm<URV>::vecReadOpOverlapsElem(const MemoryOp& op, uint64_t pa1, uint64_t pa2,
				unsigned size, unsigned elemIx, unsigned field) const
{
  unsigned size1 = size;
  if (pa1 != pa2)
    {
      size1 = offsetToNextPage(pa1);
      assert(size1 > 0 and size1 <= 8);
    }

  for (unsigned i = 0; i < size; ++i)
    {
      uint64_t addr = i < size1 ? pa1 + i : pa2 + i - size1;
      if (vecReadOpOverlapsElemByte(op, addr, elemIx, field))
	return true;
    }

  return false;
}


template <typename URV>
bool
Mcm<URV>::getCurrentLoadValue(Hart<URV>& hart, uint64_t tag, uint64_t va, uint64_t pa1,
			      uint64_t pa2, unsigned size, bool isVector, uint64_t& value,
			      unsigned elemIx, unsigned field)
{
  value = 0;
  if (size == 0 or size > 8)
    {
      cerr << "Mcm::getCurrentLoadValue: Invalid size: " << size << '\n';
      return false;
    }

  unsigned hartIx = hart.sysHartIndex();
  McmInstr* instr = findInstr(hartIx, tag);
  if (not instr or instr->isCanceled())
    return false;

  // We expect Mcm::retire to be called after this method is called.
  if (instr->isRetired())
    {
      cerr << "Mcm::getCurrentLoadValue: Instruction already retired\n";
      return false;
    }

  auto& hartData = hartData_.at(hartIx);
  auto& stores = hartData.forwardingStores_;

  if (tag != hartData.currentLoadTag_)
    {
      stores.clear();
      collectForwardingStores(hart, *instr, stores);
      hartData.currentLoadTag_ = tag;
    }

  if (pa2 == pa1 and pageNum(pa1 + size - 1) != pageNum(pa1))
    pa2 = pageAddress(pageNum(pa2) + 1);

  bool bc = true;  // Backward compatible all mread elemIx/field are zeros.
  if (isVector)
    for (auto opIx : instr->memOps_)
      if (auto& op = sysMemOps_.at(opIx); op.elemIx_ != 0 or op.field_ != 0)
	bc = false;

  for (auto opIx : instr->memOps_)
    if (auto& op = sysMemOps_.at(opIx); op.isRead_)
      if (not isVector or bc or vecReadOpOverlapsElem(op, pa1, pa2, size, elemIx, field))
	forwardToRead(hart, stores, op);   // Let forwarding override read-op ref data.

  instr->size_ = size;
  instr->virtAddr_ = va;
  instr->physAddr_ = pa1;
  instr->physAddr2_ = pa2;

  value = 0;
  bool covered = true;

  unsigned size1 = size;
  if (pa1 != pa2)
    {
      size1 = offsetToNextPage(pa1);
      assert(size1 > 0 and size1 <= 8);
    }

  for (unsigned byteIx = 0; byteIx < size; ++byteIx)
    {
      uint64_t byteAddr = pa1 + byteIx;
      if (pa1 != pa2 and byteIx >= size1)
	byteAddr = pa2 + byteIx - size1;

      bool byteCovered = false;
      for (auto iter = instr->memOps_.rbegin(); iter  != instr->memOps_.rend(); ++iter)
	{
	  const auto& op = sysMemOps_.at(*iter);
	  if (not isVector or bc or vecReadOpOverlapsElemByte(op, byteAddr, elemIx, field))
	    {
	      uint8_t byte = 0;
	      if (op.getModelReadOpByte(byteAddr, byte))
		{
		  value |= uint64_t(byte) << (8*byteIx);
		  byteCovered = true;
		  break;
		}
	    }
	}
      covered = covered and byteCovered;
    }

  // Vector cover check done in commitVecReadOps.
  if (not covered and not isVector)
    cerr << "Error: hart-id= " << hart.hartId() << " tag=" << tag << " read ops do not"
	 << " cover all the bytes of load instruction\n";

  // Vector completion check done in commitVecReadOps.
  if (not isVector)
    instr->complete_ = covered;

  return covered;
}


template <typename URV>
bool
Mcm<URV>::vecStoreToReadForward(const McmInstr& store, MemoryOp& readOp, uint64_t& mask) const
{
  const auto& vecRefMap = hartData_.at(store.hartIx_).vecRefMap_;
  auto iter = vecRefMap.find(store.tag_);
  if (iter == vecRefMap.end())
    return false;

  auto& vecRefs = iter->second;
  if (vecRefs.isOutOfBounds(readOp))
    return false;

  unsigned count = 0;  // Count of forwarded bytes.
  uint64_t forwardMask = 0;  // Mask of bits forwarded by vector store instruction

  for (unsigned rix = 0; rix < readOp.size_; ++rix)
    {
      uint64_t byteAddr = readOp.pa_ + rix;

      uint64_t byteMask = uint64_t(0xff) << (rix * 8);
      if ((byteMask & mask) == 0)
	continue;  // Byte forwarded by another instruction.

      // Count write ops overlapping byte addr. Identify last overlapping write op.
      unsigned writeCount = 0;
      unsigned lastWopIx = 0;
      for (const auto wopIx : store.memOps_)
	{
	  const auto& wop = sysMemOps_.at(wopIx);
	  if (wop.isRead_ or not wop.overlaps(byteAddr))
	    continue;  // Not a write op (may happen for AMO), or does not overlap byte addr.
	  writeCount++;
	  lastWopIx = wopIx;
	}

      // Count reference elements overlapping byte
      unsigned refCount = 0;
      for (auto& vecRef : vecRefs.refs_)
	if (vecRef.overlaps(byteAddr))
	  refCount++;

      // We cannot forward if last overlapping write drains before read.
      bool drained = false;
      if (refCount == writeCount and writeCount != 0)
	{
	  const auto& lastWop = sysMemOps_.at(lastWopIx);
	  assert(not lastWop.isRead_);
	  drained = lastWop.time_ < readOp.time_;
	}

      if (drained)
	continue;   // Cannot forward from a drained write.

      // Process reference model writes in reverse order so that later ones forward first.
      for (auto iter = vecRefs.refs_.rbegin(); iter != vecRefs.refs_.rend(); ++iter)
	{
	  auto& vecRef = *iter;
	  if (not vecRef.overlaps(byteAddr))
	    continue;

	  uint8_t byteVal = vecRef.data_ >> ((byteAddr - vecRef.pa_)*8);
	  uint64_t aligned = uint64_t(byteVal) << 8*rix;

	  readOp.data_ = (readOp.data_ & ~byteMask) | aligned;
	  count++;

	  forwardMask = forwardMask | byteMask;
	  break;
	}
    }

  mask = mask & ~forwardMask;

  return count > 0;
}



template <typename URV>
bool
Mcm<URV>::storeToReadForward(const McmInstr& store, MemoryOp& readOp, uint64_t& mask,
			     uint64_t addr, uint64_t data, unsigned size) const
{
  if (mask == 0)
    return true;  // No bytes left to forward.

  if (store.isCanceled() or not store.isRetired() or not store.isStore_)
    return false;

  uint64_t rol = readOp.pa_, roh = readOp.pa_ + readOp.size_ - 1;
  uint64_t il = addr, ih = il + size - 1;
  if (roh < il or rol > ih)
    return false;  // no overlap

  unsigned count = 0; // Count of forwarded bytes
  for (unsigned rix = 0; rix < readOp.size_; ++rix)
    {
      uint64_t byteAddr = rol + rix;
      if (byteAddr < il or byteAddr > ih)
	continue;  // Read-op byte does not overlap instruction.

      uint64_t byteMask = uint64_t(0xff) << (rix * 8);
      if ((byteMask & mask) == 0)
	continue;  // Byte forwarded by another instruction.

      // Check if read-op byte overlaps drained write-op of instruction
      bool drained = false;
      for (const auto wopIx : store.memOps_)
	{
	  if (wopIx >= sysMemOps_.size())
	    continue;
	  const auto& wop = sysMemOps_.at(wopIx);
	  if (wop.isRead_ or not wop.overlaps(byteAddr))
	    continue;  // Not a write op (may happen for AMO), or does not overlap byte addr.
	  if (wop.time_ < readOp.time_)
	    {
	      drained = true; // Write op cannot forward.
	      break;
	    }
	}

      if (drained)
	continue;  // Cannot forward from a drained write.

      uint8_t byteVal = data >> (byteAddr - il)*8;
      uint64_t aligned = uint64_t(byteVal) << 8*rix;
	
      readOp.data_ = (readOp.data_ & ~byteMask) | aligned;
      count++;

      mask = mask & ~byteMask;
      if (mask == 0)
	break;
    }

  return count > 0;
}


template <typename URV>
void
Mcm<URV>::collectForwardingStores(Hart<URV>& hart, const McmInstr& instr,
				  std::set<McmInstrIx>& stores) const
{
  auto hartIx = hart.sysHartIndex();

  const auto& instrVec = hartData_.at(hartIx).instrVec_;
  const auto& undrained = hartData_.at(hartIx).undrainedStores_;

  // Collect undrained overlapping stores preceding instr in program order.
  for (auto opIx : instr.memOps_)
    {
      auto& rop = sysMemOps_.at(opIx);  // Read op.
      if (not rop.isRead_)
	continue;

      for (auto iter = undrained.rbegin(); iter != undrained.rend(); ++iter)
	{
	  auto storeTag = *iter;
	  const auto& store = instrVec.at(storeTag);
	  if (store.isCanceled() or store.tag_ >= instr.tag_)
	    continue;
	  if (overlaps(store, rop))
	    stores.insert(store.tag_);
	}
    }

  // Collect overlapping stores preceding instr in program order and with write times
  // after those of instr reads (write times before instr reads imply a drained write that
  // can no longer forward to instr).
  for (auto opIx : instr.memOps_)
    {
      auto& rop = sysMemOps_.at(opIx);  // Read op.
      if (not rop.isRead_)
	continue;

      for (auto iter = sysMemOps_.rbegin(); iter != sysMemOps_.rend(); ++iter)
	{
	  const auto& wop = *iter;
	  if (wop.time_ < rop.time_)
	    break;

	  if (wop.isCanceled()  or  wop.isRead_  or  wop.hartIx_ != rop.hartIx_  or
	      wop.tag_ >= instr.tag_)
	    continue;

	  if (rop.overlaps(wop))
	    stores.insert(wop.tag_);
	}
    }
}


template <typename URV>
bool
Mcm<URV>::forwardToRead(Hart<URV>& hart, const std::set<McmInstrIx>& stores, MemoryOp& readOp) const
{
  auto hartIx = hart.sysHartIndex();

  const auto& instrVec = hartData_.at(hartIx).instrVec_;

  uint64_t mask = (~uint64_t(0)) >> (8 - readOp.size_)*8;

  for (auto iter = stores.rbegin(); iter != stores.rend() and mask != 0; ++iter)
    {
      auto storeTag = *iter;
      const auto& store = instrVec.at(storeTag);

      uint64_t prev = mask;

      if (store.di_.isVector())
	{
	  if (not vecStoreToReadForward(store, readOp, mask))
	    continue;
	}
      else if (not storeToReadForward(store, readOp, mask, store.physAddr_, store.storeData_, store.size_))
	{
	  if (store.physAddr_ == store.physAddr2_)
	    continue;
	  unsigned size1 = offsetToNextPage(store.physAddr_);
	  unsigned size2 = store.size_ - size1;
	  assert(size2 > 0 and size2 < 8);
	  uint64_t data2 = store.storeData_ >> size1 * 8;
	  if (not storeToReadForward(store, readOp, mask, store.physAddr2_, data2, size2))
	    continue;
	}

      if (mask != prev)
	{
	  if (readOp.forwardTime_ == 0)
	    readOp.forwardTime_ = earliestOpTime(store);
	  else
	    readOp.forwardTime_ = std::min(earliestOpTime(store), readOp.forwardTime_);
	}
    }

  return true;
}


template <typename URV>
unsigned
Mcm<URV>::effectiveRegIx(const DecodedInst& di, unsigned opIx) const
{
  auto type = di.ithOperandType(opIx);
  switch (type)
    {
    case OperandType::IntReg:
      return di.ithOperand(opIx) + intRegOffset_;

    case OperandType::FpReg:
      return di.ithOperand(opIx) + fpRegOffset_;

    case OperandType::VecReg:
      return di.ithOperand(opIx) + vecRegOffset_;

    case OperandType::CsReg:
      {
	CsrNumber csr{di.ithOperand(opIx)};
	return unsigned(csr) + csRegOffset_;
      }

    case OperandType::Imm:
    case OperandType::None:
      assert(0);
      return 0;
    }
  return 0;
}


template <typename URV>
void
Mcm<URV>::identifyRegisters(const Hart<URV>& hart,
                            const DecodedInst& di,
			    std::vector<unsigned>& sourceRegs,
			    std::vector<unsigned>& destRegs)
{
  sourceRegs.clear();
  destRegs.clear();

  if (not di.isValid())
    return;

  if (di.hasRoundingMode() and RoundingMode(di.roundingMode()) == RoundingMode::Dynamic)
    sourceRegs.push_back(unsigned(CsrNumber::FRM) + csRegOffset_);

  if (di.modifiesFflags())
    destRegs.push_back(unsigned(CsrNumber::FFLAGS) + csRegOffset_);

  for (unsigned i = 0; i < di.operandCount(); ++i)
    {
      OperandMode opMode = di.effectiveIthOperandMode(i);
      bool isDest = opMode == OperandMode::Write or opMode == OperandMode::ReadWrite;
      bool isSource = opMode == OperandMode::Read or opMode == OperandMode::ReadWrite;
      if (not isDest and not isSource)
	continue;

      auto type = di.ithOperandType(i);

      if (type == OperandType::Imm or type == OperandType::None)
	continue;

      size_t regIx = effectiveRegIx(di, i);
      if (regIx == size_t(CsrNumber::FCSR) + csRegOffset_)
	{
	  if (isDest)
	    {
	      destRegs.push_back(size_t(CsrNumber::FFLAGS) + csRegOffset_);
	      destRegs.push_back(size_t(CsrNumber::FRM) + csRegOffset_);
	    }
	  if (isSource)
	    {
	      sourceRegs.push_back(size_t(CsrNumber::FFLAGS) + csRegOffset_);
	      sourceRegs.push_back(size_t(CsrNumber::FRM) + csRegOffset_);
	    }
	}
      else if (type == OperandType::VecReg)
        {
          unsigned touchedRegs = hart.vecOpEmul(i);
	  if (di.vecFieldCount() and (i == 0))
	    touchedRegs *= di.vecFieldCount();

          for (unsigned off = 0; off < touchedRegs; ++off)
            {
              if (isDest)
                destRegs.push_back(regIx + off);
              if (isSource)
                sourceRegs.push_back(regIx + off);
            }
        }
      else
        {
          if (isDest)
	    destRegs.push_back(regIx);
	  if (isSource)
	    sourceRegs.push_back(regIx);
        }
    }
}


template <typename URV>
bool
Mcm<URV>::overlaps(const McmInstr& i1, const McmInstr& i2) const
{
  if (not i1.di_.isVector() and not i2.di_.isVector())
    return i1.overlaps(i2);   // Both scalar.

  if (i1.di_.isVector() and i2.di_.isVector())    // Both vector.
    {
      const auto& vecRefMap1 = hartData_.at(i1.hartIx_).vecRefMap_;
      const auto& vecRefMap2 = hartData_.at(i2.hartIx_).vecRefMap_;
      auto iter1 = vecRefMap1.find(i1.tag_);
      auto iter2 = vecRefMap2.find(i2.tag_);
      if (iter1 == vecRefMap1.end() or
	  iter2 == vecRefMap2.end())
	assert(false);

      auto& vecRefs1 = iter1->second;
      auto& vecRefs2 = iter2->second;

      if (vecRefs1.empty() or vecRefs2.empty())
	return false;

      for (auto& ref1 : vecRefs1.refs_)
	{
	  if (not vecRefs2.isOutOfBounds(ref1))
	    for (auto& ref2 : vecRefs2.refs_)
	      if (rangesOverlap(ref1.pa_, ref1.size_, ref2.pa_, ref2.size_))
		return true;
	}

      return false;
    }

  // One is scalar.
  const McmInstr& scalar = i1.di_.isVector() ? i2 : i1;
  const McmInstr& vec = i1.di_.isVector() ? i1 : i2;

  unsigned size1 = scalar.size_, size2 = 0;
  uint64_t pa1 = scalar.physAddr_, pa2 = scalar.physAddr2_;

  if (pa1 != pa2 and pageNum(pa1) != pageNum(pa2))
    {
      size1 = offsetToNextPage(pa1);
      size2 = scalar.size_ - size1;
      assert(size1 > 0 and size1 < scalar.size_);
      assert(size2 > 0 and size2 < scalar.size_);
    }

  for (unsigned i = 0; i < size1; ++i)
    {
      uint64_t pa = pa1 + i;
      if (vecOverlapsRefPhysAddr(vec, pa))
	return true;
    }

  for (unsigned i = 0; i < size2; ++i)
    {
      uint64_t pa = pa2 + i;
      if (vecOverlapsRefPhysAddr(vec, pa))
	return true;
    }

  return false;
}



template <typename URV>
bool
Mcm<URV>::instrHasRead(const McmInstr& instr) const
{
  return std::ranges::any_of(instr.memOps_,
                             [this](auto opIx) { return opIx < sysMemOps_.size() &&
                                                        sysMemOps_.at(opIx).isRead_; });
}


template <typename URV>
bool
Mcm<URV>::instrHasWrite(const McmInstr& instr) const
{
  return std::ranges::any_of(instr.memOps_,
                             [this](auto opIx) { return opIx < sysMemOps_.size() &&
                                                        not sysMemOps_.at(opIx).isRead_; });
}


template <typename URV>
uint64_t
Mcm<URV>::earliestByteTime(const McmInstr& instr, uint64_t addr) const
{
  uint64_t time = 0;
  bool found = false;

  for (auto opIx : instr.memOps_)
    if (opIx < sysMemOps_.size())
      {
	const auto& op = sysMemOps_.at(opIx);
	if (op.pa_ <= addr and addr < op.pa_ + op.size_)
	  {
	    time = found? std::min(time, op.time_) : op.time_;
	    found = true;
	  }
      }

  return time;
}


template <typename URV>
uint64_t
Mcm<URV>::latestByteTime(const McmInstr& instr, uint64_t addr) const
{
  uint64_t time = ~uint64_t(0);
  bool found = false;

  for (auto opIx : instr.memOps_)
    if (opIx < sysMemOps_.size())
      {
	const auto& op = sysMemOps_.at(opIx);
	if (op.pa_ <= addr and addr < op.pa_ + op.size_)
	  {
	    time = found? std::max(time, op.time_) : op.time_;
	    found = true;
	  }
      }

  return time;
}


template <typename URV>
bool
Mcm<URV>::vecOverlapsRefPhysAddr(const McmInstr& instr, uint64_t addr) const
{
  assert(instr.di_.isVector());

  auto& vecRefMap = hartData_.at(instr.hartIx_).vecRefMap_;
  auto iter = vecRefMap.find(instr.tag_);
  if (iter == vecRefMap.end())
    return false;

  auto& vecRefs = iter->second;

  if (vecRefs.isOutOfBounds(addr))
    return false;

  for (auto& vecRef : vecRefs.refs_)
    if (vecRef.overlaps(addr))
      return true;

  return false;
}


template <typename URV>
void
Mcm<URV>::printPpo1Error(unsigned hartId, McmInstrIx tag1, McmInstrIx tag2, uint64_t t1,
			 uint64_t t2, uint64_t pa) const
{
  cerr << "Error: PPO rule 1 failed: hart-id=" << hartId << " tag1=" << tag1
       << " tag2=" << tag2 << " time1=";

  if (t1 == ~uint64_t(0))
    cerr << "inf";
  else
    cerr << t1;

  cerr << " time2=" << t2 << std::hex << " pa=0x" << pa << std::dec << '\n';
}


template <typename URV>
bool
Mcm<URV>::ppoRule1(unsigned hartId, const McmInstr& instrA, const McmInstr& instrB) const
{
  if (instrA.isCanceled())
    return true;

  assert(instrA.isRetired());

  if (not instrA.isMemory() or not overlaps(instrA, instrB))
    return true;

  // Check overlapped bytes. We check at the byte level since A may be a vector
  // instruction with overlapping elements. Same for B.
  for (unsigned i = 0; i < instrB.memOps_.size(); ++i)
    {
      auto opIx = instrB.memOps_.at(i);
      auto& bop = sysMemOps_.at(opIx);

      uint64_t tb = bop.time_;

      for (unsigned byteIx = 0; byteIx < bop.size_; ++byteIx)
	{
	  uint64_t addr = bop.pa_ + byteIx;
	  if (not overlapsRefPhysAddr(instrA, addr))
	    continue;

	  uint64_t ta = latestByteTime(instrA, addr);
	  if (ta < tb or (ta == tb and instrA.isStore_))
	    continue;

	  printPpo1Error(hartId, instrA.tag_, instrB.tag_, ta, tb, addr);
	  return false;
	}
    }

  return true;
}


template <typename URV>
bool
Mcm<URV>::ppoRule1(unsigned hartId, const McmInstr& instrA, const MemoryOp& opA,
		   const McmInstr& instrB) const
{
  if (instrA.isCanceled() or not instrA.isMemory())
    return true;

  assert(instrA.isRetired());

  // Check memory ops of B overlapping opA.
  for (unsigned i = 0; i < instrB.memOps_.size(); ++i)
    {
      auto opIx = instrB.memOps_.at(i);
      auto& opB = sysMemOps_.at(opIx);

      if (not opA.overlaps(opB))
	continue;

      uint64_t ta = opA.time_;
      uint64_t tb = opB.time_;
      if (ta < tb or (ta == tb and not opB.isRead_))
	continue;

      printPpo1Error(hartId, instrA.tag_, instrB.tag_, ta, tb, opB.pa_);
      return false;
    }

  return true;
}


template <typename URV>
bool
Mcm<URV>::ppoRule1(Hart<URV>& hart, const McmInstr& instrB) const
{
  // Rule 1: B is a store, A and B have overlapping addresses.
  assert(instrB.di_.isValid());

  if (not instrB.complete_)
    return true;  // We will try again when B is complete.

  auto hartIx = hart.sysHartIndex();
  const auto& instrVec = hartData_.at(hartIx).instrVec_;

  auto earlyB = earliestOpTime(instrB);

  auto hartId = hart.hartId();

  // Process all the memory operations that may have been reordered with respect to B. If
  // an instruction A, preceding B in program order, is missing a memory operation, we
  // will catch it when we process the un-drained stores below.
  for (auto iter = sysMemOps_.rbegin(); iter != sysMemOps_.rend(); ++iter)
    {
      const auto& op = *iter;
      if (op.isCanceled()  or  op.hartIx_ != hartIx  or  op.tag_ >= instrB.tag_)
	continue;

      if (op.time_ < earlyB)
	break;

      const auto& instrA =  instrVec.at(op.tag_);
      if (instrA.isCanceled()  or  not instrA.isRetired()  or  not instrA.isMemory())
	continue;

      if (not ppoRule1(hartId, instrA, op, instrB))
	return false;
    }

  const auto& undrained = hartData_.at(hartIx).undrainedStores_;

  for (auto& tag : undrained)
    {
      if (tag >= instrB.tag_)
	break;

      const auto& instrA =  instrVec.at(tag);
      if (not ppoRule1(hartId, instrA, instrB))
	return false;
    }

  return true;
}


template <typename URV>
bool
Mcm<URV>::ppoRule2(Hart<URV>& hart, const McmInstr& instrB) const
{
  // Rule 2: a and b are loads, x is a byte read by both a and b, there is no store to x
  // between a and b in program order, and a and b return values for x written by
  // different memory operations.

  // Instruction B must be a load/AMO instruction.
  if (not instrB.isLoad_)
    return true;  // NA: B is not a load.

  auto earlyB = earliestOpTime(instrB);

  unsigned hartIx = hart.sysHartIndex();
  const auto& instrVec = hartData_.at(hartIx).instrVec_;

  // Bytes of B written by stores from the local hart.
  std::unordered_set<uint64_t> locallyWritten;

  for (auto iter = sysMemOps_.rbegin(); iter != sysMemOps_.rend(); ++iter)
    {
      const auto& op = *iter;
      if (op.isCanceled() or op.hartIx_ != hartIx or op.tag_ >= instrB.tag_)
	continue;
      if (op.time_ < earlyB)
	break;

      const auto& prev =  instrVec.at(op.tag_);   // Instruction preceding B in prog order.
      if (prev.isCanceled()  or  not prev.isRetired()  or  not prev.isMemory()  or
	  not overlaps(prev, instrB))
	continue;

      // If a byte of B is written by prev, then put its physical address in
      // locallyWriten.
      identifyWrittenBytes(prev, instrB, locallyWritten);

      if (not prev.isLoad_)
	continue;

      auto& instrA = prev;

      if (effectiveMinTime(instrB) >= effectiveMaxTime(instrA))
	continue;  // In order.

      if (instrA.memOps_.empty() or instrB.memOps_.empty())
	{
	  cerr << "Error: PPO Rule 2: Instruction with no memory op: hart-id="
	       << hart.hartId() << " tag1=" << instrA.tag_ << " tag2=" << instrB.tag_ << '\n';
	  return false;
	}
      uint64_t ix0 = instrB.memOps_.front();
      uint64_t ix1 = instrA.memOps_.back();

      for (uint64_t ix = ix0; ix <= ix1; ++ix)
	{
	  const MemoryOp& remoteOp = sysMemOps_.at(ix);
	  if (remoteOp.isCanceled() or remoteOp.hartIx_ == hartIx or remoteOp.isRead_)
	    continue;

	  // Check the of bytes of the remote write. If the address of any of them
	  // overlaps A and B and corresponding time is between times of A and B, we fail.
	  for (unsigned byteIx = 0; byteIx < remoteOp.size_; ++byteIx)
	    {
	      uint64_t addr = remoteOp.pa_ + byteIx;

	      if (not overlapsRefPhysAddr(instrA, addr) or not overlapsRefPhysAddr(instrB, addr))
		continue;

	      if (locallyWritten.contains(addr))
		continue;    // Byte of B covered by local store.

	      auto earlyB = effectiveMinByteTime(instrB, addr);
	      auto lateA = effectiveMaxByteTime(instrA, addr);

	      auto rot = remoteOp.time_;
	      if (earlyB <= lateA and earlyB <= rot and rot <= lateA)
		{
		  cerr << "Error: PPO Rule 2 failed: hart-id=" << hart.hartId()
		       << " tag1=" << instrA.tag_ << " tag2=" << instrB.tag_
		       << " intermediate remote store from hart-id="
		       << unsigned(remoteOp.hartIx_) << " store-tag=" << remoteOp.tag_
		       << " store-time=" << remoteOp.time_ << '\n';
		  return false;
		}
	    }
	}
    }

  return true;
}


template <typename URV>
bool
Mcm<URV>::ppoRule3(Hart<URV>& hart, const McmInstr& instrB) const
{
  // Rule 3: A is a write resulting from an AMO/SC instructions, A and
  // B have overlapping addresses, B loads data from A.

  // Instruction B must be a load/AMO instruction.
  const DecodedInst& bdi = instrB.di_;
  if (bdi.isStore())
    return true;  // NA: store instruction.

  if (not bdi.isLoad() and not bdi.isVectorLoad() and not bdi.isAtomic())
    return true;  // NA: must be load/AMO.

  if (not instrB.complete_)
    return true;  // We will try again when B is complete.

  auto earlyB = earliestOpTime(instrB);

  // Addresses of bytes of B written by preceding non-atomic stores in local hart.
  std::unordered_set<uint64_t> locallyWritten;

  unsigned hartIx = hart.sysHartIndex();
  const auto& instrVec = hartData_.at(hartIx).instrVec_;

  for (auto iter = sysMemOps_.rbegin(); iter != sysMemOps_.rend(); ++iter)
    {
      const auto& op = *iter;
      if (op.isCanceled() or op.hartIx_ != hartIx or op.tag_ >= instrB.tag_)
	continue;
      if (op.time_ < earlyB)
	break;
      const auto& instrA =  instrVec.at(op.tag_);
      if (instrA.isCanceled() or not instrA.isRetired())
	continue;

      if (not instrA.isStore_ or not overlaps(instrA, instrB))
	continue;

      // Check if a byte of B is written by A.
      for (auto opIx : instrB.memOps_)
	{
	  const auto& op = sysMemOps_.at(opIx);
	  for (unsigned i = 0; i < op.size_; ++i)
	    {
	      uint64_t addr = op.pa_ + i;
	      if (locallyWritten.contains(addr))
		continue;
              if (not overlaps(instrA, op))
                continue;
	      if (not instrA.di_.isAtomic())
		locallyWritten.insert(addr);
              else if (op.time_ < latestOpTime(instrA))
		{
		  cerr << "Error: PPO rule 3 failed: hart-id=" << hart.hartId() << " tag1="
		       << instrA.tag_ << " tag2=" << instrB.tag_ << " time1="
		       << latestOpTime(instrA) << " time2=" << op.time_
		       << '\n';
		  return false;
		}
	    }
	}
    }

  return true;
}


template <typename URV>
bool
Mcm<URV>::finalChecks(Hart<URV>& hart)
{
  unsigned hartIx = hart.sysHartIndex();
  const auto& instrVec = hartData_.at(hartIx).instrVec_;

  const auto& pendingWrites = hartData_.at(hartIx).pendingWrites_;
  if (not pendingWrites.empty())
    cerr << "Warning: Merge buffer is not empty at end of run\n";

  uint64_t toHost = 0;
  bool hasToHost = hart.getToHostAddress(toHost);

  const auto& undrained = hartData_.at(hartIx).undrainedStores_;

  for (auto tag : undrained)
    {
      const auto& instr = instrVec.at(tag);
      if (not hasToHost or toHost != instr.virtAddr_)
	cerr << "Warning: Hart-id=" << hart.hartId() << " tag=" << instr.tag_
	     << " Store instruction is not drained at end of run\n";
    }

  return true;
}


template <typename URV>
uint64_t
Mcm<URV>::effectiveMinTime(const McmInstr& instr) const
{
  if (not instr.isLoad_)
    return earliestOpTime(instr);

  if (not instr.complete_ and instr.memOps_.empty())
    return time_;

  uint64_t mint = ~uint64_t(0);
  for (auto opIx : instr.memOps_)
    if (opIx < sysMemOps_.size())
      {
	auto& op = sysMemOps_.at(opIx);
	uint64_t t = op.time_;
	if (op.isRead_ and op.forwardTime_ and op.forwardTime_ > t)
	  t = op.forwardTime_;
	mint = std::min(mint, t);
      }

  return mint;
}


template <typename URV>
uint64_t
Mcm<URV>::effectiveMaxTime(const McmInstr& instr) const
{
  if (not instr.isLoad_)
    return latestOpTime(instr);

  if (not instr.complete_ and instr.memOps_.empty())
    return time_;

  uint64_t maxt = 0;
  for (auto opIx : instr.memOps_)
    if (opIx < sysMemOps_.size())
      {
	auto& op = sysMemOps_.at(opIx);
	uint64_t t = op.time_;
	if (op.isRead_ and op.forwardTime_ and op.forwardTime_ > t)
	  t = op.forwardTime_;
	maxt = std::max(maxt, t);
      }

  return maxt;
}


template <typename URV>
uint64_t
Mcm<URV>::effectiveMinByteTime(const McmInstr& instr, uint64_t addr) const
{
  if (not instr.isLoad_)
    return earliestByteTime(instr, addr);

  if (not instr.complete_ and instr.memOps_.empty())
    return time_;

  uint64_t mint = ~uint64_t(0);
  for (auto opIx : instr.memOps_)
    if (opIx < sysMemOps_.size())
      {
	auto& op = sysMemOps_.at(opIx);
	if (not op.overlaps(addr))
	  continue;
	uint64_t t = op.time_;
	if (op.isRead_ and op.forwardTime_ and op.forwardTime_ > t)
	  t = op.forwardTime_;
	mint = std::min(mint, t);
      }

  return mint;
}


template <typename URV>
uint64_t
Mcm<URV>::effectiveMaxByteTime(const McmInstr& instr, uint64_t addr) const
{
  if (not instr.isLoad_)
    return latestByteTime(instr, addr);

  if (not instr.complete_ and instr.memOps_.empty())
    return time_;

  uint64_t maxt = 0;
  for (auto opIx : instr.memOps_)
    if (opIx < sysMemOps_.size())
      {
	auto& op = sysMemOps_.at(opIx);
	if (not op.overlaps(addr))
	  continue;
	uint64_t t = op.time_;
	if (op.isRead_ and op.forwardTime_ and op.forwardTime_ > t)
	  t = op.forwardTime_;
	maxt = std::max(maxt, t);
      }

  return maxt;
}


template <typename URV>
bool
Mcm<URV>::checkFence(Hart<URV>& hart, const McmInstr& fence) const
{
  assert(fence.isRetired());

  const DecodedInst& bdi = fence.di_;

  // If fence instruction has predecessor write, then check that all preceding stores
  // have drained. This is stronger than what is required by PPO rule 4 but it makes
  // that rule simpler to implement.
  if (not bdi.isFencePredWrite())
    return true;

  unsigned hartIx = hart.sysHartIndex();
  auto& undrained = hartData_.at(hartIx).undrainedStores_;
  if (undrained.empty())
    return true;

  const auto& instrVec = hartData_.at(hartIx).instrVec_;

  // We may have an early bypass ops (e.g. for an amoadd that has not yet retired). These
  // should not count as they are drained but waiting for their instruction to retire.
  for (auto tag : undrained)
    {
      const auto& instr = instrVec.at(tag);
      if (instr.tag_ > fence.tag_)
	continue;

      for (auto opIx : instr.memOps_)
	{
	  auto& op = sysMemOps_.at(opIx);
	  if (op.canceled_ or op.isRead_ or op.bypass_)
	    continue;

	  cerr << "Error: PPO rule 4 failed: Hart-id=" << hart.hartId() << " fence-tag=" << fence.tag_
	       << " fence with predecessor-write retired while write is pending for tag="
	       << tag << " at time=" << op.insertTime_ << '\n';

	  return false;
	}
    }

  return true;
}


template <typename URV>
bool
Mcm<URV>::ppoRule4(Hart<URV>& hart, const McmInstr& instrB) const
{
  // Rule 4: There is a fence that orders A before B.

  assert(instrB.isRetired());

  // We assume that stores preceding a fence are drained before fence retires if fence
  // has predecessor write. This assumption is checked in checkFence.
  if (not checkFence(hart, instrB))
    return false;

  if (not instrB.isMemory())
    return true;

  auto earlyB = earliestOpTime(instrB);
  if (earlyB > instrB.retireTime_)
    return true;

  unsigned hartIx = hart.sysHartIndex();
  const auto& instrVec = hartData_.at(hartIx).instrVec_;

  // Collect all fence instructions that can affect B.
  std::vector<McmInstrIx> fences;
  for (McmInstrIx ix = instrB.tag_; ix > 0; --ix)
    {
      McmInstrIx tag = ix - 1;
      const auto& instr = instrVec.at(tag);
      if (instr.isCanceled())
	continue;
      if (instr.retireTime_ < earlyB)
	break;
      if (instr.di_.isFence())
	fences.push_back(tag);
    }
  if (fences.empty())
    return true;

  // Collect all instructions out of order with respect to B.
  std::vector<McmInstrIx> reordered;
  for (auto iter = sysMemOps_.rbegin(); iter != sysMemOps_.rend(); ++iter)
    {
      const auto& op = *iter;
      if (op.canceled_ or op.hartIx_ != hartIx or op.tag_ >= instrB.tag_)
	continue;
      if (op.time_ < earlyB)
	break;
      reordered.push_back(op.tag_);
    }
  if (reordered.empty())
    return true;

  for (auto fenceTag : fences)
    {
      const auto& fence = instrVec.at(fenceTag);
      bool predRead = fence.di_.isFencePredRead();
      bool predWrite = fence.di_.isFencePredWrite();
      bool succRead = fence.di_.isFenceSuccRead();
      bool succWrite = fence.di_.isFenceSuccWrite();
      bool predIn = fence.di_.isFencePredInput();
      bool predOut = fence.di_.isFencePredOutput();
      bool succIn = fence.di_.isFencePredInput();
      bool succOut = fence.di_.isFencePredOutput();

      for (auto aTag : reordered)
	{
	  const auto& pred = instrVec.at(aTag);
	  if (pred.isCanceled() or not pred.isMemory() or pred.tag_ > fence.tag_)
	    continue;

	  // We assume that stores following a fence in program order cannot drain before
	  // fence is retired.
	  if (instrB.isStore_ and earlyB <= fence.retireTime_)
	    {
	      cerr << "Error: PPO rule 4 failed: Hart-id=" << hart.hartId() << " tag="
		   << instrB.tag_ << " fence-tag= " << fence.tag_ << " store instruction "
		   << "drains before preceding fence instruction retires\n";
	      return false;
	    }

	  Pma predPma = hart.getPma(pred.physAddr_);

	  if (not (predRead and pred.isLoad_)
	      and not (predWrite and pred.isStore_)
	      and not (predIn and pred.isLoad_ and predPma.isIo())
	      and not (predOut and pred.isStore_ and predPma.isIo()))
	    continue;

	  const McmInstr& succ = instrB;
	  Pma succPma = hart.getPma(succ.physAddr_);

	  if (not (succRead and succ.isLoad_)
	      and not (succWrite and succ.isStore_)
	      and not (succIn and succ.isLoad_ and succPma.isIo())
	      and not (succOut and succ.isStore_ and succPma.isIo()))
	    continue;

	  if (not pred.complete_ or not pred.retired_)
	    {
	      cerr << "Error: PPO rule 4 failed: hart-id=" << hart.hartId()
		   << " tag1=" << pred.tag_ << " fence-tag=" << fence.tag_
		   << " memory instruction before fence is not retired/complete\n";
	      return false;
	    }

	  auto predTime = latestOpTime(pred);
	  auto succTime = effectiveMinTime(succ);

	  if (predTime < succTime)
	    continue;

	  // Successor performs before predecessor -- Allow if successor is a load and
	  // there is no store from another core to the same cache line in between the
	  // predecessor and successor time.
	  if (not succ.isStore_)
	    {
	      uint64_t predLine = lineNum(pred.physAddr_);
	      uint64_t succLine = lineNum(succ.physAddr_);
	      if (predLine != succLine)
		continue;

	      auto low = std::lower_bound(sysMemOps_.begin(), sysMemOps_.end(), succTime,
					  [](const MemoryOp& op, const uint64_t& t) -> bool
					  { return op.time_ < t; });

	      auto high = std::upper_bound(low, sysMemOps_.end(), predTime,
					   [](const uint64_t& t, const MemoryOp& op) -> bool
					   { return t < op.time_; });

	      bool fail = false;
	      for (auto iter = low; iter != high and not fail; ++iter)
		{
		  auto& op = *iter;
		  fail = (not op.isRead_ and op.time_ >= succTime and op.time_ <= predTime
			  and op.hartIx_ != hartIx
			  and lineNum(op.pa_) == succLine);
		}
	      if (not fail)
		continue;
	    }

	  cerr << "Error: PPO rule 4 failed: hart-id=" << hart.hartId()
	       << " tag1=" << pred.tag_ << " tag2=" << succ.tag_
	       << " fence-tag=" << fence.tag_
	       << " time1=" << predTime << " time2=" << succTime << '\n';
	  return false;
	}
    }

  return true;
}


template <typename URV>
bool
Mcm<URV>::ppoRule5(Hart<URV>& hart, const McmInstr& instrA, const McmInstr& instrB) const
{
  // Rule 5: A has an acquire annotation.
  if (instrA.isCanceled() or not instrA.isMemory())
    return true;

  assert(instrA.isRetired());

  bool hasAcquire = instrA.di_.isAtomicAcquire();
  if (isTso_)
    hasAcquire = hasAcquire or instrA.di_.isLoad() or instrA.di_.isAmo();

  if (not hasAcquire)
    return true;

  if (instrA.di_.isAmo())
    return instrA.memOps_.size() == 2; // Fail if != 2: Incomplete AMO might finish afrer B

  if (not instrA.complete_)
    return false; // Incomplete store might finish after B

  auto timeA = latestOpTime(instrA);
  auto timeB = effectiveMinTime(instrB);

  if (timeB > timeA)
    return true;

  auto hartIx = hart.sysHartIndex();

  // B performs before A -- Allow if there is no write overlapping B between A and B from
  // another core.
  for (size_t ix = sysMemOps_.size(); ix != 0; ix--)
    {
      const auto& op = sysMemOps_.at(ix-1);
      if (op.isCanceled() or op.time_ > timeA)
	continue;
      if (op.time_ < timeB)
	break;
      if (not op.isRead_ and overlaps(instrB, op) and op.hartIx_ != hartIx)
	return false;
    }

  return true;
}


template <typename URV>
bool
Mcm<URV>::ppoRule5(Hart<URV>& hart, const McmInstr& instrB) const
{
  // Rule 5: A has an acquire annotation

  if (not instrB.isMemory() or instrB.memOps_.empty())
    return true;

  unsigned hartIx = hart.sysHartIndex();
  const auto& instrVec = hartData_.at(hartIx).instrVec_;
  const auto& undrained = hartData_.at(hartIx).undrainedStores_;

  // If B is a store, make sure that there are no un-drained store, with acquire
  // annotation, preceding B in program order. This is stricter than what the spec
  // mandates.
  if (instrB.isStore_)
    {
      for (auto& tag : undrained)
	{
	  if (tag < instrB.tag_)
	    {
	      const auto& instrA = instrVec.at(tag);
	      bool hasAcquire = instrA.di_.isAtomicAcquire();
	      if (isTso_)
		hasAcquire = hasAcquire or instrA.di_.isLoad() or instrA.di_.isAmo();
	      if (hasAcquire)
		{
		  cerr << "Error: PPO rule 5 failed: hart-id=" << hart.hartId()
		       << " tag1=" << instrA.tag_ << " tag2=" << instrB.tag_ << '\n';
		  return false;
		}
	    }
	  else
	    break;
	}
    }

  auto earlyB = earliestOpTime(instrB);

  for (auto iter = sysMemOps_.rbegin(); iter != sysMemOps_.rend(); ++iter)
    {
      const auto& op = *iter;
      if (op.isCanceled() or op.hartIx_ != hartIx or op.tag_ >= instrB.tag_)
	continue;
      if (op.time_ < earlyB)
	break;
      const auto& instrA =  instrVec.at(op.tag_);
      if (instrA.isCanceled()  or  not instrA.isRetired()  or  not instrA.isMemory())
	continue;

      if (not ppoRule5(hart, instrA, instrB))
	{
	  cerr << "Error: PPO rule 5 failed: hart-id=" << hart.hartId()
	       << " tag1=" << instrA.tag_ << " tag2=" << instrB.tag_ << '\n';
	  return false;
	}
    }

  for (auto& tag : undrained)
    {
      if (tag >= instrB.tag_)
	break;
      const auto& instrA =  instrVec.at(tag);
      if (not ppoRule5(hart, instrA, instrB))
	{
	  cerr << "Error: PPO rule 5 failed: hart-id=" << hart.hartId()
	       << " tag1=" << instrA.tag_ << " tag2=" << instrB.tag_ << '\n';
	  return false;
	}
    }

  return true;
}


template <typename URV>
bool
Mcm<URV>::ppoRule6(const McmInstr& instrA, const McmInstr& instrB) const
{
  bool hasRelease = instrB.di_.isAtomicRelease();
  if (isTso_)
    hasRelease = hasRelease or instrB.di_.isStore() or instrB.di_.isAmo();

  if (not instrB.isMemory() or not hasRelease)
    return true;

  if (instrA.isCanceled() or not instrA.isMemory())
    return true;

  assert(instrA.isRetired());

  if (instrA.di_.isAmo())
    return instrA.memOps_.size() == 2; // Fail if incomplete AMO (finishes afrer B).

  if (not instrA.complete_)
    return false;       // Fail if incomplete store (finishes after B).

  if (instrB.memOps_.empty())
    return true;   // Un-drained store.

  auto btime = earliestOpTime(instrB);
  return latestOpTime(instrA) < btime;  // A finishes before B.
}


template <typename URV>
bool
Mcm<URV>::ppoRule6(Hart<URV>& hart, const McmInstr& instrB) const
{
  // Rule 6: B has a release annotation

  auto hartIx = hart.sysHartIndex();
  const auto& instrVec = hartData_.at(hartIx).instrVec_;

  auto earlyB = earliestOpTime(instrB);

  for (auto iter = sysMemOps_.rbegin(); iter != sysMemOps_.rend(); ++iter)
    {
      const auto& op = *iter;
      if (op.isCanceled()  or  op.hartIx_ != hartIx  or  op.tag_ >= instrB.tag_)
	continue;
      if (op.time_ < earlyB)
	break;
      const auto& instrA =  instrVec.at(op.tag_);
      if (instrA.isCanceled()  or  not instrA.isRetired()  or  not instrA.isMemory())
	continue;

      if (not ppoRule6(instrA, instrB))
	{
	  cerr << "Error: PPO rule 6 failed: hart-id=" << hart.hartId()
	       << " tag1=" << instrA.tag_ << " tag2=" << instrB.tag_ << '\n';
	  return false;
	}
    }

  const auto& undrained = hartData_.at(hartIx).undrainedStores_;

  for (auto& tag : undrained)
    {
      if (tag >= instrB.tag_)
	break;
      const auto& instrA =  instrVec.at(tag);
      if (not ppoRule6(instrA, instrB))
	{
	  cerr << "Error: PPO rule 6 failed: hart-id=" << hart.hartId()
	       << " tag1=" << instrA.tag_ << " tag2=" << instrB.tag_ << '\n';
	  return false;
	}
    }

  return true;
}


template <typename URV>
bool
Mcm<URV>::ppoRule7(const McmInstr& instrA, const McmInstr& instrB) const
{
  if (instrA.isCanceled() or not instrA.isMemory())
    return true;

  assert(instrA.isRetired());

  bool bHasRc = instrB.di_.isAtomicRelease() or instrB.di_.isAtomicAcquire();
  if (isTso_)
    bHasRc = bHasRc or instrB.di_.isLoad() or instrB.di_.isStore() or instrB.di_.isAmo();

  bool aHasRc = instrA.di_.isAtomicRelease() or instrA.di_.isAtomicAcquire();
  if (isTso_)
    aHasRc = bHasRc or instrA.di_.isLoad() or instrA.di_.isStore() or instrA.di_.isAmo();

  if (not aHasRc or not bHasRc)
    return true;

  bool incomplete = not instrA.complete_ or (instrA.di_.isAmo() and instrA.memOps_.size() != 2);
  if (incomplete)
    return false;   // Incomplete AMO finishes after B.

  if (instrB.memOps_.empty())
    return true;    // Un-drained store will finish later.

  auto btime = earliestOpTime(instrB);
  return latestOpTime(instrA) < btime;  // A finishes before B
}


template <typename URV>
bool
Mcm<URV>::ppoRule7(Hart<URV>& hart, const McmInstr& instrB) const
{
  // Rule 7: A and B have RCsc annotations.

  bool bHasRc = instrB.di_.isAtomicRelease() or instrB.di_.isAtomicAcquire();
  if (isTso_)
    bHasRc = bHasRc or instrB.di_.isLoad() or instrB.di_.isStore() or instrB.di_.isAmo();

  if (not instrB.isMemory() or not bHasRc)
    return true;

  auto hartIx = hart.sysHartIndex();
  const auto& instrVec = hartData_.at(hartIx).instrVec_;

  auto earlyB = earliestOpTime(instrB);

  for (auto iter = sysMemOps_.rbegin(); iter != sysMemOps_.rend(); ++iter)
    {
      const auto& op = *iter;
      if (op.isCanceled()  or  op.hartIx_ != hartIx  or  op.tag_ >= instrB.tag_)
	continue;
      if (op.time_ < earlyB)
	break;
      const auto& instrA =  instrVec.at(op.tag_);
      if (instrA.isCanceled()  or  not instrA.isRetired()  or  not instrA.isMemory())
	continue;

      if (not ppoRule7(instrA, instrB))
	{
	  cerr << "Error: PPO rule 7 failed: hart-id=" << hart.hartId()
	       << " tag1=" << instrA.tag_ << " tag2=" << instrB.tag_ << '\n';
	  return false;
	}
    }

  const auto& undrained = hartData_.at(hartIx).undrainedStores_;

  for (auto& tag : undrained)
    {
      if (tag >= instrB.tag_)
	break;
      const auto& instrA =  instrVec.at(tag);
      if (not ppoRule7(instrA, instrB))
	{
	  cerr << "Error: PPO rule 7 failed: hart-id=" << hart.hartId()
	       << " tag1=" << instrA.tag_ << " tag2=" << instrB.tag_ << '\n';
	  return false;
	}
    }

  return true;
}


template <typename URV>
bool
Mcm<URV>::ppoRule8(Hart<URV>& hart, const McmInstr& instrB) const
{
  // Rule 8: B is a store-conditional, A is a load-reserve paired with B.
  if (not instrB.isMemory() or not instrB.di_.isSc())
    return true;

  uint64_t addr = 0, value = 0;
  if (not hart.lastStore(addr, value))
    return true;  // Score conditional was not successful.

  auto hartIx = hart.sysHartIndex();
  const auto& instrVec = hartData_.at(hartIx).instrVec_;

  auto earlyB = earliestOpTime(instrB);

  for (auto iter = sysMemOps_.rbegin(); iter != sysMemOps_.rend(); ++iter)
    {
      const auto& op = *iter;
      if (op.isCanceled()  or  op.hartIx_ != hartIx  or  op.tag_ >= instrB.tag_)
	continue;
      if (op.time_ < earlyB)
	break;
      const auto& instrA =  instrVec.at(op.tag_);
      if (instrA.isCanceled()  or  not instrA.isRetired()  or  not instrA.isMemory())
	continue;

      if (not instrA.di_.isLr())
	continue;

      if (not instrA.complete_ or
          (not instrB.memOps_.empty() and earlyB <= latestOpTime(instrA)))
	{
	  cerr << "Error: PPO rule 8 failed: hart-id=" << hart.hartId()
	       << " tag1=" << instrA.tag_ << " tag2=" << instrB.tag_ << '\n';
	  return false;
	}

      return true;
    }

  return true;
}


template <typename URV>
bool
Mcm<URV>::ppoRule9(Hart<URV>& hart, const McmInstr& instrB) const
{
  // Rule 9: B has a syntactic address dependency on A

  if (not instrB.isMemory())
    return true;

  uint64_t addrTime = instrB.addrTime_;

  for (auto opIx : instrB.memOps_)
    {
      if (opIx < sysMemOps_.size() and sysMemOps_.at(opIx).time_ <= addrTime)
	{
	  cerr << "Error: PPO rule 9 failed: hart-id=" << hart.hartId() << " tag1="
	       << instrB.addrProducer_ << " tag2=" << instrB.tag_
               << " time1=" << addrTime << " time2=" << sysMemOps_.at(opIx).time_ << '\n';
	  return false;
	}
    }

  // Check address dependency of index registers of vector instruction B.

  McmInstrIx ixTag = 0; // Producer of vector index register.
  uint64_t ixTime = 0;  // Producer time of vector index register.
  uint64_t dataTime = 0;
  unsigned ixReg = 0;   // Vector index register.
  if (isVecIndexOutOfOrder(hart, instrB, ixReg, ixTag, ixTime, dataTime))
    {
      cerr << "Error: PPO rule 9 failed: hart-id=" << hart.hartId() << " tag1="
	   << ixTag << " tag2=" << instrB.tag_ << " time1=" << ixTime
	   << " time2=" << dataTime << " vec-ix-reg=" << ixReg << '\n';
      return false;
    }

  return true;
}


template <typename URV>
bool
Mcm<URV>::ppoRule10(Hart<URV>& hart, const McmInstr& instrB) const
{
  // Rule 10: B has a syntactic data dependency on A

  const auto& bdi = instrB.di_;

  if (bdi.isSc() and bdi.op2() == 0)
    return true;  // No dependency on X0

  if (bdi.isStore() and bdi.op0() == 0)
    return true;  // No dependency on X0

  if (bdi.isStore() or bdi.isAmo())
    {
      if ((bdi.isSc() and bdi.op1() == 0) or (bdi.isStore() and bdi.op0() == 0))
	return true;
      uint64_t dataTime = instrB.dataTime_;

      for (auto opIx : instrB.memOps_)
	{
	  if (opIx < sysMemOps_.size() and sysMemOps_.at(opIx).time_ <= dataTime)
	    {
	      cerr << "Error: PPO rule 10 failed: hart-id=" << hart.hartId() << " tag1="
		   << instrB.dataProducer_  << " tag2=" << instrB.tag_ << " time1="
		   << dataTime << " time2=" << sysMemOps_.at(opIx).time_ << '\n';
	      return false;
	    }
	}
    }

  if (bdi.isVectorStore())
    {
      auto hartIx = hart.sysHartIndex();

      std::array<std::pair<unsigned, VecKind>, 32> dataVecs;  // reg-num/kind pairs
      unsigned count = getLdStDataVectors(hart, instrB, dataVecs);

      for (unsigned i = 0; i < count; ++i)
	{
	  auto [dataReg, masked] = dataVecs.at(i);
	  //if (masked)
	  //  continue;

	  auto atag = vecRegProducer(hartIx, dataReg);
	  if (atag == 0)
	    continue;

	  auto atime = vecRegTime(hartIx, dataReg);  // Time A data reg was produced.
	  auto btime = getVecRegEarlyTime(hart, instrB, dataReg);

	  if (btime <= atime)
	    {
	      cerr << "Error: PPO rule 10 failed: hart-id=" << hart.hartId()
		   << " tag1=" << atag << " tag2=" << instrB.tag_ << " time1="
		   << atime << " time2=" << btime << '\n';
	      return false;
	    }
	}
    }

  return true;
}


template <typename URV>
bool
Mcm<URV>::ppoRule11(Hart<URV>& hart, const McmInstr& instrB) const
{
  // Rule 11: B is a store with a control dependency on A

  unsigned hartIx = hart.sysHartIndex();
  const auto& instrVec = hartData_.at(hartIx).instrVec_;

  if (not instrB.isStore_)
    return true;

  auto rule11 = [this, &instrVec] (uint64_t earlyB, auto producerTag) -> bool {
    if (producerTag >= instrVec.size() or producerTag == 0)
      return true;
    const auto& producer = instrVec.at(producerTag);
    if (not producer.di_.isValid())
      return true;

    auto producerTime = producer.retireTime_;
    if (producer.isMemory())
      {
	if (not producer.complete_)
	  return false;
	producerTime = latestOpTime(producer);
      }

    return earlyB > producerTime;
  };

  auto earlyB = earliestOpTime(instrB);
  auto producerTag = hartData_.at(hartIx).branchProducer_;

  if (hartData_.at(hartIx).branchTime_ and not rule11(earlyB, producerTag))
    {
      cerr << "Error: PPO rule 11 failed (branch): hart-id=" << hart.hartId() << " tag1="
           << producerTag << " tag2=" << instrB.tag_ << '\n';
      return false;
    }

  // VL is control dependency for vector instructions
  const auto& bdi = instrB.di_;
  if (bdi.isVectorStore())
    {
      auto& refMap = hartData_.at(hartIx).vecRefMap_;
      auto iter = refMap.find(instrB.tag_);
      if (iter == refMap.end() or iter->second.empty())
	return true;  // Nothing written by instruction.

      producerTag = hartData_.at(hartIx).vlProducer_;
      if (hartData_.at(hartIx).vlTime_ and not rule11(earlyB, producerTag))
        {
          cerr << "Error: PPO rule 11 failed (vl): hart-id=" << hart.hartId() << " tag1="
               << producerTag << " tag2=" << instrB.tag_ << '\n';
          return false;
        }

      if (bdi.isMasked()) // VM is control dependency for masked vector instructions
        {
          producerTag = vecRegProducer(hartIx, 0);   // V0 is mask register.
          if (not rule11(earlyB, producerTag))
            {
              cerr << "Error: PPO rule 11 failed (vm): hart-id=" << hart.hartId() << " tag1="
                   << producerTag << " tag2=" << instrB.tag_ << '\n';
              return false;
            }
        }
    }

  // what about vstart?

  return true;
}


template <typename URV>
McmInstrIx
Mcm<URV>::getMinReadTagWithLargerTime(unsigned hartIx, const McmInstr& instr) const
{
  assert(not instr.canceled_ and instr.retired_);

  auto eot = earliestOpTime(instr);

  McmInstrIx minTag = instr.tag_;

  for (auto iter = sysMemOps_.rbegin(); iter != sysMemOps_.rend(); ++iter)
    {
      const auto& op = *iter;
      if (op.canceled_ or op.hartIx_ != hartIx or not op.isRead_)
	continue;

      if (op.time_ > eot)
	minTag = std::min(minTag, op.tag_);
      else
	break;
    }

  return minTag;
}


template <typename URV>
bool
Mcm<URV>::overlaps(const McmInstr& instr, const std::unordered_set<uint64_t>& addrSet) const
{
  assert(not instr.isCanceled() and instr.isRetired());
  if (instr.isCanceled() or not instr.isRetired() or not instr.isMemory())
    return false;

  if (not instr.di_.isVector())
    {
      uint64_t pa1 = instr.physAddr_, pa2 = instr.physAddr2_;
      uint64_t size1 = instr.size_, size2 = 0;
      if (pa1 != pa2 and pageNum(pa1) != pageNum(pa2))
	{
	  size1 = offsetToNextPage(pa1);
	  size2 = instr.size_ - size1;
	  assert(size1 > 0 and size1 < instr.size_);
	  assert(size2 > 0 and size2 < instr.size_);
	}

      for (unsigned i = 0; i < size1; ++i)
	if (addrSet.contains(pa1 + i))
	  return true;

      for (unsigned i = 0; i < size2; ++i)
	if (addrSet.contains(pa2 + i))
	  return true;

      return false;
    }

  auto hartIx = instr.hartIx_;

  auto& refMap = hartData_.at(hartIx).vecRefMap_;
  auto iter = refMap.find(instr.tag_);
  if (iter == refMap.end())
    return false;

  auto& vecRefs = refMap.at(instr.tag_);

  for (auto refOp : vecRefs.refs_)
    for (unsigned i = 0; i < refOp.size_; ++i)
      if (addrSet.contains(refOp.pa_ + i))
	return true;

  return false;
}


template <typename URV>
bool
Mcm<URV>::ppoRule12(Hart<URV>& hart, const McmInstr& instrB) const
{
  // Rule 12: B is a load, there is a store M between A and B such that
  // 1. B loads a value written by M
  // 2. M has an address or data dependency on A

  if (not instrB.isLoad_)
    return true;  // NA: B is not a load.

  if (instrB.hasOverlap_)
    return true;  // TODO FIX once we have enough info from test-bench.

  unsigned hartIx = hart.sysHartIndex();

  auto minTag = getMinReadTagWithLargerTime(hartIx, instrB);
  const auto& instrVec = hartData_.at(hartIx).instrVec_;

  // 1. For each read byte address of B, identify the closest overlapping store M in
  //    program order. Keep the store tag and the B byte load time.
  struct ByteInfo
  {
    McmInstrIx storeTag_ = 0;  // Closest store writing byte.
    uint64_t time_ = 0;        // Time byte was loaded by B.
    unsigned reg_= 0;          // Vector register of B overlapping byte.
  };

  std::unordered_map<uint64_t, ByteInfo> byteMap;

  for (auto ix : instrB.memOps_)
    {
      auto& op = sysMemOps_.at(ix);
      for (unsigned i = 0; i < op.size_; ++i)
	{
	  if (not op.isRead_)
	    continue;
	  uint64_t addr = op.pa_ + i;
	  auto iter = byteMap.find(addr);
	  if (iter != byteMap.end())
	    iter->second.time_ = std::min(iter->second.time_, op.time_);
	  else
	    byteMap[addr] = ByteInfo{0, op.time_};
	}
    }

  auto& vecRefMap = hartData_.at(hartIx).vecRefMap_;
  if (instrB.di_.isVector())
    {
      auto& bvecRefs = vecRefMap.at(instrB.tag_);
      for (auto& vecRef : bvecRefs.refs_)
	for (unsigned i = 0; i < vecRef.size_; ++i)
	  byteMap[vecRef.pa_ + i].reg_ = vecRef.reg_;
    }

  for (McmInstrIx mTag = instrB.tag_ - 1; mTag >= minTag; --mTag)
    {
      const auto& instrM = instrVec.at(mTag);
      if (instrM.isCanceled() or not instrM.di_.isValid() or not instrM.isStore_)
	continue;

      for (auto& [addr, byteInfo] : byteMap)
	if (byteInfo.storeTag_ == 0 and overlapsRefPhysAddr(instrM, addr))
	  byteInfo.storeTag_ = mTag;
    }

  // 2. Process the bytes of B.
  for (auto& [byteAddr, byteInfo] : byteMap)
    {
      auto mTag = byteInfo.storeTag_;
      if (mTag == 0)
	continue;

      const auto& instrM = instrVec.at(mTag);
      auto& mdi = instrM.di_;   // M decoded-instruction.
      auto byteTime = byteInfo.time_;

      if (not mdi.isVectorStore())
	{       // M is a scalar store or AMO.
	  auto mapt = instrM.addrProducer_;  // M address producer tag.
	  auto mdpt = instrM.dataProducer_;  // M data producer tag.
	  auto& ap = instrVec.at(mapt);  // Address producer.
	  auto& dp = instrVec.at(mdpt);  // Data producer.
	  auto addrTime = instrM.addrTime_;
	  auto dataTime = instrM.dataTime_;

	  if (mapt != 0 and ap.isMemory())
	    if (not ap.complete_ or byteTime <= addrTime)
	      {
		cerr << "Error: PPO rule 12 failed: hart-id=" << hart.hartId() << " tag1="
		     << mapt << " tag2=" << instrB.tag_ << " mtag=" << mTag
		     << " time1=" << addrTime << " time2=" << byteTime << " dep=addr\n";
		return false;
	      }

	  if (mdpt != 0 and dp.isMemory())
	    if (not dp.complete_ or byteTime <= dataTime)
	      {
		cerr << "Error: PPO rule 12 failed: hart-id=" << hart.hartId() << " tag1="
		     << mdpt << " tag2=" << instrB.tag_ << " mtag=" << mTag
		     << " time1=" << dataTime << " time2=" << byteTime << " dep=data\n";
		return false;
	      }
	}
      else    // M is a vector store
	{
	  if (instrM.hasOverlap_)
	    continue;  // Not enough info to associate ops with elements.

	  auto iter = vecRefMap.find(mTag);
	  if (iter == vecRefMap.end())
	    continue;

	  bool isIndexed = instrM.di_.isVectorStoreIndexed();

	  auto& vecRefs = iter->second;

	  // For each data elem of M.
	  for (auto& vecRef : vecRefs.refs_)
	    {
	      // Identify vector writing to memory overlapping byte address of B.
	      if (not vecRef.overlaps(byteAddr))
		continue;
	      unsigned dataVec = vecRef.reg_;
	      if (dataVec != byteInfo.reg_)
		continue;

	      // Find the producer A of identified vector. M has data dep on A.
	      McmInstrIx aTag = 0;
	      uint64_t aTime = 0;
	      for (auto& vpd : instrM.vecProdTimes_)
		if (vpd.regIx_ == dataVec)
		  {
		    aTag = vpd.tag_;
		    aTime = vpd.time_;
		    break;
		  }

	      if (aTag == 0)
		continue;

	      auto& instrA = instrVec.at(aTag);
	      if (not instrA.isMemory() or instrA.hasOverlap_)
		continue;

	      // Check B against A.
	      if (not instrA.complete_ or byteTime <= aTime)
		{
		  cerr << "Error: PPO rule 12 failed: hart-id=" << hart.hartId() << " tag1="
		       << aTag << " tag2=" << instrB.tag_ << " mtag=" << mTag
		       << " time1=" << aTime << " time2=" << byteTime << " addr2=0x"
		       << std::hex << byteAddr << std::dec << " dep=data\n";
		  return false;
		}

	      if (not isIndexed)
		continue;

	      // Get index register corresponding to dataVec.
	      unsigned ixVec = vecRef.ixReg_;

	      // Find the producer AA of identified index register. M has addr dep on AA.
	      aTag = 0;
	      aTime = 0;

	      for (auto& vpd : instrM.ixProdTimes_)
		if (vpd.regIx_ == ixVec)
		  {
		    aTag = vpd.tag_;
		    aTime = vpd.time_;
		    break;
		  }

	      if (aTag == 0)
		continue;

	      auto& instrAA = instrVec.at(aTag);
	      if (not instrAA.isMemory())
		continue;

	      // Check B against AA.
	      if (not instrAA.complete_ or byteTime <= aTime)
		{
		  cerr << "Error: PPO rule 12 failed: hart-id=" << hart.hartId() << " tag1="
		       << aTag << " tag2=" << instrB.tag_ << " mtag=" << mTag
		       << " time1=" << aTime << " time2=" << byteTime << " dep=addr\n";
		  return false;
		}
	    }
	}
    }

  return true;
}


template <typename URV>
bool
Mcm<URV>::ppoRule13(Hart<URV>& hart, const McmInstr& instrB) const
{
  // Rule 13: B is a store, there is a instruction M between A and B such that
  // M has an address dependency on A.

  if (not instrB.isStore_ and not instrB.di_.isAmo())
    return true;  // NA: B is not a store/amo.

  unsigned hartIx = hart.sysHartIndex();

  auto minTag = getMinReadTagWithLargerTime(hartIx, instrB);
  const auto& instrVec = hartData_.at(hartIx).instrVec_;

  auto earlyB = earliestOpTime(instrB);

  // Look for a memory instruction M between B and instruction with minTag.
  for (McmInstrIx mTag = instrB.tag_ - 1; mTag >= minTag; --mTag)
    {
      const auto& instrM = instrVec.at(mTag);
      if (instrM.isCanceled() or not instrM.di_.isValid() or not instrM.isMemory())
	continue;

      auto mapt = instrM.addrProducer_;  // M address producer tag.
      const auto& ap = instrVec.at(mapt);  // Address producer.

      if (ap.isMemory())
	if (not ap.complete_ or isBeforeInMemoryTime(instrB, ap))
	  {
	    cerr << "Error: PPO rule 13 failed: hart-id=" << hart.hartId() << " tag1="
		 << mapt << " tag2=" << instrB.tag_ << " mtag=" << mTag
		 << " time1=" << latestOpTime(ap) << " time2=" << earlyB << '\n';
	    return false;
	  }

      if (instrM.di_.isVectorLoadIndexed() or instrM.di_.isVectorStoreIndexed())
	{
	  for (auto& ipt : instrM.ixProdTimes_)
	    {
	      if (ipt.time_ < earlyB)
		continue;

	      cerr << "Error: PPO rule 13 failed: hart-id=" << hart.hartId() << " tag1="
		   << ipt.tag_ << " tag2=" << instrB.tag_ << " mtag=" << mTag
		   << " time1=" << ipt.time_ << " time2=" << earlyB << '\n';
	      return false;
	    }
	}
    }

  return true;
}


template <typename URV>
bool
Mcm<URV>::checkLoadVsPriorCmo(Hart<URV>& hart, const McmInstr& instrB) const
{
  // If B is a load and A is cbo.flush/clean instruction that overlaps B.

  if (not instrB.isLoad_)
    return true;  // NA: B is not a load.

  auto hartIx = hart.sysHartIndex();
  const auto& instrVec = hartData_.at(hartIx).instrVec_;

  auto earlyB = earliestOpTime(instrB);

  for (auto ix = instrB.tag_; ix > 0; --ix)
    {
      const auto& instrA = instrVec.at(ix-1);

      if (instrA.isCanceled() or not instrA.isRetired())
	continue;

      if (earlyB > instrA.retireTime_)
	break;

      auto instId = instrA.di_.instId();
      if (not (instId == InstId::cbo_flush) and not (instId == InstId::cbo_clean))
        continue;

      for (const auto& opIx : instrB.memOps_)
        if (opIx < sysMemOps_.size())
          {
            const auto& op = sysMemOps_.at(opIx);
            if (overlaps(instrA, op) and op.time_ < instrA.retireTime_)
              {
                cerr << "Error: Read op of load instruction happens before retire time of "
                     << "preceding overlapping cbo.clean/flush: hart-id=" << hart.hartId()
                     << " cbo-tag=" << instrA.tag_ << " load-tag=" << instrB.tag_ << '\n';
                return false;
              }
          }
    }

  return true;
}


template <typename URV>
bool
Mcm<URV>::checkSfenceInvalIr(Hart<URV>& hart, const McmInstr& instr) const
{
  // This is very crude. We are using retire time of sinval.vma, we should be using
  // execution time. We are using read/write times of load/store instructions, we should be
  // using translation times. Required times are currently not available. We do not
  // consider instruction address translation.

  unsigned hartIx = hart.sysHartIndex();

  auto invalTag = hartData_.at(hartIx).sinvalVmaTag_;
  if (invalTag == 0)
    return true;   // No sinval.vma was retired

  auto invalTime = hartData_.at(hartIx).sinvalVmaTime_;

  for (size_t ix = sysMemOps_.size(); ix > 0; --ix)
    {
      const auto& op = sysMemOps_.at(ix-1);
      if (op.canceled_ or op.hartIx_ != hartIx)
	continue;
      if (op.tag_ < instr.tag_)
	break;
      if (op.time_ < invalTime)
	{
	  cerr << "Error: Hart-id=" << hart.hartId() << " implicit memory access for "
	       << "translation of instruction at tag=" << op.tag_ << " is out of order "
	       << "with respect to sinval.vma instruction with tag=" << invalTag
	       << " and sfence.inval.ir with tag=" << instr.tag_ << '\n';
	  return false;
	}
    }

  return true;
}


template <typename URV>
bool
Mcm<URV>::checkSfenceWInval(Hart<URV>& hart, const McmInstr& instr) const
{
  // This is very crude: Check that there are no pending stores (stores in the
  // store/merge buffer) when the sfence.w.inval is retired.

  unsigned hartIx = hart.sysHartIndex();
  const auto& pendingWrites = hartData_.at(hartIx).pendingWrites_;
  if (pendingWrites.empty())
    return true;

  cerr << "Error: Hart-id=" << hart.hartId() << "sfence.w.inval tag=" << instr.tag_
       << " retired while there are pending stores in the store/merge buffer\n";
  return false;
}


template <typename URV>
bool
Mcm<URV>::isVecIndexOutOfOrder(Hart<URV>& hart, const McmInstr& instr, unsigned& ixReg,
			       McmInstrIx& producerTag, uint64_t& producerTime,
			       uint64_t& dataTime) const
{
  const auto& di = instr.di_;

  bool isVecIndexed = di.isVectorLoadIndexed() or di.isVectorStoreIndexed();
  if (not isVecIndexed)
    return false;

  auto hartIx = hart.sysHartIndex();

  const VecLdStInfo& info = hart.getLastVectorMemory();
  const auto& elems = info.elems_;

  unsigned elemSize = info.elemSize_;
  assert(elemSize != 0);

  unsigned ixElemSize = instr.di_.vecLoadOrStoreElemSize();
  assert(ixElemSize != 0);
  unsigned ixElemsPerVec = hart.vecRegSize() / ixElemSize;

  uint64_t maxVal = ~uint64_t(0);

  for (const auto& elem : elems)
    {
      if (elem.skip_)
	continue;

      // Compute the earliest data element time.
      uint64_t dTime = maxVal;
      uint64_t pa1 = elem.pa_, pa2 = elem.pa2_;
      unsigned size = elemSize, size1 = elemSize;
      if (pa1 != pa2)
	{
	  size1 = offsetToNextPage(pa1);
	  assert(size1 > 0 and size1 < 8);
	}

      for (unsigned i = 0; i < size; ++i)
	{
	  uint64_t addr = i < size1 ? pa1 + i : pa2 + i - size1;

	  // FIX match element index and field.
	  uint64_t byteTime = earliestByteTime(instr, addr);
	  if (byteTime > 0)  // Byte time is zero for undrained writes.
	    dTime = std::min(byteTime, dTime);
	}
      
      // Compare data element time against corresponding index register time.
      unsigned ixVec = info.ixVec_ + elem.ix_ / ixElemsPerVec;
      auto ixTime = vecRegTime(hartIx, ixVec);

      if (ixTime < dTime)
	continue;

      producerTag = vecRegProducer(hartIx, ixVec);
      if (producerTag == 0)
	continue;

      producerTime = ixTime;
      ixReg = ixVec;
      dataTime = dTime;
      return true;
    }

  return false;
}


template <typename URV>
uint64_t
Mcm<URV>::getVecRegEarlyTime(Hart<URV>& hart, const McmInstr& instr, unsigned regNum) const
{
  uint64_t maxVal = ~uint64_t(0);
  uint64_t time = maxVal;   // In case no memory ops or all elements masked.

  if (instr.memOps_.empty())
    return time;

  const VecLdStInfo& info = hart.getLastVectorMemory();
  auto elemSize = info.elemSize_;
  const auto& elems = info.elems_;

  if (elemSize == 0 or info.elems_.empty())
    return time;  // Should not happen.

  for (auto& elem : elems)
    {
      if (elem.skip_ or elem.ix_ != regNum)
	continue;  // Non active element or wrong vec register

      uint64_t pa1 = elem.pa_, pa2 = elem.pa2_;
      unsigned size = elemSize, size1 = elemSize;
      if (pa1 != pa2)
	{
	  size1 = offsetToNextPage(pa1);
	  assert(size1 > 0 and size1 < 8);
	}

      for (unsigned i = 0; i < size; ++i)
	{
	  uint64_t addr = i < size1 ? pa1 + i : pa2 + i - size1;

	  // FIX match element index and field.
	  uint64_t byteTime = earliestByteTime(instr, addr);
	  if (byteTime > 0)  // Byte time is zero for undrained writes.
	    time = std::min(byteTime, time);
	}
    }

  return time;
}

template class WdRiscv::Mcm<uint32_t>;
template class WdRiscv::Mcm<uint64_t>;<|MERGE_RESOLUTION|>--- conflicted
+++ resolved
@@ -1797,7 +1797,6 @@
 	      return true;  // Will check again once store is complete.
 	    }
 
-<<<<<<< HEAD
 	  auto [rtlAddr, rtlVal] = rtlData.at(rtlDataIx);
 	  if (rtlAddr != addr)
 	    {
@@ -1807,14 +1806,6 @@
 		   << std::dec << '\n';
 	      return false;
 	    }
-=======
-#if 0
-  // Overlap can happen for indexed/strided vector stores. We don't have enough
-  // information to handle that case.
-  if (overlap)
-    return true;
-#endif
->>>>>>> 615cf4c0
 
 	  if (rtlVal != val)
 	    {
