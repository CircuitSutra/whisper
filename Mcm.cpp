#include <iostream>
#include <string_view>
#include "Mcm.hpp"
#include "System.hpp"

using namespace WdRiscv;
using std::cerr;


template <typename URV>
Mcm<URV>::Mcm(unsigned hartCount, unsigned pageSize, unsigned mergeBufferSize)
  : pageSize_(pageSize), lineSize_(mergeBufferSize)
{
  sysMemOps_.reserve(200000);

  hartData_.resize(hartCount);

  for (auto& hd : hartData_)
    {
      hd.instrVec_.resize(200000);
      hd.regTime_.resize(totalRegCount_);
      hd.regProducer_.resize(totalRegCount_);
    }

  // If no merge buffer, then memory is updated on insert messages.
  writeOnInsert_ = (lineSize_ == 0);

  // Enable all rules.
  ppoEnabled_.resize(PpoRule::Limit, true);

  // Currently Io PPO is disabled by default.
  ppoEnabled_.at(unsigned(PpoRule::Io)) = false;
}


template <typename URV>
Mcm<URV>::~Mcm() = default;


template <typename URV>
inline
bool
Mcm<URV>::updateTime(const char* method, uint64_t time)
{
  if (time < time_)
    {
      cerr << "Warning: " << method << ": Backward time: "
	   << time << " < " << time_ << "\n";
      return true;
    }
  time_ = time;
  return true;
}



template <typename URV>
bool
Mcm<URV>::referenceModelRead(Hart<URV>& hart, uint64_t pa, unsigned size, uint64_t& data)
{
  data = 0;

  if (hart.isDeviceAddr(pa))
    {
      hart.deviceRead(pa, size, data);
      return true;
    }

  if (uint64_t toHost = 0; hart.getToHostAddress(toHost) && toHost == pa)
    return true;  // Reading from toHost yields 0.

  bool ok = true;

  if (size == 1)
    {
      uint8_t val = 0;
      ok = hart.peekMemory(pa, val, true /*usePma*/);
      data = val;
    }
  else if (size == 2)
    {
      uint16_t val = 0;
      ok = hart.peekMemory(pa, val, true /*usePma*/);
      data = val;
    }
  else if (size == 4)
    {
      uint32_t val = 0;
      ok = hart.peekMemory(pa, val, true /*usePma*/);
      data = val;
    }
  else if (size == 8)
    {
      uint64_t val = 0;
      ok = hart.peekMemory(pa, val, true /*usePma*/);
      data = val;
    }
  else if (size < 8)
    {
      uint8_t val = 0;
      for (unsigned i = 0; i < size; ++i)
	if (not hart.peekMemory(pa + i, val, true))
	  {
	    ok = false;
	    break;
	  }
	else
	  data = data | (uint64_t(val) << (8*i));
    }
  else
    assert(0 && "Error: invalid mcm-read size");

  return ok;
}


template <typename URV>
bool
Mcm<URV>::readOp(Hart<URV>& hart, uint64_t time, uint64_t tag, uint64_t pa, unsigned size,
		 uint64_t rtlData, unsigned elemIx, unsigned field)
{
  if (not updateTime("Mcm::readOp", time))
    return false;

  if (size == 0 or size > 8)
    {
      cerr << "Error: Mcm::readOp: hart-id=" << hart.hartId() << " time=" << time
	   << " tag=" << tag << " invalid read size: " << size << '\n';
      return false;
    }

  // Split in two ops Crossing a line boundary to avoid being too pessimistic
  // when checking for overlap with stores from other harts
  if (lineNum(pa) != lineNum(pa + size - 1))
    {
      unsigned size1 = offsetToNextLine(pa);
      unsigned size2 = size - size1;
      uint64_t pa2 = pa + size1;
      uint64_t rtlData1 = rtlData & ((uint64_t(1) << (size1*8)) - 1);
      uint64_t rtlData2 = rtlData >> (size1*8);
      bool ok = readOp_(hart, time, tag, pa, size1, rtlData1, elemIx, field);
      ok = readOp_(hart, time, tag, pa2, size2, rtlData2, elemIx, field) and ok;
      return ok;
    }

  return readOp_(hart, time, tag, pa, size, rtlData, elemIx, field);
}


template <typename URV>
bool
Mcm<URV>::readOp_(Hart<URV>& hart, uint64_t time, uint64_t tag, uint64_t pa, unsigned size,
                  uint64_t rtlData, unsigned elemIx, unsigned field)
{
  unsigned hartIx = hart.sysHartIndex();

  McmInstr* instr = findOrAddInstr(hartIx, tag);
  if (instr->isCanceled())
    return true;

  if (instr->isRetired() and not hart.getPma(pa).isIo())
    cerr << "Warning: hart-id=" << hart.hartId() << " time=" << time <<
         " tag=" << tag << " read-op seen after instruction retires\n";

  pa = hart.clearSecureAddressSteeBits(pa);

  MemoryOp op = {};
  op.time_ = time;
  op.pa_ = pa;
  op.rtlData_ = rtlData;
  op.tag_ = tag;
  op.hartIx_ = hartIx;
  op.size_ = size;
  op.isRead_ = true;
  op.canceled_ = true; // To be later marked as false if used.
  op.elemIx_ = elemIx;
  op.field_ = field;
  op.isIo_ = hart.getPma(op.pa_).isIo();

  assert(pageNum(pa) == pageNum(pa + size - 1));

  instr->isLoad_ = true;

  // Read Whisper memory and keep it in op, this will be updated when the load is retired
  // by forwarding from preceding stores.
  uint64_t refVal = 0;
  if (referenceModelRead(hart, pa, size, refVal))
    op.data_ = refVal;
  else
    op.failRead_ = true;

  if (sysMemOps_.empty() or sysMemOps_.back().time_ <= time)
    {
      instr->addMemOp(sysMemOps_.size());
      sysMemOps_.push_back(op);
    }
  else
    {
      // Sometimes the test-bench will unexpectedly send us a read-op with an out of order
      // time-stamp. We hack a repair.

      // Find first existing op with time > current time.
      auto iter = std::upper_bound(sysMemOps_.begin(), sysMemOps_.end(), time,
                                   [](const uint64_t& t, const MemoryOp& mop) -> bool
                                   { return t < mop.time_; });

      // Insert new op before the found op.
      assert(iter != sysMemOps_.end());
      size_t ix = iter - sysMemOps_.begin();
      sysMemOps_.insert(iter, op);

      // Adjust indices of all the instructions referencing ops that are now after new op
      // in sysMemOps_.

      // One set of adjusted tags per hart.
      std::vector< std::unordered_set<uint64_t> > adjustedTags(hartData_.size()); 

      for (size_t i = ix + 1; i < sysMemOps_.size(); ++i)
        {
          auto& movedOp = sysMemOps_.at(i);
          auto& instrVec = hartData_.at(movedOp.hartIx_).instrVec_;

          auto& tagSet = adjustedTags.at(movedOp.hartIx_);
          auto tag = movedOp.tag_;
          if (tagSet.contains(tag))
            continue;
          tagSet.insert(tag);

          auto& instr = instrVec.at(tag);
          for (auto& instrOpIx : instr.memOps_)
            if (instrOpIx >= ix)
              instrOpIx++;
        }

      // Associate new op with instruction. This has to be done after the indices are
      // adjusted otherwise we may get an "op already added" error.
      instr->addMemOp(ix);
    }

  if (instr->retired_)
    instr->complete_ = checkLoadComplete(*instr);

  return true;
}


template <typename URV>
McmInstr*
Mcm<URV>::findInstr(unsigned hartIx, uint32_t tag)
{
  auto& vec = hartData_.at(hartIx).instrVec_;
  if (tag < vec.size() and vec.at(tag).tag_ == tag)
    return &(vec.at(tag));
  return nullptr;
}


template <typename URV>
McmInstr*
Mcm<URV>::findOrAddInstr(unsigned hartIx, uint32_t tag)
{
  auto ptr = findInstr(hartIx, tag);
  if (ptr)
    return ptr;

  auto& vec = hartData_.at(hartIx).instrVec_;
  if (tag >= vec.size())
    {
      if (tag > 500000000)
	{
	  cerr << "Error: MCM: Instruction tag way too large: " << tag << '\n';
	  cerr << "Error: MCM: Code expects dense consecutive tags starting at 0\n";
	  assert(0 && "Error: Assertion failed");
	}
      McmInstr instr;
      instr.tag_ = tag;
      instr.hartIx_ = hartIx;
      vec.resize(tag + 1);
      vec.at(tag) = instr;
      return &vec.at(tag);
    }

  if (vec.at(tag).tag_ != 0)
    {
      cerr << "Mcm::findOrAddInstr: Error: Instr tag already in use\n";
      assert(0 && "Error: Mcm::findOrAddInstr: Instr tag already in use");
    }

  vec.at(tag).tag_ = tag;
  vec.at(tag).hartIx_ = hartIx;
  return &vec.at(tag);
}


template <typename URV>
void
Mcm<URV>::setBranchMemTime(const Hart<URV>& hart, const McmInstr& instr)
{
  const DecodedInst& di = instr.di_;
  if (not di.isBranch())
    return;

  unsigned hartIx = hart.sysHartIndex();

  auto& regTimeVec = hartData_.at(hartIx).regTime_;
  auto& branchTime = hartData_.at(hartIx).branchTime_;

  auto& branchProducer = hartData_.at(hartIx).branchProducer_;
  auto& regProducer = hartData_.at(hartIx).regProducer_;

  std::vector<unsigned> sourceRegs, destRegs;
  identifyRegisters(hart, di, sourceRegs, destRegs);

  branchTime = 0;
  branchProducer = 0;

  if (sourceRegs.empty())
    return;

  for (auto regIx : sourceRegs)
    {
      if (regTimeVec.at(regIx) > branchTime)
	{
	  branchTime = regTimeVec.at(regIx);
	  branchProducer = regProducer.at(regIx);
	}
    }
}


template <typename URV>
unsigned
Mcm<URV>::getLdStDataVectors(const Hart<URV>& hart, const McmInstr& instr,
			     std::array<std::pair<unsigned,VecKind>, 32>& vecs) const
{
  if (not instr.di_.isVectorLoad() and not instr.di_.isVectorStore())
    return 0;

  auto& info = hart.getLastVectorMemory();
  auto& elems = info.elems_;
  unsigned elemSize = info.elemSize_;
  assert(elemSize != 0);
  unsigned elemsPerVec = hart.vecRegSize() / elemSize;

  std::array<bool, 32> referenced;  for (auto& x : referenced) x = false;
  std::array<bool, 32> active;      for (auto& x : active)     x = false;
  std::array<bool, 32> preserve;    for (auto& x : preserve)   x = true;

  bool maskAgn = hart.isVectorMaskAgnostic();
  bool tailAgn = hart.isVectorTailAgnostic();

  for (auto& elem : elems)
    {
      unsigned regNum = info.vec_ + elem.field_*info.group_ + elem.ix_ / elemsPerVec;
      referenced.at(regNum) = true; // Vector covers one or more element of instr.

      if (elem.skip_)
	{
	  bool masked = elem.ix_ < info.elemCount_;
	  bool drop = masked ? maskAgn : tailAgn;
	  preserve.at(regNum) = preserve.at(regNum) and not drop;
	}
      else
	active.at(regNum) = true;   // Vector has one or more active element.
    }

  unsigned count = 0;
  for (unsigned regNum = 0; regNum < 32; ++regNum)
    if (referenced.at(regNum))
      {
	VecKind kind = VecKind::Skip;
	if (active.at(regNum))
	  kind = VecKind::Active;
	else if (preserve.at(regNum))
	  kind = VecKind::Preserve;
	vecs.at(count++) = std::pair<unsigned, VecKind>{regNum, kind};
      }

  return count;
}


template <typename URV>
unsigned
Mcm<URV>::getLdStIndexVectors(const Hart<URV>& hart, const McmInstr& instr,
			      std::array<std::pair<unsigned,VecKind>, 32>& vecs) const
{
  if (not instr.di_.isVectorLoad() and not instr.di_.isVectorStore())
    return 0;

  auto& info = hart.getLastVectorMemory();
  if (not info.isIndexed_)
    return 0;

  auto& elems = info.elems_;

  unsigned ixElemSize = hart.vecLdStIndexElemSize(instr.di_);
  assert(ixElemSize != 0);
  unsigned elemsPerVec = hart.vecRegSize() / ixElemSize;

  std::array<bool, 32> referenced;  for (auto& x : referenced) x = false;
  std::array<bool, 32> active;      for (auto& x : active)     x = false;

  for (auto& elem : elems)
    {
      unsigned regNum = info.ixVec_ + elem.ix_ / elemsPerVec;

      // It's possible tail extends past the number of registers. This is because
      // we do not perform a read for indices part of the tail.
      if (elem.ix_ >= info.elemCount_)
        continue;

      if (not elem.skip_)
        active.at(regNum) = true;

      referenced.at(regNum) = true;
    }

  unsigned count = 0;
  for (unsigned regNum = 0; regNum < 32; ++regNum)
    if (referenced.at(regNum))
      {
	VecKind kind = active.at(regNum)? VecKind::Active : VecKind::Skip;
	vecs.at(count++) = std::pair<unsigned, VecKind>{regNum, kind};
      }

  return count;
}


static bool isUnitStride(const VecLdStInfo& info)
{
  if (info.isIndexed_)
    return false;
  if (not info.isStrided_)
    return true;
  unsigned nf = info.fields_ == 0 ? 1 : info.fields_;
  return nf * info.elemSize_ == info.stride_;
}


template <typename URV>
void
Mcm<URV>::updateVecLoadDependencies(const Hart<URV>& hart, const McmInstr& instr)
{
  assert(instr.di_.isVectorLoad());

  auto& info = hart.getLastVectorMemory();
  auto& elems = info.elems_;
  unsigned elemSize = info.elemSize_;
  assert(elemSize != 0);
  unsigned elemsPerVec = hart.vecRegSize() / elemSize;

  bool unitStride = isUnitStride(info);
  bool stride0 = info.isStrided_ and info.stride_ == 0 and info.fields_ == 0;

  unsigned hartIx = hart.sysHartIndex();

  // Initialize producer/time to 0 unless whole vector is preserved.
  std::array<std::pair<unsigned, VecKind>, 32> dataRegs;
  unsigned count = getLdStDataVectors(hart, instr, dataRegs);
  for (unsigned i = 0; i < count; ++i)
    {
      auto [regNum, kind] = dataRegs.at(i);
      if (kind != VecKind::Preserve)
	{
	  setVecRegTime(hartIx, regNum, 0);
	  setVecRegProducer(hartIx, regNum, 0);
	}
    }

  if (elemSize == 0 or elems.empty())
    return;  // Should not happen.

  for (auto& elem : elems)
    {
      if (elem.skip_)
	continue;  // Non active element

      uint64_t pa1 = elem.pa_, pa2 = elem.pa2_;
      unsigned size = elemSize, size1 = elemSize;
      
      if (pa1 != pa2)
	{
	  size1 = offsetToNextPage(pa1);
	  assert(size1 > 0 and size1 < 8);
	}

      unsigned regNum = info.vec_ + elem.field_*info.group_ + elem.ix_ / elemsPerVec;

      auto regTime = vecRegTime(hartIx, regNum);

      for (unsigned i = 0; i < size; ++i)
	{
	  uint64_t addr = i < size1 ? pa1 + i : pa2 + i - size1;
	  uint64_t byteTime = 0;

          if (unitStride)
            byteTime = latestByteTime(instr, addr);  // Don't use elem ix.
          else
            {
              unsigned elemIx = elem.ix_;

              // For strided with stride=0, test-bench sometimes sends one read for all indices
              // and sometimes sends one read per index. Compensate.
              if (stride0)
                elemIx = effectiveStride0ElemIx(hart, instr, elemIx);

              byteTime = latestByteTime(instr, addr, elemIx);
            }

	  regTime = std::max(byteTime, regTime);
	}

      setVecRegTime(hartIx, regNum, regTime);

      McmInstrIx regProd = (regTime == 0)? 0 : instr.tag_;
      setVecRegProducer(hartIx, regNum, regProd);
    }
}


template <typename URV>
void
Mcm<URV>::updateDependencies(const Hart<URV>& hart, const McmInstr& instr)
{
  assert(instr.retired_);

  const DecodedInst& di = instr.di_;
  assert(di.isValid());
  if (di.operandCount() == 0)
    return;  // No registers.

  if (di.isVectorLoad())
    {
      updateVecLoadDependencies(hart, instr);
      return;
    }

  if ((di.isStore() and not di.isSc()) or di.isVectorStore())
    return; // No destination register.

  uint64_t time = 0, tag = 0, csrTime = 0, csrTag = 0;

  if (di.isSc())
    {
      if (URV val = 0; hart.peekIntReg(di.op0(), val) and val == 1)
	return;  // store-conditional failed.
      if (instr.memOps_.empty())
	time = ~uint64_t(0); // Will be updated when SC drains to memory.
    }

  if (not instr.memOps_.empty())
    {
      // At this point only load/amo/sc instructions should have memory ops.
      assert(di.isLoad() or di.isAmo() or di.isSc());
      for (const auto& opIx : instr.memOps_)
	if (opIx < sysMemOps_.size() and sysMemOps_.at(opIx).time_ > time)
	  time = sysMemOps_.at(opIx).time_;
    }

  unsigned hartIx = hart.sysHartIndex();
  auto& regTimeVec = hartData_.at(hartIx).regTime_;
  auto& regProducer = hartData_.at(hartIx).regProducer_;

  // Load/amo/sc/branch/mop do not carry dependencies to dest register: Update time of dest.
  if (di.isLoad() or di.isAmo() or di.isSc() or di.isBranch() or di.isMop())
    {
      auto regIx = effectiveRegIx(di, 0);
      if (di.ithOperandMode(0) == OperandMode::Write and regIx != 0)
	{
	  regProducer.at(regIx) = instr.tag_;
	  regTimeVec.at(regIx) = time;
	}
      return;
    }

  // Propagate times from source to destination registers.

  auto id = di.instId();
  bool isVset = (id == InstId::vsetvl or id == InstId::vsetvli or id == InstId::vsetivli);
  if (di.isVector() and not isVset)
    {
      updateVecRegTimes(hart, instr);
      return;
    }

  bool updatesVl = (id == InstId::vsetvl or id == InstId::vsetvli) and (di.op0() or di.op1());
  auto& vlTime = hartData_.at(hartIx).vlTime_;
  auto& vlProducer = hartData_.at(hartIx).vlProducer_;

  std::vector<unsigned> sourceRegs, destRegs;
  identifyRegisters(hart, di, sourceRegs, destRegs);

  for (auto regIx : sourceRegs)
    {
      bool isCsr = regIx >= csRegOffset_;
      if (isCsr)
	{
	  csrTime = regTimeVec.at(regIx);
	  csrTag = regProducer.at(regIx);
	  continue;
	}

      if (regTimeVec.at(regIx) > time)
	{
	  time = regTimeVec.at(regIx);
	  tag = regProducer.at(regIx);
	}

      if (updatesVl and regTimeVec.at(regIx) > vlTime)
	{
	  vlTime = regTimeVec.at(regIx);
	  vlProducer = regProducer.at(regIx);
	}
    }

  unsigned vlIx = csRegOffset_ + unsigned(CsrNumber::VL);

  for (auto regIx : destRegs)
    {
      if (regIx == 0)
	continue;  // Destination is X0

      if (not instr.di_.isCsr() or regIx >= csRegOffset_)
	{  // Non-CSR instruction or destination is a CSR register.
	  regTimeVec.at(regIx) = time;
	  regProducer.at(regIx) = tag;

	  if (regIx == vlIx and time > vlTime)
	    {
	      vlTime = time;
	      vlProducer = tag;
	    }
	}
      else
	{  // Integer destination register of a CSR instruction.
	  regTimeVec.at(regIx) = csrTime;
	  regProducer.at(regIx) = csrTag;
	}
    }
}


template <typename URV>
void
Mcm<URV>::updateVecRegTimes(const Hart<URV>& hart, const McmInstr& instr)
{
  auto& di = instr.di_;
  auto opCount = di.operandCount();
  if (opCount == 0)
    return;

  auto id = di.instId();
  bool isVset = (id == InstId::vsetvl or id == InstId::vsetvli or id == InstId::vsetivli);
  if (isVset)
    {
      assert(0 && "Error: Assertion failed");
      return;
    }

  auto hartIx = instr.hartIx_;
  auto& regProducer = hartData_.at(hartIx).regProducer_;
  auto& regTimeVec = hartData_.at(hartIx).regTime_;

  uint64_t time = 0, tag = 0;

  assert(di.ithOperandMode(0) == OperandMode::Write);  // 1st operand must be the destination

  if (di.ithOperandType(0) != OperandType::VecReg)
    {
      // Destination register is scalar: vcpop.m, vfirst.m, vmv.x.s, or vmv.f.s
      assert(id == InstId::vcpop_m or id == InstId::vfirst_m or id == InstId::vmv_x_s or
	     id == InstId::vfmv_f_s);
      assert(opCount == 2);
      assert(di.ithOperandType(1) == OperandType::VecReg);  // 2nd operand must be vec

      auto destIx = effectiveRegIx(di, 0);
      if (destIx == 0)
	return;  // Destination is X0

      // Get group multiplier of vector register.
      unsigned lmul = 1;  // vmv instructions ignore LMUL
      if (id == InstId::vcpop_m or id == InstId::vfirst_m)
	lmul = hart.vecOpEmul(1);

      unsigned baseRegIx = effectiveRegIx(di, 1);
      for (unsigned i = 0; i < lmul; ++i)
	{
	  unsigned srcIx = baseRegIx + i;
	  auto srcTime = regTimeVec.at(srcIx);
	  if (srcTime > time)
	    {
	      time = srcTime;
	      tag = regProducer.at(srcIx);
	    }
	}

      regProducer.at(destIx) = tag;
      regTimeVec.at(destIx) = time;
      return;
    }

  auto instId = di.instId();
  auto destEmul = hart.vecOpEmul(0);

  unsigned baseDestIx = effectiveRegIx(di, 0);

  for (unsigned ii = 0; ii < destEmul; ++ii)
    {
      time = 0;
      tag = 0;

      auto destIx = baseDestIx + ii;

      // Process all source operands.
      for (unsigned so = 1; so < opCount; ++so)
	{
	  if (di.ithOperandType(so) == OperandType::Imm)
	    continue;

	  assert(di.ithOperandMode(so) == OperandMode::Read);

	  if (di.ithOperandType(so) != OperandType::VecReg)
	    {
	      // Scalar source operand. Affects all vec regs in dest group.
	      auto srcIx = effectiveRegIx(di, so);
	      auto srcTime = regTimeVec.at(srcIx);
              if ((instId == InstId::vslide1up_vx or instId == InstId::vfslide1up_vf) and ii != 0)
                continue;
              if ((instId == InstId::vslide1down_vx or instId == InstId::vfslide1down_vf) and ii != destEmul - 1)
                continue;
	      if (srcTime > time)
		{
		  time = srcTime;
		  tag = regProducer.at(srcIx);
		}
	    }
	  else
	    {
	      // Vector source operand.
	      // We propagate times at the vector register level. In the future we will do
	      // this at the element or at the byte level.

	      auto baseSrcIx = effectiveRegIx(di, so);
	      auto srcEmul = hart.vecOpEmul(so);
	      if (srcEmul <= destEmul)
		{
		  assert((destEmul % srcEmul) == 0);

		  // Determine number of dest vec regs per source reg
		  unsigned ndest = destEmul / srcEmul;

		  auto jj = ii / ndest; // jj is the index of the source vec reg in its group.
		  auto srcIx = baseSrcIx + jj; // Source vec reg corresponding to dest.
		  auto srcTime = regTimeVec.at(srcIx);
		  if (srcTime > time)
		    {
		      time = srcTime;
		      tag = regProducer.at(srcIx);
		    }
		}
	      else
		{
		  assert((srcEmul % destEmul) == 0);

		  // Determine number of src vec regs per dest reg.
		  unsigned nsrc = srcEmul / destEmul;

		  unsigned jj = ii*nsrc;  // jj is the index of a source vec reg in its group
		  for (unsigned i = 0; i < nsrc; ++i)
		    {
		      auto srcIx = baseSrcIx + jj + i;
		      auto srcTime = regTimeVec.at(srcIx);
		      if (srcTime > time)
			{
			  time = srcTime;
			  tag = regProducer.at(srcIx);
			}
		    }
		}
	    }
	}

      regProducer.at(destIx) = tag;
      regTimeVec.at(destIx) = time;
    }
}


template <typename URV>
void
Mcm<URV>::setProducerTime(const Hart<URV>& hart, McmInstr& instr)
{
  auto& di = instr.di_;
  unsigned hartIx = hart.sysHartIndex();

  auto& regProducer = hartData_.at(hartIx).regProducer_;
  auto& regTime = hartData_.at(hartIx).regTime_;

  // Set producer of address register.
  if (di.isLoad() or di.isAmo() or di.isStore() or di.isVectorLoad() or di.isVectorStore())
    {
      unsigned addrReg = effectiveRegIx(di, 1);  // Addr reg is operand 1 of instr.
      instr.addrProducer_ = regProducer.at(addrReg);
      instr.addrTime_ = regTime.at(addrReg);
    }

  if (di.isVectorLoadStrided() or di.isVectorStoreStrided())
    {
      unsigned strideReg = effectiveRegIx(di, 2);
      uint64_t addrTime = regTime.at(strideReg);
      if (addrTime >= instr.addrTime_)
        {
          instr.addrProducer_ = regProducer.at(strideReg);
          instr.addrTime_ = addrTime;
        }
    }

  // Set producer of data register.
  if (di.isStore() or di.isAmo())
    {
      unsigned doi = di.isAmo()? 2 : 0;  // Data-register operand index
      unsigned dataReg = effectiveRegIx(di, doi);  // Data operand may be integer/fp/csr
      instr.dataProducer_ = regProducer.at(dataReg);
      instr.dataTime_ = regTime.at(dataReg);
    }

  if (di.isVectorStore())
    {
      std::array<std::pair<unsigned, VecKind>, 32> dataVecs;  // reg-num/masked pairs
      unsigned count = getLdStDataVectors(hart, instr, dataVecs);
      unsigned active = 0;
      for (unsigned i = 0; i < count; ++i)
        {
	  auto [dataReg, kind] = dataVecs.at(i);
	  if (kind != VecKind::Active)
	    continue;  // Preserve does not apply to store.

	  auto time = vecRegTime(hartIx, dataReg);
	  auto producer = vecRegProducer(hartIx, dataReg);
	  if (time >= instr.dataTime_)
	    {
	      instr.dataProducer_ = producer;
	      instr.dataTime_ = time;
	    }

	  instr.vecProdTimes_.at(active++) = McmInstr::VecProdTime{dataReg, producer, time};
        }
    }

  if (di.isVectorLoadIndexed() or di.isVectorStoreIndexed())
    {
      std::array<std::pair<unsigned, VecKind>, 32> ixRegs;  // reg-num/masked pairs
      unsigned count = getLdStIndexVectors(hart, instr, ixRegs);
      unsigned active = 0;
      for (unsigned i = 0; i < count; ++i)
	{
	  auto [ixReg, kind] = ixRegs.at(i);
	  if (kind != VecKind::Active) // If we preserve data reg, index reg is not used.
	    continue;

	  auto time = regTime.at(ixReg);
	  auto producer = regProducer.at(ixReg);

	  // We do not update addrProducer_ and addrTime_: those are for the scalar
	  // address register.
	  instr.ixProdTimes_.at(active++) = McmInstr::VecProdTime{ixReg, producer, time};
        }
    }
}


template <typename URV>
static bool
pokeHartMemory(Hart<URV>& hart, uint64_t physAddr, uint64_t data, unsigned size)
{
  bool usePma = true;
  bool skipFetch = true;

  if (size == 1)
    return hart.pokeMemory(physAddr, uint8_t(data), usePma, skipFetch);

  if (size == 2)
    return hart.pokeMemory(physAddr, uint16_t(data), usePma, skipFetch);

  if (size == 4)
    return hart.pokeMemory(physAddr, uint32_t(data), usePma, skipFetch);

  if (size == 8)
    return hart.pokeMemory(physAddr, uint64_t(data), usePma, skipFetch);

  if (size < 8)
    {
      for (unsigned i = 0; i < size; ++i)
	if (not hart.pokeMemory(physAddr + i, uint8_t(data >> (8*i)), usePma, skipFetch))
	  return false;
      return true;
    }

  cerr << "Error: MCM pokeHartMemory: " << "Invalid data size (" << size << ")\n";
  return false;
}


template <typename URV>
bool
Mcm<URV>::mergeBufferInsert(Hart<URV>& hart, uint64_t time, uint64_t tag, uint64_t pa,
                            unsigned size, uint64_t rtlData, unsigned elemIx, unsigned field)
{
  if (not updateTime("Mcm::mergeBufferInsert", time))
    return false;

  assert(size <= 8);

  unsigned hartIx = hart.sysHartIndex();

  pa = hart.clearSecureAddressSteeBits(pa);

  MemoryOp op = {};
  op.time_ = time;
  op.insertTime_ = time;
  op.pa_ = pa;
  op.rtlData_ = rtlData;
  op.tag_ = tag;
  op.hartIx_ = hartIx;
  op.size_ = size;
  op.isRead_ = false;
  op.elemIx_ = elemIx;
  op.field_ = field;
  op.isIo_ = hart.getPma(op.pa_).isIo();

  if (not writeOnInsert_)
    hartData_.at(hartIx).pendingWrites_.push_back(op);

  McmInstr* instr = findOrAddInstr(hartIx, tag);
  if (not instr)
    {
      cerr << "Mcm::MergeBufferInsertScalar: Error: Unknown instr tag\n";
      assert(0 && "Error: Mcm::MergeBufferInsertScalar: Unknown instr tag");
      return false;
    }

  auto& undrained = hartData_.at(hartIx).undrainedStores_;
  undrained.insert(tag);

  bool result = true;

  if (writeOnInsert_)
    {
      // Associate write op with instruction.
      instr->addMemOp(sysMemOps_.size());
      sysMemOps_.push_back(op);
      instr->complete_ = checkStoreComplete(hartIx, *instr);
      if (instr->complete_)
	{
	  undrained.erase(tag);
	  checkStoreData(hart, *instr);
	}

      if (not instr->retired_)
	{
	  cerr << "Mcm::MergeBufferInsertScalar: Error: Merge buffer write for a non-retired store\n";
	  return false;
	}

      if (isEnabled(PpoRule::R1))
	result = ppoRule1(hart, *instr) and result;

      if (instr->di_.isAmo() and isEnabled(PpoRule::R3))
	result = ppoRule3(hart, *instr) and result;

      if (isEnabled(PpoRule::R6))
	result = ppoRule6(hart, *instr) and result;

      // We commit the RTL data to memory but we check them against whisper data (in
      // checkStoreData). This is simpler than committing part of whisper instruction
      // data.
      if (not pokeHartMemory(hart, pa, rtlData, op.size_))
	result = false;
    }

  return result;
}


template <typename URV>
bool
Mcm<URV>::bypassOp(Hart<URV>& hart, uint64_t time, uint64_t tag, uint64_t pa,
                   unsigned size, uint64_t rtlData, unsigned elemIx, unsigned field)
{
  if (not updateTime("Mcm::writeOp", time))
    return false;

  unsigned hartIx = hart.sysHartIndex();
  McmInstr* instr = findOrAddInstr(hartIx, tag);
  if (not instr)
    {
      cerr << "Mcm::bypassOp: Error: hart-id=" << hart.hartId() << " time=" << time
	   << " tag=" << tag << " unknown instr tag\n";
      return false;
    }

  if (instr->canceled_)
    {
      cerr << "Mcm::bypassOp: Error: hart-id=" << hart.hartId() << " time=" << time
           << " tag=" << tag << " bypass op with cancelled instruction\n";
      return false;
    }

  auto& undrained = hartData_.at(hartIx).undrainedStores_;
  if (size > 0)
    undrained.insert(tag);

  bool result = true;

  assert(size <= 8);
  pa = hart.clearSecureAddressSteeBits(pa);

  MemoryOp op = {};
  op.time_ = time;
  op.pa_ = pa;
  op.rtlData_ = rtlData;
  op.tag_ = tag;
  op.hartIx_ = hartIx;
  op.size_ = size;
  op.isRead_ = false;
  op.bypass_ = true;
  op.elemIx_ = elemIx;
  op.field_ = field;
  op.isIo_ = hart.getPma(op.pa_).isIo();

  // Associate write op with instruction.
  instr->addMemOp(sysMemOps_.size());
  sysMemOps_.push_back(op);

  result = pokeHartMemory(hart, pa, rtlData, size) and result;
  
  instr->complete_ = checkStoreComplete(hartIx, *instr);
  if (instr->complete_)
    {
      undrained.erase(tag);

      if (not instr->retired_)
	return result;

      result = checkStoreData(hart, *instr) and result;

      if (isEnabled(PpoRule::R1))
	result = ppoRule1(hart, *instr) and result;

      if (isEnabled(PpoRule::R3))
	result = ppoRule3(hart, *instr) and result;

      if (isEnabled(PpoRule::R6))
	result = ppoRule6(hart, *instr) and result;

      if (instr->di_.extension() == RvExtension::Zicbom)
        result = checkCmo(hart, *instr) and result;
    }

  return result;
}


template <typename URV>
bool
Mcm<URV>::retireStore(Hart<URV>& hart, McmInstr& instr)
{
  auto hartIx = hart.sysHartIndex();

  if (instr.di_.isVectorStore())
    {
      auto& info = hart.getLastVectorMemory();
      auto& elems = info.elems_;
      unsigned elemSize = info.elemSize_;
      if (elemSize == 0)
	return true;   // Not a store.

      instr.size_ = elemSize;
      instr.isStore_ = true;

      auto& vecRefs = hartData_.at(hartIx).vecRefMap_[instr.tag_];

      for (auto& elem : elems)
        {
	  if (elem.skip_)
	    continue;  // Non-active element

	  unsigned dataReg = hart.identifyDataRegister(info, elem);
	  unsigned ixReg = info.isIndexed_ ? dataReg - elem.field_ : 0;

	  uint64_t pa1 = elem.pa_, pa2 = elem.pa2_, value = elem.data_;

	  if (pa1 == pa2)
            {
              vecRefs.add(elem.ix_, pa1, value, elemSize, dataReg, ixReg, elem.field_);
            }
	  else
	    {
	      unsigned size1 = offsetToNextPage(pa1);
	      assert(size1 > 0 and size1 < 8);
	      unsigned size2 = elemSize - size1;
	      uint64_t val1 = (value <<  ((8 - size1)*8)) >> ((8 - size1)*8);
	      uint64_t val2 = (value >> (size1*8));
	      vecRefs.add(elem.ix_, pa1, val1, size1, dataReg, ixReg, elem.field_);
	      vecRefs.add(elem.ix_, pa2, val2, size2, dataReg, ixReg, elem.field_);
	    }
        }

      instr.complete_ = checkStoreComplete(hartIx, instr);

      // This is conservative as it is possible for a non-unit-stride to have no overlap.
      instr.hasOverlap_ = not isUnitStride(info);
    }
  else
    {
      uint64_t vaddr = 0, paddr = 0, paddr2 = 0, value = 0;
      unsigned stSize = hart.lastStore(vaddr, paddr, paddr2, value);

      instr.size_ = stSize;
      instr.virtAddr_ = vaddr;
      instr.physAddr_ = paddr;
      instr.physAddr2_ = paddr2;
      instr.storeData_ = value;
      instr.isStore_ = true;
      instr.complete_ = checkStoreComplete(hartIx, instr);
    }

  bool ok = checkStoreData(hart, instr);

  auto& undrained = hartData_.at(hartIx).undrainedStores_;

  if (not instr.complete_)
    {
      undrained.insert(instr.tag_);
      return ok;
    }

  undrained.erase(instr.tag_);
  return ok;
}


template <typename URV>
bool
Mcm<URV>::retireCmo(Hart<URV>& hart, McmInstr& instrB)
{
  uint64_t vaddr = 0, paddr = 0;
  if (not hart.lastCmo(vaddr, paddr))
    assert(0 && "Error: Assertion failed");

  instrB.size_ = lineSize_;
  instrB.virtAddr_ = vaddr;
  instrB.physAddr_ = paddr;
  instrB.physAddr2_ = paddr;
  instrB.storeData_ = 0;   // Determined at bypass time.

  unsigned hartIx = hart.sysHartIndex();
  auto& undrained = hartData_.at(hartIx).undrainedStores_;

  if (instrB.di_.instId() == InstId::cbo_zero)
    {
      instrB.isStore_ = true;  // To enable forwarding
      instrB.complete_ = checkStoreComplete(hartIx, instrB);
      if (instrB.complete_)
        {
          undrained.erase(instrB.tag_);
          if (isEnabled(PpoRule::R1))
	    return ppoRule1(hart, instrB);
        }
      else
        undrained.insert(instrB.tag_);
    }
  else
    {
      // cbo.clean/flush/inval must complete before retire.
      if (not instrB.complete_)
        std::cerr << "Warning: hart-id=" << hart.hartId() << " tag=" << instrB.tag_
                  << " CMO instruction retires before it is complete (no bypass op seen)\n";
    }

  return true;
}


template <typename URV>
bool
Mcm<URV>::checkCmo(Hart<URV>& hart, const McmInstr& instrB) const
{
  assert(instrB.complete_);

  unsigned hartIx = hart.sysHartIndex();

  if (instrB.di_.instId() == InstId::cbo_zero)
    {
      if (isEnabled(PpoRule::R1))
        return ppoRule1(hart, instrB);
      return true;
    }

  // For cbo.flush/clean/inval, all preceding (in program order) overlapping stores/AMOs
  // must have drained. This method (checkCmo) is called at completion time.
  const auto& instrVec = hartData_.at(hartIx).instrVec_;
  auto& undrained = hartData_.at(hartIx).undrainedStores_;

  for (auto storeTag : undrained)
    {
      const auto& instrA =  instrVec.at(storeTag);
      if (instrA.tag_ >= instrB.tag_)
	break;

      if (instrA.isCanceled())
	continue;

      const DecodedInst& di = instrA.di_;
      if ((di.isStore() or di.isAmo()) and overlaps(instrA, instrB))
	{
	  cerr << "Error: PPO rule 1 failed: hart-id=" << hart.hartId() << " tag1="
	       << instrA.tag_ << " tag2=" << instrB.tag_ << " (CMO)\n";
	  return false;
	}
    }

  return true;
}


template <typename URV>
bool
Mcm<URV>::isPartialVecLdSt(Hart<URV>& hart, const DecodedInst& di) const
{
  if (not di.isVectorLoad() and not di.isVectorStore())
    return false;

  assert(hart.lastInstructionCancelled());

  URV elems = 0;  // Partially completed elements.
  if (not hart.peekCsr(CsrNumber::VSTART, elems))
    return false;  // Should not happen.

  return elems > 0;
}


template <typename URV>
bool
Mcm<URV>::retire(Hart<URV>& hart, uint64_t time, uint64_t tag,
		 const DecodedInst& di, bool cancelled)
{
  unsigned hartIx = hart.sysHartIndex();
  cancelNonRetired(hart, tag);
  if (not updateTime("Mcm::retire", time))
    return false;

  McmInstr* instr = findOrAddInstr(hartIx, tag);
  if (instr->retired_)
    {
      cerr << "Mcm::retire: Error: Time=" << time << " hart-id=" << hart.hartId()
	   << " tag=" << tag << " Instruction retired multiple times\n";
      return false;
    }

  if (not di.isValid())
    {
      cancelInstr(hart, *instr);  // Instruction took a trap at fetch.
      return true;
    }
  
  instr->priv_ = hart.lastPrivMode();
  instr->virt_ = hart.lastVirtMode();

  // If a partially executed vec ld/st store is cancelled, we commit its results.
  if (cancelled and not isPartialVecLdSt(hart, di))
    {
      cancelInstr(hart, *instr);  // Instruction took a trap.
      return true;
    }

  instr->retired_ = true;
  instr->retireTime_ = time;
  instr->di_ = di;

  bool ok = true;
  if (di.isLoad() or di.isAmo() or di.isVectorLoad())
    instr->isLoad_ = true;
  else if (instr->isLoad_)
    {
      cerr << "Error: Read ops associated with non-load instruction "
           << "hart-id=" << hartIx << " tag="  << tag << " time=" << time << '\n';
      return false;
    }

  if (instr->isLoad_)
    {
      ok = commitReadOps(hart, *instr);
      instr->complete_ = checkLoadComplete(*instr);
    }

  if (instr->di_.instId() == InstId::sfence_vma)
    {
      hartData_.at(hartIx).sinvalVmaTime_ = time;
      hartData_.at(hartIx).sinvalVmaTag_ = tag;
    }

  if (instr->di_.instId() == InstId::sfence_inval_ir)
    return checkSfenceInvalIr(hart, *instr);
  if (instr->di_.instId() == InstId::sfence_w_inval)
    return checkSfenceWInval(hart, *instr);

  if (di.isCmo())
    return retireCmo(hart, *instr);

  // If instruction is a store, save address, size, and written data.
  if (di.isStore() or di.isAmo() or di.isVectorStore())
    ok = retireStore(hart, *instr) and ok;

  // AMO sanity check: Must have both read and write ops.
  if (di.isAmo() and (not instrHasRead(*instr) or not instrHasWrite(*instr)))
    {
      cerr << "Error: Hart-id=" << hart.hartId() << " tag=" << tag
	   << " AMO instruction retired before read/write op\n";
      return false;
    }

  if (di.isAmo())
    instr->isStore_ = true;  // AMO is both load and store.

  // Set data/address producer times (if any) for current instruction.
  setProducerTime(hart, *instr);

  if (instr->isStore_ and instr->complete_)
    {
      if (isEnabled(PpoRule::R1))
	ok = ppoRule1(hart, *instr) and ok;
    }

  if (instr->isLoad_)
    ok = checkLoadVsPriorCmo(hart, *instr) and ok;

  if (isEnabled(PpoRule::R2))
    ok = ppoRule2(hart, *instr) and ok;

  if (isEnabled(PpoRule::R3))
    ok = ppoRule3(hart, *instr) and ok;

  if (isEnabled(PpoRule::R4))
    ok = ppoRule4(hart, *instr) and ok;

  if (isEnabled(PpoRule::R5))
    ok = ppoRule5(hart, *instr) and ok;

  if (isEnabled(PpoRule::R6))
    ok = ppoRule6(hart, *instr) and ok;

  if (isEnabled(PpoRule::R7))
    ok = ppoRule7(hart, *instr) and ok;

  if (isEnabled(PpoRule::R8))
    ok = ppoRule8(hart, *instr) and ok;

  if (isEnabled(PpoRule::R9))
    ok = ppoRule9(hart, *instr) and ok;

  if (isEnabled(PpoRule::R10))
    ok = ppoRule10(hart, *instr) and ok;

  if (isEnabled(PpoRule::R11))
    ok = ppoRule11(hart, *instr) and ok;

  if (isEnabled(PpoRule::R12))
    ok = ppoRule12(hart, *instr) and ok;

  if (isEnabled(PpoRule::R13))
    ok = ppoRule13(hart, *instr) and ok;

  if (isEnabled(PpoRule::Io))
    ok = ioPpoChecks(hart, *instr) and ok;

  updateDependencies(hart, *instr);
  setBranchMemTime(hart, *instr);

  return ok;
}


static bool
checkBufferWriteParams(unsigned hartId, uint64_t time, unsigned lineSize,
		       uint64_t& rtlLineSize, uint64_t physAddr)
{
  if (lineSize == 0)
    {
      cerr << "Error: Merge buffer write attempted when merge buffer is disabled\n";
      return false;
    }

  if (rtlLineSize > lineSize)
    {
      cerr << "Error: Hart-id=" << hartId << " time=" << time
	   << "RTL merge buffer write line size (" << rtlLineSize << ") greater than"
	   << " reference line size (" << lineSize << ")\n";
      return false;
    }

  if ((physAddr % lineSize) + rtlLineSize > lineSize)
    {
      cerr << "Error: Hart-id=" << hartId << " time=" << time
	   << " RTL merge buffer write data at address 0x"
	   << std::hex << physAddr << " crosses buffer boundary" << std::dec
	   << " -- truncating RTL data\n";
	rtlLineSize -= (physAddr % lineSize);
    }

  return true;
}


template <typename URV>
bool
Mcm<URV>::collectCoveredWrites(Hart<URV>& hart, uint64_t time, uint64_t rtlAddr,
			       uint64_t rtlLineSize, const std::vector<bool>& rtlMask,
			       MemoryOpVec& coveredWrites)
{
  unsigned hartIx = hart.sysHartIndex();
  auto& pendingWrites = hartData_.at(hartIx).pendingWrites_;
  size_t pendingSize = 0;  // pendingWrite size after removal of matching writes

  uint64_t lineEnd = rtlAddr + rtlLineSize;

  bool ok = true;

  for (size_t i = 0; i < pendingWrites.size(); ++i)
    {
      auto& op = pendingWrites.at(i);  // Write op

      McmInstr* instr = findOrAddInstr(hartIx, op.tag_);

      bool written = false;  // True if op is actually written

      // We don't write if mbinsert happens as the same time as mbwrite.
      if (op.pa_ >= rtlAddr and op.pa_ < lineEnd and op.time_ != time)
	{
	  if (op.pa_ + op.size_  > lineEnd)
	    {
	      cerr << "Error: Pending write address out of line bounds time=" << time
		   << " hart-id=" << hart.hartId() << " addr=0x" << std::hex
		   << op.pa_ << std::dec << "\n";
	      ok = false;
	    }

	  if (not instr or instr->isCanceled())
	    {
	      cerr << "Error: Write for an invalid/speculated store time=" << time
		   << " hart-id=" << hart.hartId() << " tag=" << op.tag_
		   << " addr=0x" << std::hex << op.pa_ << std::dec << "\n";
	      ok = false;
	    }

	  if (rtlMask.empty())
	    written = true;  // No masking
	  else
	    {
	      // Check if op bytes are all masked or all un-masked.
	      unsigned masked = 0;  // Count of masked bytes of op.
	      for (unsigned opIx = 0; opIx < op.size_; ++opIx)   // Scan op bytes
		{
		  unsigned lineIx = opIx + op.pa_ - rtlAddr; // Index in line
		  if (lineIx < rtlMask.size() and rtlMask.at(lineIx))
		    masked++;
		}
	      written = masked != 0;
	      if (written and masked != op.size_)
		{
		  cerr << "Error: hart-id=" << hart.hartId() << " time=" << time
		       << " tag=" << op.tag_ << " addr=0x" << std::hex
		       << op.pa_ << std::dec << " Merge buffer insert operation"
		       << " is only partially covered by a merge buffer write\n";
		  ok = false;
		}
	    }
	}

      if (written)
	{
	  coveredWrites.push_back(op);
	}
      else
	{
	  // Op is not written, keep it in pending writes.
	  if (i != pendingSize)
	    pendingWrites.at(pendingSize) = pendingWrites.at(i);
	  pendingSize++;
	}
    }
  pendingWrites.resize(pendingSize);

  // Check that the collected writes are in instruction order and in time order.
  if (coveredWrites.empty())
    return true;
  for (size_t i = 1; i < coveredWrites.size(); ++i)
    {
      const auto& prev = coveredWrites.at(i-1);
      const auto& op = coveredWrites.at(i);
      if (op.tag_ < prev.tag_)
	{
	  cerr << "Error: hart-id=" << hart.hartId() << " time=" << time
	       << " tag1=" << prev.tag_ << " tag2=" << op.tag_
	       << " time1=" << prev.time_ << " time2=" << op.time_
	       << " merge buffer has instructions not in program order\n";
	  ok = false;
	}
      assert(op.time_ >= prev.time_);
    }

  // Change the times of the collected writes to the current time. This is the global
  // memory time of those operations. Commit collected writes to their instructions and to
  // the global memory operations vector.
  for (auto& op : coveredWrites)
    {
      op.time_ = time;
      McmInstr* instr = findOrAddInstr(hartIx, op.tag_);
      instr->addMemOp(sysMemOps_.size());
      sysMemOps_.push_back(op);
    }

  return ok;
}


template <typename URV>
bool
Mcm<URV>::mergeBufferWrite(Hart<URV>& hart, uint64_t time, uint64_t physAddr,
			   const std::vector<uint8_t>& rtlData,
			   const std::vector<bool>& rtlMask,
                           bool skipCheck)
{
  if (not updateTime("Mcm::mergeBufferWrite", time))
    return false;

  uint64_t rtlSize = rtlData.size();

  // The secure world may have changed before the merge buffer is drained. Clear the STEE
  // bits unconditionally.
  physAddr = hart.clearSteeBits(physAddr);

  if (not checkBufferWriteParams(hart.hartId(), time, lineSize_, rtlSize, physAddr))
    return false;

  uint64_t lineAddr = lineAlign(physAddr);
  hart.cancelOtherHartsLr(physAddr);

  unsigned hartIx = hart.sysHartIndex();

  // Remove from hartPendingWrites_ the writes matching the RTL line
  // address and place them sorted by instr tag in coveredWrites.
  std::vector<MemoryOp> coveredWrites;
  if (not collectCoveredWrites(hart, time, physAddr, rtlSize, rtlMask, coveredWrites))
    return false;

  // Read our memory corresponding to RTL line addresses.
  uint64_t lineEnd = lineAddr + lineSize_;
  std::vector<uint8_t> line;
  line.reserve(lineSize_);
  for (uint64_t addr = physAddr; addr < lineEnd; ++addr)
    {
      uint8_t byte = 0;
      if (not hart.peekMemory(addr, byte, true /*usePma*/))
	{
	  cerr << "Error: Mcm::mergeBufferWrite: Failed to query memory\n";
	  return false;
	}
      line.push_back(byte);
    }

  std::vector<McmInstrIx> insertTags(lineSize_);

  bool result = true;

  if (not skipCheck)
    {
      // Apply pending writes (from mbinsert operations) to our line and to memory.
      for (const auto& write : coveredWrites)
        {
          if ((write.pa_ < physAddr) or (write.pa_ + write.size_ > lineEnd))
            {
              cerr << "Error: Mcm::mergeBufferWrite: Store address out of line bound\n";
              return false;
            }

          assert(write.size_ <= 8);
          pokeHartMemory(hart, write.pa_, write.rtlData_, write.size_);

          unsigned ix = write.pa_ - physAddr;
          for (unsigned i = 0; i < write.size_; ++i)
            {
              line.at(ix+i) = ((uint8_t*) &(write.rtlData_))[i];
              insertTags.at(ix+i) = write.tag_;
            }
        }

      // Compare inserted data to written (drained) data.
      size_t count = std::min(line.size(), rtlData.size());
      for (unsigned i = 0; i < count; ++i)
        if ((rtlMask.empty() or rtlMask.at(i)) and (line.at(i) != rtlData.at(i)))
          {
            cerr << "Error: hart-id=" << hart.hartId() << " time=" << time;
            uint64_t addr = physAddr + i;
            if (insertTags.at(i) == 0)
              cerr << "Error:  merge-buffer write without corresponding insert addr=0x"
                   << std::hex << addr << std::dec << '\n';
            else
              cerr << "Error:  merge-buffer write does not match merge-buffer insert addr=0x"
                   << std::hex << addr << " write-data=0x" << unsigned(rtlData.at(i))
                   << " insert-data=0x" << unsigned(line.at(i)) << std::dec
                   << " insert-tag=" << insertTags.at(i) << '\n';
            result = false;
            break;
          }
    }

  auto& instrVec = hartData_.at(hartIx).instrVec_;
  auto& undrained = hartData_.at(hartIx).undrainedStores_;

  for (size_t i = 0; i < coveredWrites.size(); ++i)
    {
      auto tag = coveredWrites.at(i).tag_;
      if (i > 0 and tag == coveredWrites.at(i-1).tag_)
	continue;
      auto instr = findInstr(hartIx, tag);
      if (not instr)
	{
	  cerr << "Error: Mcm::mergeBufferWrite: Covered instruction tag is invalid\n";
	  return false;
	}
      if (checkStoreComplete(hartIx, *instr))
	{
	  instr->complete_ = true;
	  undrained.erase(instr->tag_);
	  checkStoreData(hart, *instr);
	  if (isEnabled(PpoRule::R1))
	    result = ppoRule1(hart, *instr) and result;
	  if (isEnabled(PpoRule::R3) and instr->di_.isAmo())
	    result = ppoRule1(hart, *instr) and result;
	  if (isEnabled(PpoRule::R6))
	    result = ppoRule6(hart, *instr) and result;
	}
      if (instr->retired_ and instr->di_.isSc())
	{
	  if (not instr->complete_)
	    {
	      cerr << "Error: Mcm::mergeBufferWrite: sc instruction written before complete\n";
	      return false;
	    }
	  for (uint64_t tag = instr->tag_; tag < instrVec.size(); ++tag)
	    if (instrVec.at(tag).retired_)
	      updateDependencies(hart, instrVec.at(tag));
	}
    }

  return result;
}


template <typename URV>
bool
Mcm<URV>::writeToReadForward(const MemoryOp& writeOp, MemoryOp& readOp, uint64_t& mask)
{
  if (mask == 0)
    return true;  // No bytes left to forward.

  if (not readOp.overlaps(writeOp))
    return false;

  unsigned count = 0; // Count of forwarded bytes
  for (unsigned rix = 0; rix < readOp.size_ and mask != 0; ++rix)
    {
      uint64_t byteAddr = readOp.pa_ + rix;
      if (not writeOp.overlaps(byteAddr))
	continue;  // Read-op byte does not overlap write-op.

      uint64_t byteMask = uint64_t(0xff) << (rix * 8);
      if ((byteMask & mask) == 0)
	continue;  // Byte forwarded by another instruction.

      uint8_t byteVal = writeOp.rtlData_ >> (byteAddr - writeOp.pa_)*8;
      uint64_t aligned = uint64_t(byteVal) << 8*rix;
	
      readOp.data_ = (readOp.data_ & ~byteMask) | aligned;
      mask = mask & ~byteMask;
      count++;
    }

  return count > 0;
}


template <typename URV>
void
Mcm<URV>::cancelInstr(Hart<URV>& hart, McmInstr& instr)
{
  if (instr.isCanceled())
    return;

  unsigned hartIx = hart.sysHartIndex();
  auto& undrained = hartData_.at(hartIx).undrainedStores_;

  auto iter = undrained.find(instr.tag_);

  if (iter != undrained.end())
    {
      cerr << "Warning: Hart-id=" << hart.hartId() << " tag=" << instr.tag_
	   << " canceled or trapped instruction has a write operation\n";
      undrained.erase(iter);
    }

  for (auto memIx : instr.memOps_)
    {
      auto& op = sysMemOps_.at(memIx);
      op.cancel();
    }

  instr.cancel();
}


template <typename URV>
void
Mcm<URV>::cancelNonRetired(Hart<URV>& hart, uint64_t tag)
{
  unsigned hartIx = hart.sysHartIndex();
  auto& vec = hartData_.at(hartIx).instrVec_;

  if (vec.empty())
    return;

  if (tag >= vec.size())
    tag = vec.size();

  while (tag)
    {
      auto& instr = vec.at(--tag);
      if (instr.retired_ or instr.canceled_)
	break;
      cancelInstr(hart, instr);
    }
}


template <typename URV>
void
Mcm<URV>::cancelInstruction(Hart<URV>& hart, uint64_t tag)
{
  unsigned hartIx = hart.sysHartIndex();
  McmInstr* instr = findInstr(hartIx, tag);
  if (not instr or instr->isCanceled())
    return;
  cancelInstr(hart, *instr);
}


/// Helper to read-commit methods: commitReadOps & commitVecReadOPs.
template <typename URV>
void
Mcm<URV>::printReadMismatch(Hart<URV>& hart, uint64_t time, uint64_t tag, uint64_t addr,
                            unsigned size, uint64_t rtlData, uint64_t refData) const
{
  cerr << "Error: hart-id=" << hart.hartId() << " tag=" << tag << " time="
       << time << " RTL/whisper read mismatch " << " addr=0x" << std::hex
       << addr << " size=" << size << " rtl=0x" << rtlData
       << " whisper=0x" << refData << std::dec;

  auto pma = hart.getPma(addr);
  pma = hart.overridePmaWithPbmt(pma, hart.virtMem().lastEffectivePbmt());

  const char* type = nullptr;

  if (pma.isIo())
    type = "io";
  else if (not pma.isCacheable())
    type = "nc";
  else
    type = "c";

  if (type)
    cerr << " type=" << type;
  cerr << "\n";
}


template <typename URV>
bool
Mcm<URV>::checkRtlRead(Hart<URV>& hart, const McmInstr& instr,
		       const MemoryOp& op) const
{
  if (op.size_ > instr.size_)
    {
      cerr << "Warning: Read operation size (" << unsigned(op.size_) << ") larger than "
	   << "instruction data size (" << unsigned(instr.size_) << "): Hart-id="
	   << hart.hartId() << " time=" << op.time_ << " tag=" << instr.tag_ << '\n';
    }

  uint64_t addr = op.pa_;
  bool skip = ( hart.isDeviceAddr(addr) or hart.isMemMappedReg(addr) or hart.isHtifAddr(addr) );

  // Major hack (temporary until RTL removes CLINT device).
  skip = skip or (addr >= 0x2000000 and addr < 0x200c000);

  // Major hack (temporary until RTL HTIF addresses are rationalized).
  skip = skip or (addr >= 0x70000000 and addr <= 0x70000008);

  skip = skip or (not isReadDataCheckEnabled(addr));

  if (skip)
    return true;


  if (op.rtlData_ != op.data_)
    {
      printReadMismatch(hart, op.time_, op.tag_, addr, op.size_, op.rtlData_, op.data_);
      return false;
    }

  return true;
}


template <typename URV>
bool
Mcm<URV>::checkRtlWrite(unsigned hartId, const McmInstr& instr,
			const MemoryOp& op) const
{
  if (instr.size_ == 0)
    {
      cerr << "Error: Merge buffer insert for a non-store instruction: "
	   << "Hart-id=" << hartId << " time=" << time_ << " tag=" << instr.tag_
	   << '\n';
      return false;
    }

  assert(not instr.di_.isVector());

  if (op.size_ > instr.size_)
    {
      cerr << "Error: Write size exceeds store instruction size: " << "Hart-id="
	   << hartId << " time=" << time_ << " tag=" << instr.tag_ << " write-size="
	   << unsigned(op.size_) << " store-size=" << unsigned(instr.size_) << '\n';
      return false;
    }

  uint64_t data = instr.storeData_;

  if (op.size_ < instr.size_)
    {
      uint64_t shift = (op.pa_ - instr.physAddr_) * 8;
      data = data >> shift;
      shift = 64 - op.size_*8;
      data = (data << shift) >> shift;
    }

  if (data == op.rtlData_)
    return true;

  const char* tag = instr.di_.isAmo()? " AMO " : " ";

  cerr << "Error: RTL/whisper" << tag << "write mismatch time=" << op.time_
       << " hart-id=" << hartId << " instr-tag="
       << instr.tag_ << " addr=0x" << std::hex << op.pa_
       << " size=" << unsigned(op.size_) << " rtl=0x" << op.rtlData_
       << " whisper=0x" << data << std::dec << '\n';

  return false;
}


template <typename URV>
bool
Mcm<URV>::checkStoreData(Hart<URV>& hart, const McmInstr& store) const
{
  auto hartId = hart.hartId();

  if (store.di_.isVector())
    return checkVecStoreData(hart, store);
  
  // Scalar store
  for (auto opIx : store.memOps_)
    {
      const auto& op = sysMemOps_.at(opIx);
      if (not op.isRead_ and not checkRtlWrite(hartId, store, op))
	return false;
    }

  return true;
}


template <typename URV>
bool
Mcm<URV>::checkVecStoreData(Hart<URV>& hart, const McmInstr& store) const
{
  if (not store.di_.isVector())
    return true;

  // Get reference (Whisper) data.
  auto& vecRefMap = hartData_.at(store.hartIx_).vecRefMap_;
  auto iter = vecRefMap.find(store.tag_);
  assert(iter != vecRefMap.end());
  auto& vecRefs = iter->second;

  auto hartId = hart.hartId();

  if (not store.hasOverlap_)
    {
      // Put reference data in a per-byte address/value map.
      std::unordered_map<uint64_t , uint8_t> dataMap;
      for (auto& ref : vecRefs.refs_)
	for (unsigned i = 0; i < ref.size_; ++i)
	  dataMap[ref.pa_ + i] = ref.data_ >> (i*8);

      // Compare RTL data to reference data.
      for (auto opIx : store.memOps_)
	{
	  auto& op = sysMemOps_.at(opIx);
	  for (unsigned i = 0; i < op.size_; ++i)
	    {
	      uint64_t addr = op.pa_ + i;
	      uint8_t rtlVal = op.rtlData_ >> (i*8);

	      auto iter = dataMap.find(addr);
	      if (iter == dataMap.end())
		{
		  if (store.complete_)
		    {
		      cerr << "Error: hart-id=" << hartId << " tag=" << store.tag_
			   << " addr=0x" << std::hex << addr << std::dec
			   << " addr found in write ops (RTL) but not in "
			   << " reference (Whisper)\n";
		      return false;
		    }
		  continue;  // Will check again when store is complete.
		}

	      uint8_t refVal = iter->second;
	      if (rtlVal != refVal)
		{
		  cerr << "Error: hart-id=" << hartId << " tag=" << store.tag_
		       << " mismatch on vector store data: addr=0x" << std::hex << addr
		       << " rtl=0x" << unsigned(rtlVal) << " whisper=0x"
		       << unsigned(refVal) << std::dec << '\n';
		  return false;
		}
	    }
	}

      return true;
    }
      

  // We assume that the writes are done in element order. This is not so
  // when an mbinsert crosses a mid-cache-line boundary. TBD FIX: get
  // the test-bench to send element index and field with every mbinsert.

  bool allIo = true;  // RTL does the right thing for IO.

  // 1. Collect RTL writes. Start with the drained writes.
  std::vector<const MemoryOp*> writes;
  writes.reserve(128);
  for (auto opIx : store.memOps_)
    {
      auto& op = sysMemOps_.at(opIx);
      writes.push_back(&op);
      allIo = allIo and op.isIo_;
    }

  // 1.1. And append undrained writes.
  if (not store.complete_)
    {
      auto hartIx = hart.sysHartIndex();
      const auto& pendingWrites = hartData_.at(hartIx).pendingWrites_;
      for (auto& op : pendingWrites)
	if (op.tag_ == store.tag_ and hartIx == op.hartIx_)
	  {
	    allIo = allIo and op.isIo_;
	    writes.push_back(&op);
	  }
    }

  if (not allIo)
    return true;   // Temporary until we get elem-ix and field with teach mbinsert.

  // 2. Sort writes by insertion time.
  std::stable_sort(writes.begin(), writes.end(),
                   [](const MemoryOp* a, const MemoryOp* b) {
                     return a->insertTime_ < b->insertTime_;
                   }
                   );

  // 3. Put RTL byte data in a vector of address/value pairs.
  using AddrValue = std::pair<uint64_t, uint8_t>;
  std::vector<AddrValue> rtlData;
  rtlData.reserve(1024);
  for (auto opPtr : writes)
    {
      auto& op = *opPtr;
      for (unsigned i = 0; i < op.size_; ++i)
	{
	  uint64_t addr = op.pa_ +i;
	  uint8_t val = op.rtlData_ >> (i*8);
	  rtlData.push_back(AddrValue{addr, val});
	}
    }

  auto printError = [] (unsigned hartId, uint64_t tag, const VecRef& ref) {
    cerr << "Error: hart-id=" << hartId << " tag=" << tag
	 << " mismatch on vector store: vec-reg=" << unsigned(ref.reg_)
	 << " elem=" << unsigned(ref.ix_);
    if (ref.field_)
      cerr << "Error:  seg=" << unsigned(ref.field_);
  };

  // 4. Compare RTL data to reference data.
  unsigned rtlDataIx = 0;
  for (auto& ref : vecRefs.refs_)
    {
      for (unsigned i = 0; i < ref.size_; ++i, ++rtlDataIx)
	{
	  uint64_t addr = ref.pa_ + i;
	  uint8_t val = ref.data_ >> (i*8);
	  if (rtlDataIx >= rtlData.size())
	    {
	      if (store.complete_)
		{
		  printError(hartId, store.tag_, ref);
		  cerr << "Error:  whisper-addr=0x" << std::hex << addr << std::dec
		       << " RTL-addr=none\n";
		  return false;
		}
	      return true;  // Will check again once store is complete.
	    }

	  auto [rtlAddr, rtlVal] = rtlData.at(rtlDataIx);
	  if (rtlAddr != addr)
	    {
	      printError(hartId, store.tag_, ref);
	      cerr << "Error:  whisper-addr=0x" << std::hex << addr << " RTL-addr=0x"
		   << rtlAddr << std::dec << '\n';
	      return false;
	    }

	  if (rtlVal != val)
	    {
	      printError(hartId, store.tag_, ref);
	      cerr << "Error:  addr=0x" << std::hex << addr << " whisper-value=0x"
		   << unsigned(val) << " RTL-value=0x" << unsigned(rtlVal)
		   << std::dec << '\n';
	      return false;
	    }
	}
    }

  if (rtlDataIx < rtlData.size())
    {
      cerr << "Warning: hart-id=" << hartId << " tag=" << store.tag_
	   << " RTL has extra write-operation data for vector store instruction.\n";
    }

  return true;
}



/// Return a mask where the ith bit is set if addr + i is in the range
/// [cover, cover + coverSize - 1]
unsigned
maskCoveredBytes(uint64_t addr, unsigned size, uint64_t cover, unsigned coverSize)
{
  if (cover <= addr)
    {
      if (cover + coverSize > addr)
	{
	  uint64_t overlap = cover + coverSize - addr;
	  if (overlap > size)
	    overlap = size;
	  assert(overlap > 0 and overlap <= 8);
	  return (1 << overlap) - 1;
	}

      return 0;  // No overlap.
    }

  if (addr + size > cover)
    {
      uint64_t overlap = addr + size - cover;
      if (overlap > coverSize)
	overlap = coverSize;
      assert(overlap > 0 and overlap <= 8);
      unsigned mask = (1 << overlap) - 1;
      mask = mask << (cover - addr);
      return mask;
    }

  return 0;  // No overlap.
}


template <typename URV>
bool
Mcm<URV>::checkStoreComplete(unsigned hartIx, const McmInstr& instr) const
{
  if (instr.isCanceled() or not instr.retired_)
    return false;

  if (instr.di_.extension() == RvExtension::Zicbom)
    {
      // Cbo.flush/clean/inval are not marked store to disable forwarding.
      // For cbo.flush/clean/inval test-bench sends 1 zero-size bypass operation.
      if (instr.memOps_.size() == 1)
        {
          const auto& op = sysMemOps_.at(instr.memOps_.at(0));
          assert(op.size_ == 0 and op.bypass_);
          return op.size_ == 0 and op.bypass_;
        }
      assert(instr.memOps_.size() == 0);
      return false;
    }

  if (not instr.isStore_)
    return false;

  if (instr.di_.instId() == InstId::cbo_zero)
    {
      unsigned count = 0;
      for (auto opIx : instr.memOps_)
	{
	  const auto& op = sysMemOps_.at(opIx);
	  count += op.size_;
	}
      return count == lineSize_;
    }

  if (instr.di_.isVector())
    {
      const auto& vecRefMap = hartData_.at(hartIx).vecRefMap_;
      auto iter = vecRefMap.find(instr.tag_);
      if (iter == vecRefMap.end())
	return false;

      auto& vecRefs = iter->second;

      // Map address to number of times address is covered by an element.
      std::unordered_map<uint64_t, unsigned> byteCover;

      for (const auto& ref : vecRefs.refs_)
	for (unsigned i = 0; i < ref.size_; ++i)
	  byteCover[ref.pa_ + i]++;
	  
      // There must be a write op for each element.
      for (auto opIx : instr.memOps_)
	{
	  const auto& op = sysMemOps_.at(opIx);
	  for (unsigned i = 0; i < op.size_; ++i)
	    {
	      auto& cover = byteCover[op.pa_ + i];
	      if (cover)
		cover--;
	    }
	}

      unsigned missing = 0;
      for (auto& [addr, count] : byteCover)
	missing += count;
      return missing == 0;
    }

  unsigned expectedMask = (1 << instr.size_) - 1;  // Mask of bytes covered by instruction.
  unsigned writeMask = 0;   // Mask of bytes covered by write operations.
  uint64_t addr = instr.physAddr_, addr2 = instr.physAddr2_, size = instr.size_;
  for (auto opIx : instr.memOps_)
    {
      if (opIx >= sysMemOps_.size())
	continue;
      const auto& op = sysMemOps_.at(opIx);
      if (op.isRead_)
	continue;

      unsigned mask = 0;
      if (addr == addr2)
	mask = maskCoveredBytes(addr, size, op.pa_, op.size_);
      else
	{
          unsigned size1 = offsetToNextPage(addr);
          mask = maskCoveredBytes(addr, size1, op.pa_, op.size_);

          unsigned size2 = size - size1;
          unsigned mask2 = maskCoveredBytes(addr2, size2, op.pa_, op.size_);
          mask2 <<= size1;
          mask |= mask2;
	}

      mask &= expectedMask;
      writeMask |= mask;
    }

  return writeMask == expectedMask;
}


template <typename URV>
bool
Mcm<URV>::checkLoadComplete(const McmInstr& instr) const
{
  if (instr.isCanceled() or not instr.isLoad_ or instr.size_ == 0)
    return false;

  unsigned expectedMask = (1 << instr.size_) - 1;  // Mask of bytes covered by instruction.
  unsigned readMask = 0;   // Mask of bytes covered by read operations.
  uint64_t addr = instr.physAddr_, addr2 = instr.physAddr2_, size = instr.size_;
  for (auto opIx : instr.memOps_)
    {
      if (opIx >= sysMemOps_.size())
	continue;
      const auto& op = sysMemOps_.at(opIx);
      if (not op.isRead_)
	continue;

      unsigned mask = 0;
      if (addr == addr2)
	mask = maskCoveredBytes(addr, size, op.pa_, op.size_);
      else
	{
	  unsigned size1 = offsetToNextPage(addr);
          mask = maskCoveredBytes(addr, size1, op.pa_, op.size_);

          unsigned size2 = size - size1;
          unsigned mask2 = maskCoveredBytes(addr2, size2, op.pa_, op.size_);
          mask2 <<= size1;
          mask |= mask2;
	}

      mask &= expectedMask;
      readMask |= mask;
    }

  return readMask == expectedMask;
}


/// Return a mask of the bytes of the given address range that are
/// covered by the given memory operation. Bit i of the returned mask
/// will be set if byte at addr+i is covered by op.
unsigned
getMask(uint64_t addr, unsigned size, const MemoryOp& op)
{
  unsigned mask = 0;

  if (op.pa_ <= addr)
    {
      if (op.pa_ + op.size_ <= addr)
	return mask;  // Op does not overlap address range.
      uint64_t overlap = op.pa_ + op.size_ - addr;
      if (overlap > size)
	overlap = size;
      assert(overlap > 0 and overlap <= 8);
      mask = (1 << overlap) - 1;
    }
  else
    {
      if (addr + size <= op.pa_)
	return mask;  // Op does not overlap address range.
      uint64_t overlap = addr + size - op.pa_;
      if (overlap > op.size_)
	overlap = op.size_;
      mask = (1 << overlap) - 1;
      mask = mask << (op.pa_ - addr);
    }

  return mask;
}


template <typename URV>
unsigned
Mcm<URV>::determineOpMask(const McmInstr& instr, const MemoryOp& op) const
{
  unsigned size = instr.size_;
  uint64_t addr1 = instr.physAddr_, addr2 = instr.physAddr2_;

  if (addr1 == addr2)
    return getMask(addr1, size, op);

  unsigned size1 = offsetToNextPage(addr1);

  if (pageNum(op.pa_) == pageNum(addr1))
    {
      assert(size1 < size);
      return getMask(addr1, size1, op);
    }

  if (pageNum(op.pa_) == pageNum(addr2))
    {
      unsigned size2 = size - size1;
      unsigned mask = getMask(addr2, size2, op);
      mask = mask << size1;
      return mask;
    }

  return 0;  // no overlap.
}


/// If given memory operation overlaps the given address range then
/// set its high end to the end of the address range.
void
trimOp(MemoryOp& op, uint64_t addr, unsigned size)
{
  if (op.pa_ <= addr)
    {
      if (op.pa_ + op.size_ <= addr)
	return;  // Op does not overlap instruction.
      if (op.pa_ + op.size_ > addr + size)
	op.size_ = addr + size - op.pa_;  // Trim wide op.
    }
  else
    {
      if (addr + size <= op.pa_)
	return;  // Op does no overlap instruction.
      if (op.pa_ + op.size_ > addr + size)
	op.size_ = addr + size - op.pa_;  // Trim wide op.
    }

  unsigned n = sizeof(op.data_) - op.size_;  // Unused most sig bytes.
  op.data_ = ((op.data_) << n*8) >> (n*8);
  op.rtlData_ = ((op.rtlData_) << (n*8)) >> (n*8);
}


template <typename URV>
void
Mcm<URV>::trimMemoryOp(const McmInstr& instr, MemoryOp& op)
{
  unsigned size = instr.size_;
  uint64_t addr1 = instr.physAddr_, addr2 = instr.physAddr2_;

  if (addr1 == addr2)
    trimOp(op, addr1, size);
  else
    {
      unsigned size1 = offsetToNextPage(addr1);
      if (pageNum(op.pa_) == pageNum(addr1))
	{
	  assert(size1 < size);
	  trimOp(op, addr1, size1);
	}
      else if (pageNum(op.pa_) == pageNum(addr2))
	{
	  unsigned size2 = size - size1;
	  trimOp(op, addr2, size2);
	}
    }
}


template <typename URV>
void
Mcm<URV>::collectVecRefElems(Hart<URV>& hart, McmInstr& instr, unsigned& activeCount)
{
  auto& vecRefs = hartData_.at(hart.sysHartIndex()).vecRefMap_[instr.tag_];

  const VecLdStInfo& info = hart.getLastVectorMemory();
  const std::vector<VecLdStElem>& elems = info.elems_;

  unsigned elemSize = info.elemSize_;

  activeCount = 0;

  for (auto& elem : elems)
    {
      if (elem.skip_)
	continue;  // Non-active element.

      activeCount++;

      unsigned size1 = elemSize, size2 = 0;
      uint64_t ea1 = elem.pa_, ea2 = elem.pa2_;

      unsigned dataReg = hart.identifyDataRegister(info, elem);
      unsigned ixReg = info.isIndexed_ ? dataReg - elem.field_ : 0;

      if (ea1 != ea2 and pageNum(ea1) != pageNum(ea2))
	{
	  size1 = offsetToNextPage(ea1);
	  size2 = elemSize - size1;
	  assert(size1 > 0 and size1 < elemSize);
	  assert(size2 > 0 and size2 < elemSize);
	  vecRefs.add(elem.ix_, ea1, 0, size1, dataReg, ixReg, elem.field_);
	  vecRefs.add(elem.ix_, ea2, 0, size2, dataReg, ixReg, elem.field_);
	}
      else
	vecRefs.add(elem.ix_, ea1, 0, size1, dataReg, ixReg, elem.field_);
    }
}


struct RefElemCoord
{
  uint64_t addr = 0;
  uint16_t ix = 0;

  bool operator== (const RefElemCoord& other) const
  { return addr == other.addr and ix == other.ix; }
};


// Map a reference address to a reference value and a flag indicating if address is
// covered by a read op.
struct RefElemByte
{
  uint8_t value = 0;
  bool covered = false;
};


template<>
struct std::hash<RefElemCoord>
{
  std::size_t operator()(const RefElemCoord& rec) const noexcept
    {
      std::size_t h1 = std::hash<uint64_t>{}(rec.addr);
      std::size_t h2 = std::hash<uint16_t>{}(rec.ix);
      return h1 ^ (h2 << 1);
    }
};



template <typename URV>
bool
Mcm<URV>::commitVecReadOpsStride0(Hart<URV>& hart, McmInstr& instr)
{
  // Special case: strided with a stride of 0. All we need is for the elements at one
  // active index to be covered.  The reference elements vector begins with the 1st active
  // element. We process vecRefs[0].
  auto& vecRefs = hartData_.at(hart.sysHartIndex()).vecRefMap_[instr.tag_];

  const auto& info = hart.getLastVectorMemory();
  const auto& elems = info.elems_;

  unsigned elemSize = info.elemSize_;
  unsigned vstart = elems.front().ix_;

  assert(info.fields_ == 0);

  bool matched = true;   // True until a mismatch.
  instr.complete_ = true;  // True until byte not covered.

  // Process read ops in reverse order. Trim each op to the reference addresses. Keep ops
  // (marking them as not canceled) where at least one address remains. Mark reference
  // addresses covered by read ops. Set reference (Whisper) values of reference addresses.
  auto& ops = instr.memOps_;

  unsigned mask = (1u << elemSize) - 1;

  const auto& refs = vecRefs.refs_;
  const auto& vecRef = refs.front();

  for (auto iter = ops.rbegin(); iter != ops.rend(); ++iter)
    {
      auto opIx = *iter;
      auto& op = sysMemOps_.at(opIx);
      if (not op.isRead_)
        continue;  // Should not happen.

      if (op.elemIx_ < vstart)
        continue;

      unsigned offset = op.elemIx_ - vstart;  // Location of op.elemIx_ in elems.

      if (offset >= elems.size() or elems.at(offset).skip_)
        continue;  // Skipped element.

      for (unsigned i = 0; i < elemSize; ++i)
        {
          unsigned byteMask = 1 << i;

          uint64_t byteAddr = vecRef.pa_ + i;  // TODO handle page crosser
          if (not op.overlaps(byteAddr))
            continue;

          mask &= ~byteMask;
          op.canceled_ = false;

          if (not isReadDataCheckEnabled(byteAddr))
            continue;

          unsigned offset = byteAddr - op.pa_;
          uint8_t refVal = op.data_ >> (offset*8);
          uint8_t rtlVal = op.rtlData_ >> (offset*8);

          if (refVal != rtlVal)
            {
              if (matched)
                printReadMismatch(hart, op.time_, op.tag_, byteAddr, op.size_, rtlVal, refVal);
              matched = false;
            }
        }
    }

  if (mask and instr.complete_)
    {
      cerr << "Error: hart-id=" << hart.hartId() << " tag=" << instr.tag_
           << " elem-ix=" << unsigned(vecRef.ix_) << " addr=0x" << std::hex << vecRef.pa_ << std::dec 
           << " read ops do not cover all the bytes of vector load instruction\n";
      instr.complete_ = false;
    }

  // Remove ops still marked canceled.
  std::erase_if(ops, [this](MemoryOpIx ix) {
    return ix >= sysMemOps_.size() or sysMemOps_.at(ix).isCanceled();
  });

  return instr.complete_ and matched;
}


template <typename URV>
bool
Mcm<URV>::commitVecReadOpsUnitStride(Hart<URV>& hart, McmInstr& instr)
{
  // Map a reference address to a flag indicating if elem is covered by a read op.
  std::unordered_map<uint64_t, bool> addrMap;

  // Collect reference byte addresses in addrMap.
  auto& vecRefs = hartData_.at(hart.sysHartIndex()).vecRefMap_[instr.tag_];
  for (auto& ref : vecRefs.refs_)
    for (unsigned i = 0; i < ref.size_; ++i)
      addrMap[ref.pa_ + i] = false;

  // Process read ops in reverse order. Trim each op to the reference addresses. Keep ops
  // (marking them as not canceled) where at least one address remains. Mark reference
  // addresses covered by read ops. Set reference (Whisper) values of reference addresses.
  auto& ops = instr.memOps_;

  bool ok = true;

  for (auto iter = ops.rbegin(); iter != ops.rend(); ++iter)
    {
      auto opIx = *iter;
      auto& op = sysMemOps_.at(opIx);
      if (not op.isRead_)
        continue;  // Should not happen.

      uint64_t low = ~uint64_t(0), high = 0; // Range of op addresses overlapping reference.
      bool mismatch = false; // True if mismatch in op
      for (unsigned i = 0; i < op.size_; ++i)
        {
          uint64_t addr = op.pa_ + i;
          auto iter = addrMap.find(addr);
          if (iter == addrMap.end())
            continue;    // No overlap with instruction.

          bool& covered = iter->second;  // Ref elem byte covered
          if (covered)
            continue;  // Address already covered by another read op.

          covered = true;

          if (isReadDataCheckEnabled(addr))
            {
              uint8_t refVal = op.data_ >> (i*8);
              uint8_t rtlVal = op.rtlData_ >> (i*8);

              if (refVal != rtlVal)
                {
                  if (not mismatch)
                    printReadMismatch(hart, op.time_, op.tag_, addr, op.size_, rtlVal, refVal);
                  mismatch = true;
                  ok = false;
                }
            }

          low = std::min(low, addr);
          high = std::max(high, addr);
        }

      if (low <= high)
        {
          unsigned size = high - low + 1;
          trimOp(op, low, size);
          op.canceled_ = false;
        }
    }

  // Remove ops still marked canceled.
  std::erase_if(ops, [this](MemoryOpIx ix) {
    return ix >= sysMemOps_.size() or sysMemOps_.at(ix).isCanceled();
  });

  // Check that all reference addresses are covered by the read operations.
  instr.complete_ = true;
  for (const auto& [addr, covered] : addrMap)
    if (not covered)
      {
	instr.complete_ = false;
	cerr << "Error: hart-id=" << hart.hartId() << " tag=" << instr.tag_
	     << " addr=0x" << std::hex << addr << std::dec 
	     << " read ops do not cover all the bytes of vector load instruction\n";
	return false;
      }

  return ok;


}


template <typename URV>
bool
Mcm<URV>::commitVecReadOps(Hart<URV>& hart, McmInstr& instr)
{
  const VecLdStInfo& info = hart.getLastVectorMemory();

  unsigned elemSize = info.elemSize_;
  if (elemSize == 0)
    {
      cerr << "Error: Mcm::commitVecReadOps: hart-id=" << hart.hartId()
	   << " tag=" << instr.tag_ << " instruction is not a vector load\n";
      return false;
    }

  if ((instr.memOps_.empty() or info.allSkipped()) and instr.size_ == 0)
    instr.size_ = elemSize;

  assert(instr.size_ == elemSize);

  // Collect reference (Whisper) elements and associate them with instruction.
  unsigned activeCount = 0;
  collectVecRefElems(hart, instr, activeCount);

  if (activeCount > 0 and instr.memOps_.empty()) //  and not hart.inDebugMode())
    {
      cerr << "Warning: hart-id=" << hart.hartId() << " time=" << time_ << " tag="
	   << instr.tag_ << " vector load instruction retires without any memory "
	   << "read operation.\n";
      return true;
    }

  // Check if all elements masked off or VL == 0.
  auto& vecRefs = hartData_.at(hart.sysHartIndex()).vecRefMap_[instr.tag_];
  if (vecRefs.refs_.empty())
    {
      instr.memOps_.clear();
      instr.complete_ = true;
      return true;
    }

  if (isUnitStride(info))
    return commitVecReadOpsUnitStride(hart, instr);

  // Special case. Test bench sends a read for up to one element for this case.
  if (info.isStrided_ and info.stride_ == 0 and info.fields_ == 0)
    return commitVecReadOpsStride0(hart, instr);

  // Map a reference address/elem-ix to a flag indicating if elem is covered by a read op.
  std::unordered_map<RefElemCoord, bool> addrMap;

  // Collect reference byte addresses in addrMap.
  for (auto& ref : vecRefs.refs_)
    {
      for (unsigned i = 0; i < ref.size_; ++i)
	{
	  uint64_t pa  = ref.pa_ + i;
          RefElemCoord coord {pa, ref.ix_};
	  addrMap[coord] = false;
	}
    }

  // Process read ops in reverse order. Trim each op to the reference addresses. Keep ops
  // (marking them as not canceled) where at least one address remains. Mark reference
  // addresses covered by read ops. Set reference (Whisper) values of reference addresses.
  auto& ops = instr.memOps_;

  bool ok = true;

  for (auto iter = ops.rbegin(); iter != ops.rend(); ++iter)
    {
      auto opIx = *iter;
      auto& op = sysMemOps_.at(opIx);
      if (not op.isRead_)
        continue;  // Should not happen.

      uint16_t elemIx = op.elemIx_;

      uint64_t low = ~uint64_t(0), high = 0; // Range of op addresses overlapping reference.
      bool mismatch = false; // True if mismatch in op
      for (unsigned i = 0; i < op.size_; ++i)
        {
          uint64_t addr = op.pa_ + i;
          auto iter = addrMap.find(RefElemCoord{addr, elemIx});
          if (iter == addrMap.end())
            continue;    // No overlap with instruction.

          bool& covered = iter->second;  // Ref elem byte covered
          if (covered)
            continue;  // Address already covered by another read op.

          covered = true;

          if (isReadDataCheckEnabled(addr))
            {
              uint8_t refVal = op.data_ >> (i*8);
              uint8_t rtlVal = op.rtlData_ >> (i*8);

              if (refVal != rtlVal)
                {
                  if (not mismatch)
                    printReadMismatch(hart, op.time_, op.tag_, addr, op.size_, rtlVal, refVal);
                  mismatch = true;
                  ok = false;
                }
            }

          low = std::min(low, addr);
          high = std::max(high, addr);
        }

      if (low <= high)
        {
          unsigned size = high - low + 1;
          trimOp(op, low, size);
          op.canceled_ = false;
        }
    }

  // Remove ops still marked canceled.
  std::erase_if(ops, [this](MemoryOpIx ix) {
    return ix >= sysMemOps_.size() or sysMemOps_.at(ix).isCanceled();
  });

  // Check that all reference addresses are covered by the read operations.
  instr.complete_ = true;
  for (const auto& [coord, covered] : addrMap)
    if (not covered)
      {
	instr.complete_ = false;
	cerr << "Error: hart-id=" << hart.hartId() << " tag=" << instr.tag_
	     << " elem-ix=" << coord.ix << " addr=0x" << std::hex << coord.addr << std::dec 
	     << " read ops do not cover all the bytes of vector load instruction\n";
	return false;
      }

  return ok;
}


template <typename URV>
bool
Mcm<URV>::commitReadOps(Hart<URV>& hart, McmInstr& instr)
{
  if (instr.di_.isVector())
    return commitVecReadOps(hart, instr);

  if (instr.memOps_.empty())
    {
      const auto& di = instr.di_;
      if (instr.size_ == 0)
	instr.size_ = di.isAmo() ? di.amoSize() : di.loadSize();

      if (not hart.inDebugMode())
	{
	  cerr << "Warning: hart-id=" << hart.hartId() << " time=" << time_ << " tag="
	       << instr.tag_ << " load/amo instruction retires witout any memory "
	       << "read operation.\n";
	  return true;
	}
    }

  // Mark replayed ops as canceled.
  assert(instr.size_ > 0 and instr.size_ <= 8);
  unsigned expectedMask = (1 << instr.size_) - 1;  // Mask of bytes covered by instruction.
  unsigned readMask = 0;    // Mask of bytes covered by read operations.

  auto& ops = instr.memOps_;
  for (auto& opIx : ops)
    trimMemoryOp(instr, sysMemOps_.at(opIx));

  // Process read ops in reverse order so that later reads take precedence.
  for (auto iter = instr.memOps_.rbegin(); iter  != instr.memOps_.rend(); ++iter)
    {
      auto opIx = *iter;
      auto& op = sysMemOps_.at(opIx);
      if (not op.isRead_)
	continue;

      if (readMask != expectedMask)
	{
	  unsigned mask = determineOpMask(instr, op);
	  mask &= expectedMask;
          if (not mask or ((mask & readMask) == mask))
            continue; // Not matched, or read op already covered by other read ops
	  readMask |= mask;
	  op.canceled_ = false;
	}
    }

  // Remove canceled ops.
  std::erase_if(ops, [this](MemoryOpIx ix) {
    return ix >= sysMemOps_.size() or sysMemOps_.at(ix).isCanceled();
  });

  // Check read operations of instruction comparing RTL values to model (whisper) values.
  bool ok = true;
  for (auto opIx : instr.memOps_)
    {
      auto& op = sysMemOps_.at(opIx);
      if (op.isRead_)
	ok = checkRtlRead(hart, instr, op) and ok;
    }
  return ok;
}


template <typename URV>
bool
Mcm<URV>::vecReadOpOverlapsElemByte(const MemoryOp& op, uint64_t addr, unsigned elemIx,
				    bool unitStride, unsigned elemSize) const
{
  if (op.size_ <= elemSize and (elemIx != op.elemIx_))
    return false;  // Op is for a single element and ix does not match.

  if (op.elemIx_ != elemIx and not unitStride)
    return false;   // For non-unit stride element index must match.

  if (op.elemIx_ > elemIx)
    return false;

  return op.overlaps(addr);
}


template <typename URV>
bool
Mcm<URV>::vecReadOpOverlapsElem(const MemoryOp& op, uint64_t pa1, uint64_t pa2,
				unsigned size, unsigned elemIx, bool unitStride,
				unsigned elemSize) const
{
  unsigned size1 = size;
  if (pa1 != pa2)
    {
      size1 = offsetToNextPage(pa1);
      assert(size1 > 0 and size1 <= 8);
    }

  for (unsigned i = 0; i < size; ++i)
    {
      uint64_t addr = i < size1 ? pa1 + i : pa2 + i - size1;
      if (vecReadOpOverlapsElemByte(op, addr, elemIx, unitStride, elemSize))
	return true;
    }

  return false;
}


template <typename URV>
bool
Mcm<URV>::getCurrentLoadValue(Hart<URV>& hart, uint64_t tag, uint64_t va, uint64_t pa1,
			      uint64_t pa2, unsigned size, bool isVector, uint64_t& value,
			      unsigned elemIx, unsigned /*field*/)
{
  value = 0;
  if (size == 0 or size > 8)
    {
      cerr << "Error: Mcm::getCurrentLoadValue: Invalid size: " << size << '\n';
      return false;
    }

  unsigned hartIx = hart.sysHartIndex();
  McmInstr* instr = findInstr(hartIx, tag);
  if (not instr or instr->isCanceled())
    return false;

  // We expect Mcm::retire to be called after this method is called.
  if (instr->isRetired())
    {
      cerr << "Error: Mcm::getCurrentLoadValue: Instruction already retired\n";
      return false;
    }

  auto& hartData = hartData_.at(hartIx);
  auto& stores = hartData.forwardingStores_;

  if (tag != hartData.currentLoadTag_)
    {
      stores.clear();
      collectForwardingStores(hart, *instr, stores);
      hartData.currentLoadTag_ = tag;
    }

  if (pa2 == pa1 and pageNum(pa1 + size - 1) != pageNum(pa1))
    pa2 = pageAddress(pageNum(pa2) + 1);

  auto& info = hart.getLastVectorMemory();
  unsigned elemSize = info.elemSize_;
  auto& elems = info.elems_;

  bool unitStride = isVector and isUnitStride(info);

  // For strided load with 0 stride, test-bench sometimes sends one read for all active
  // elements and sometimes sends multiple reads.
  if (isVector and not elems.empty())
    if (info.isStrided_ and info.stride_ == 0 and info.fields_ == 0)
      elemIx = effectiveStride0ElemIx(hart, *instr, elemIx);

  // For vector load, we don't check indices if unit stride (no possibility of overlap).
  for (auto opIx : instr->memOps_)
    {
      if (auto& op = sysMemOps_.at(opIx); op.isRead_)
        {
          if (not isVector or unitStride)
            forwardToRead(hart, stores, op);   // Let forwarding override read-op ref data.
          else
            {
              if (info.stride_ == 0 and elemIx != op.elemIx_)
                continue;
              if (vecReadOpOverlapsElem(op, pa1, pa2, size, elemIx, unitStride, elemSize))
                forwardToRead(hart, stores, op);   // Let forwarding override read-op ref data.
            }
        }
    }

  instr->size_ = size;
  instr->virtAddr_ = va;
  instr->physAddr_ = pa1;
  instr->physAddr2_ = pa2;

  value = 0;
  bool covered = true;

  unsigned size1 = size;
  if (pa1 != pa2)
    {
      size1 = offsetToNextPage(pa1);
      assert(size1 > 0 and size1 <= 8);
    }

  for (unsigned byteIx = 0; byteIx < size; ++byteIx)
    {
      uint64_t byteAddr = pa1 + byteIx;
      if (pa1 != pa2 and byteIx >= size1)
	byteAddr = pa2 + byteIx - size1;

      bool byteCovered = false;
      for (auto iter = instr->memOps_.rbegin(); iter  != instr->memOps_.rend(); ++iter)
	{
	  const auto& op = sysMemOps_.at(*iter);
          if (isVector and not unitStride)
            {
              if (info.stride_ == 0 and elemIx != op.elemIx_)
                continue;
              if (not vecReadOpOverlapsElemByte(op, byteAddr, elemIx, unitStride, elemSize))
                continue;  // Vector non-unit-stride ops must match element index.
            }

          uint8_t byte = 0;
          if (not op.getModelReadOpByte(byteAddr, byte))
            continue;

          value |= uint64_t(byte) << (8*byteIx);
          byteCovered = true;
          break;
	}
      covered = covered and byteCovered;
    }

  // Vector cover check done in commitVecReadOps.
  if (not covered and not isVector)
    cerr << "Error: hart-id=" << hart.hartId() << " tag=" << tag << " read ops do not"
	 << " cover all the bytes of load instruction\n";

  // Vector completion check done in commitVecReadOps.
  if (not isVector)
    instr->complete_ = covered;

  return covered;
}


template <typename URV>
unsigned
Mcm<URV>::effectiveStride0ElemIx(const Hart<URV>& hart, const McmInstr& instr, unsigned elemIx) const
{
  const auto& info = hart.getLastVectorMemory();
  const auto& elems = info.elems_;
  unsigned vstart = elems.front().ix_;

  // Find highest read op with highest elem ix that is <= the current index.
<<<<<<< HEAD
=======
  unsigned activeCount = 0;
  unsigned activeIx = 0;
>>>>>>> f1cf71da
  unsigned high = 0;
  for (auto opIx : instr.memOps_)
    {
      if (auto& op = sysMemOps_.at(opIx); op.isRead_)
        {
          unsigned opElemIx = op.elemIx_;
          if (opElemIx < vstart)
            continue;
<<<<<<< HEAD
          unsigned offset = opElemIx - vstart;
          if (opElemIx <= elemIx and opElemIx > high and
              offset < elems.size() and not elems.at(offset).skip_)
=======

          unsigned offset = opElemIx - vstart;
          if (offset >= elems.size() or elems.at(offset).skip_)
            continue;

          activeCount++;
          activeIx = opElemIx;

          if (opElemIx <= elemIx and opElemIx > high)
>>>>>>> f1cf71da
            high = opElemIx;
        }
    }

<<<<<<< HEAD
=======
  if (activeCount == 1)
    return activeIx;     // Test bench sent 1 read for all elements. Use it.

>>>>>>> f1cf71da
  return high;
}


template <typename URV>
bool
Mcm<URV>::vecStoreToReadForward(const McmInstr& store, MemoryOp& readOp, uint64_t& mask) const
{
  const auto& vecRefMap = hartData_.at(store.hartIx_).vecRefMap_;
  auto iter = vecRefMap.find(store.tag_);
  if (iter == vecRefMap.end())
    return false;

  auto& vecRefs = iter->second;
  if (vecRefs.isOutOfBounds(readOp))
    return false;

  unsigned count = 0;  // Count of forwarded bytes.
  uint64_t forwardMask = 0;  // Mask of bits forwarded by vector store instruction

  for (unsigned rix = 0; rix < readOp.size_; ++rix)
    {
      uint64_t byteAddr = readOp.pa_ + rix;

      uint64_t byteMask = uint64_t(0xff) << (rix * 8);
      if ((byteMask & mask) == 0)
	continue;  // Byte forwarded by another instruction.

      // Count write ops overlapping byte addr. Identify last overlapping write op.
      unsigned writeCount = 0;
      unsigned lastWopIx = 0;
      for (const auto wopIx : store.memOps_)
	{
	  const auto& wop = sysMemOps_.at(wopIx);
	  if (wop.isRead_ or not wop.overlaps(byteAddr))
	    continue;  // Not a write op (may happen for AMO), or does not overlap byte addr.
	  writeCount++;
	  lastWopIx = wopIx;
	}

      // Count reference elements overlapping byte
      unsigned refCount = 0;
      for (auto& vecRef : vecRefs.refs_)
	if (vecRef.overlaps(byteAddr))
	  refCount++;

      // We cannot forward if last overlapping write drains before read.
      bool drained = false;
      uint64_t lastWopTime = store.retireTime_;
      if (refCount == writeCount and writeCount != 0)
	{
	  const auto& lastWop = sysMemOps_.at(lastWopIx);
	  assert(not lastWop.isRead_);
	  lastWopTime = lastWop.time_;
	  drained = lastWopTime < readOp.time_;
	}

      if (drained)
	continue;   // Cannot forward from a drained write.

      if (lastWopTime >= readOp.time_)
        {
          uint64_t offset = lastWopTime - readOp.time_;
          uint16_t off16 = static_cast<uint16_t>(offset);  // TODO: Use gsl
          assert(off16 == offset);  // Check for overflow
          readOp.fwOffset_.at(rix) = std::max(readOp.fwOffset_.at(rix), off16);
        }

      // Process reference model writes in reverse order so that later ones forward first.
      for (auto iter = vecRefs.refs_.rbegin(); iter != vecRefs.refs_.rend(); ++iter)
	{
	  auto& vecRef = *iter;
	  if (not vecRef.overlaps(byteAddr))
	    continue;

	  uint8_t byteVal = vecRef.data_ >> ((byteAddr - vecRef.pa_)*8);
	  uint64_t aligned = uint64_t(byteVal) << 8*rix;

	  readOp.data_ = (readOp.data_ & ~byteMask) | aligned;
	  count++;

	  forwardMask = forwardMask | byteMask;
	  break;
	}
    }

  mask = mask & ~forwardMask;

  return count > 0;
}



template <typename URV>
bool
Mcm<URV>::storeToReadForward(const McmInstr& store, MemoryOp& readOp, uint64_t& mask,
			     uint64_t addr, uint64_t data, unsigned size) const
{
  if (mask == 0)
    return true;  // No bytes left to forward.

  if (store.isCanceled() or not store.isRetired() or not store.isStore_)
    return false;

  uint64_t rol = readOp.pa_, roh = readOp.pa_ + readOp.size_ - 1;
  uint64_t il = addr, ih = il + size - 1;
  if (roh < il or rol > ih)
    return false;  // no overlap

  unsigned count = 0; // Count of forwarded bytes
  for (unsigned rix = 0; rix < readOp.size_; ++rix)
    {
      uint64_t byteAddr = rol + rix;
      if (byteAddr < il or byteAddr > ih)
	continue;  // Read-op byte does not overlap instruction.

      uint64_t byteMask = uint64_t(0xff) << (rix * 8);
      if ((byteMask & mask) == 0)
	continue;  // Byte forwarded by another instruction.

      // Check if read-op byte overlaps drained write-op of instruction
      bool drained = false;
      uint64_t fwdTime = 0;
      for (const auto wopIx : store.memOps_)
	{
	  if (wopIx >= sysMemOps_.size())
	    continue;
	  const auto& wop = sysMemOps_.at(wopIx);
	  if (wop.isRead_ or not wop.overlaps(byteAddr))
	    continue;  // Not a write op (may happen for AMO), or does not overlap byte addr.
	  if (wop.time_ < readOp.time_)
	    {
	      drained = true; // Write op cannot forward.
	      break;
	    }

	  fwdTime = std::max(fwdTime, wop.time_);
	}

      if (drained)
	continue;  // Cannot forward from a drained write.

      if (fwdTime == 0)
	fwdTime = store.retireTime_;  // Happens if store.memOps_ empty.

      uint64_t offset = fwdTime - readOp.time_;
      uint16_t off16 = static_cast<uint16_t>(offset);  // TOD: Use gsl
      readOp.fwOffset_.at(rix) = std::max(readOp.fwOffset_.at(rix), off16);

      uint8_t byteVal = data >> (byteAddr - il)*8;
      uint64_t aligned = uint64_t(byteVal) << 8*rix;
	
      readOp.data_ = (readOp.data_ & ~byteMask) | aligned;
      count++;

      mask = mask & ~byteMask;
      if (mask == 0)
	break;
    }

  return count > 0;
}


template <typename URV>
void
Mcm<URV>::collectForwardingStores(Hart<URV>& hart, const McmInstr& instr,
				  std::set<McmInstrIx>& stores) const
{
  auto hartIx = hart.sysHartIndex();

  const auto& instrVec = hartData_.at(hartIx).instrVec_;
  const auto& undrained = hartData_.at(hartIx).undrainedStores_;

  // Collect undrained overlapping stores preceding instr in program order.
  for (auto opIx : instr.memOps_)
    {
      auto& rop = sysMemOps_.at(opIx);  // Read op.
      if (not rop.isRead_)
	continue;

      for (auto iter = undrained.rbegin(); iter != undrained.rend(); ++iter)
	{
	  auto storeTag = *iter;
	  const auto& store = instrVec.at(storeTag);
	  if (store.isCanceled() or store.tag_ >= instr.tag_)
	    continue;
	  if (overlaps(store, rop))
	    stores.insert(store.tag_);
	}
    }

  // Collect overlapping stores preceding instr in program order and with write times
  // after those of instr reads (write times before instr reads imply a drained write that
  // can no longer forward to instr).
  for (auto opIx : instr.memOps_)
    {
      auto& rop = sysMemOps_.at(opIx);  // Read op.
      if (not rop.isRead_)
	continue;

      for (auto iter = sysMemOps_.rbegin(); iter != sysMemOps_.rend(); ++iter)
	{
	  const auto& wop = *iter;
	  if (wop.time_ < rop.time_)
	    break;

	  if (wop.isCanceled()  or  wop.isRead_  or  wop.hartIx_ != rop.hartIx_  or
	      wop.tag_ >= instr.tag_)
	    continue;

	  if (rop.overlaps(wop))
	    stores.insert(wop.tag_);
	}
    }
}


template <typename URV>
bool
Mcm<URV>::forwardToRead(Hart<URV>& hart, const std::set<McmInstrIx>& stores, MemoryOp& readOp) const
{
  auto hartIx = hart.sysHartIndex();

  const auto& instrVec = hartData_.at(hartIx).instrVec_;

  uint64_t mask = (~uint64_t(0)) >> (8 - readOp.size_)*8;

  for (auto iter = stores.rbegin(); iter != stores.rend() and mask != 0; ++iter)
    {
      auto storeTag = *iter;
      const auto& store = instrVec.at(storeTag);

      if (store.di_.isVector())
	{
	  if (not vecStoreToReadForward(store, readOp, mask))
	    continue;
	}
      else if (not storeToReadForward(store, readOp, mask, store.physAddr_, store.storeData_,
				      store.size_))
	{
	  if (store.physAddr_ == store.physAddr2_)
	    continue;
	  unsigned size1 = offsetToNextPage(store.physAddr_);
	  unsigned size2 = store.size_ - size1;
	  assert(size2 > 0 and size2 < 8);
	  uint64_t data2 = store.storeData_ >> size1 * 8;
	  if (not storeToReadForward(store, readOp, mask, store.physAddr2_, data2, size2))
	    continue;
	}
    }

  return true;
}


template <typename URV>
unsigned
Mcm<URV>::effectiveRegIx(const DecodedInst& di, unsigned opIx) const
{
  auto type = di.ithOperandType(opIx);
  switch (type)
    {
    case OperandType::IntReg:
      return di.ithOperand(opIx) + intRegOffset_;

    case OperandType::FpReg:
      return di.ithOperand(opIx) + fpRegOffset_;

    case OperandType::VecReg:
      return di.ithOperand(opIx) + vecRegOffset_;

    case OperandType::CsReg:
      {
	CsrNumber csr{di.ithOperand(opIx)};
	return unsigned(csr) + csRegOffset_;
      }

    case OperandType::Imm:
    case OperandType::None:
      assert(0 && "Error: Assertion failed");
      return 0;
    }
  return 0;
}


template <typename URV>
void
Mcm<URV>::identifyRegisters(const Hart<URV>& hart,
                            const DecodedInst& di,
			    std::vector<unsigned>& sourceRegs,
			    std::vector<unsigned>& destRegs)
{
  sourceRegs.clear();
  destRegs.clear();

  if (not di.isValid())
    return;

  if (di.hasRoundingMode() and RoundingMode(di.roundingMode()) == RoundingMode::Dynamic)
    sourceRegs.push_back(unsigned(CsrNumber::FRM) + csRegOffset_);

  if (di.modifiesFflags())
    destRegs.push_back(unsigned(CsrNumber::FFLAGS) + csRegOffset_);

  for (unsigned i = 0; i < di.operandCount(); ++i)
    {
      OperandMode opMode = di.effectiveIthOperandMode(i);
      bool isDest = opMode == OperandMode::Write or opMode == OperandMode::ReadWrite;
      bool isSource = opMode == OperandMode::Read or opMode == OperandMode::ReadWrite;
      if (not isDest and not isSource)
	continue;

      auto type = di.ithOperandType(i);

      if (type == OperandType::Imm or type == OperandType::None)
	continue;

      size_t regIx = effectiveRegIx(di, i);
      if (regIx == size_t(CsrNumber::FCSR) + csRegOffset_)
	{
	  if (isDest)
	    {
	      destRegs.push_back(size_t(CsrNumber::FFLAGS) + csRegOffset_);
	      destRegs.push_back(size_t(CsrNumber::FRM) + csRegOffset_);
	    }
	  if (isSource)
	    {
	      sourceRegs.push_back(size_t(CsrNumber::FFLAGS) + csRegOffset_);
	      sourceRegs.push_back(size_t(CsrNumber::FRM) + csRegOffset_);
	    }
	}
      else if (type == OperandType::VecReg)
        {
          unsigned touchedRegs = hart.vecOpEmul(i);
	  if (di.vecFieldCount() and (i == 0))
	    touchedRegs *= di.vecFieldCount();

          for (unsigned off = 0; off < touchedRegs; ++off)
            {
              if (isDest)
                destRegs.push_back(regIx + off);
              if (isSource)
                sourceRegs.push_back(regIx + off);
            }
        }
      else
        {
          if (isDest)
	    destRegs.push_back(regIx);
	  if (isSource)
	    sourceRegs.push_back(regIx);
        }
    }
}


template <typename URV>
bool
Mcm<URV>::overlaps(const McmInstr& i1, const McmInstr& i2) const
{
  if (not i1.di_.isVector() and not i2.di_.isVector())
    return i1.overlaps(i2);   // Both scalar.

  if (i1.di_.isVector() and i2.di_.isVector())    // Both vector.
    {
      const auto& vecRefMap1 = hartData_.at(i1.hartIx_).vecRefMap_;
      const auto& vecRefMap2 = hartData_.at(i2.hartIx_).vecRefMap_;
      auto iter1 = vecRefMap1.find(i1.tag_);
      auto iter2 = vecRefMap2.find(i2.tag_);
      if (iter1 == vecRefMap1.end() or iter2 == vecRefMap2.end())
	assert(false);

      auto& vecRefs1 = iter1->second;
      auto& vecRefs2 = iter2->second;

      if (vecRefs1.empty() or vecRefs2.empty())
	return false;

      for (auto& ref1 : vecRefs1.refs_)
	{
	  if (not vecRefs2.isOutOfBounds(ref1))
	    for (auto& ref2 : vecRefs2.refs_)
	      if (rangesOverlap(ref1.pa_, ref1.size_, ref2.pa_, ref2.size_))
		return true;
	}

      return false;
    }

  // One is scalar.
  const McmInstr& scalar = i1.di_.isVector() ? i2 : i1;
  const McmInstr& vec = i1.di_.isVector() ? i1 : i2;

  unsigned size1 = scalar.size_, size2 = 0;
  uint64_t pa1 = scalar.physAddr_, pa2 = scalar.physAddr2_;

  if (pa1 != pa2 and pageNum(pa1) != pageNum(pa2))
    {
      size1 = offsetToNextPage(pa1);
      size2 = scalar.size_ - size1;
      assert(size1 > 0 and size1 < scalar.size_);
      assert(size2 > 0 and size2 < scalar.size_);
    }

  for (unsigned i = 0; i < size1; ++i)
    {
      uint64_t pa = pa1 + i;
      if (vecOverlapsRefPhysAddr(vec, pa))
	return true;
    }

  for (unsigned i = 0; i < size2; ++i)
    {
      uint64_t pa = pa2 + i;
      if (vecOverlapsRefPhysAddr(vec, pa))
	return true;
    }

  return false;
}



template <typename URV>
bool
Mcm<URV>::instrHasRead(const McmInstr& instr) const
{
  return std::ranges::any_of(instr.memOps_,
                             [this](auto opIx) { return opIx < sysMemOps_.size() &&
                                                        sysMemOps_.at(opIx).isRead_; });
}


template <typename URV>
bool
Mcm<URV>::instrHasWrite(const McmInstr& instr) const
{
  return std::ranges::any_of(instr.memOps_,
                             [this](auto opIx) { return opIx < sysMemOps_.size() &&
                                                        not sysMemOps_.at(opIx).isRead_; });
}


template <typename URV>
uint64_t
Mcm<URV>::earliestByteTime(const McmInstr& instr, uint64_t addr) const
{
  uint64_t time = 0;
  bool found = false;

  for (auto opIx : instr.memOps_)
    if (opIx < sysMemOps_.size())
      {
	const auto& op = sysMemOps_.at(opIx);
	if (op.pa_ <= addr and addr < op.pa_ + op.size_)
	  {
	    time = found? std::min(time, op.time_) : op.time_;
	    found = true;
	  }
      }

  return time;
}


template <typename URV>
uint64_t
Mcm<URV>::earliestByteTime(const McmInstr& instr, uint64_t addr, unsigned elemIx) const
{
  uint64_t time = 0;
  bool found = false;

  for (auto opIx : instr.memOps_)
    if (opIx < sysMemOps_.size())
      {
	const auto& op = sysMemOps_.at(opIx);
        if (op.pa_ <= addr and (addr < op.pa_ + op.size_) and op.elemIx_ == elemIx)
	  {
	    time = found? std::min(time, op.time_) : op.time_;
	    found = true;
	  }
      }

  return time;
}


template <typename URV>
uint64_t
Mcm<URV>::latestByteTime(const McmInstr& instr, uint64_t addr) const
{
  uint64_t time = ~uint64_t(0);
  bool found = false;

  for (auto opIx : instr.memOps_)
    if (opIx < sysMemOps_.size())
      {
	const auto& op = sysMemOps_.at(opIx);
	if (op.pa_ <= addr and addr < op.pa_ + op.size_)
	  {
	    time = found? std::max(time, op.time_) : op.time_;
	    found = true;
	  }
      }

  return time;
}


template <typename URV>
uint64_t
Mcm<URV>::latestByteTime(const McmInstr& instr, uint64_t addr, unsigned elemIx) const
{
  uint64_t time = ~uint64_t(0);
  bool found = false;

  for (auto opIx : instr.memOps_)
    if (opIx < sysMemOps_.size())
      {
	const auto& op = sysMemOps_.at(opIx);
	if (op.pa_ <= addr and addr < op.pa_ + op.size_ and op.elemIx_ == elemIx)
	  {
	    time = found? std::max(time, op.time_) : op.time_;
	    found = true;
	  }
      }

  return time;
}


template <typename URV>
bool
Mcm<URV>::vecOverlapsRefPhysAddr(const McmInstr& instr, uint64_t addr) const
{
  assert(instr.di_.isVector());

  auto& vecRefMap = hartData_.at(instr.hartIx_).vecRefMap_;
  auto iter = vecRefMap.find(instr.tag_);
  if (iter == vecRefMap.end())
    return false;

  auto& vecRefs = iter->second;

  if (vecRefs.isOutOfBounds(addr))
    return false;

  for (auto& vecRef : vecRefs.refs_)
    if (vecRef.overlaps(addr))
      return true;

  return false;
}


template <typename URV>
void
Mcm<URV>::printPpo1Error(unsigned hartId, McmInstrIx tag1, McmInstrIx tag2, uint64_t t1,
			 uint64_t t2, uint64_t pa) const
{
  cerr << "Error: PPO rule 1 failed: hart-id=" << hartId << " tag1=" << tag1
       << " tag2=" << tag2 << " time1=";

  if (t1 == ~uint64_t(0))
    cerr << "inf";
  else
    cerr << t1;

  cerr << " time2=" << t2 << std::hex << " pa=0x" << pa << std::dec << '\n';
}


template <typename URV>
bool
Mcm<URV>::ppoRule1(unsigned hartId, const McmInstr& instrA, const McmInstr& instrB) const
{
  if (instrA.isCanceled())
    return true;

  assert(instrA.isRetired());

  if (not instrA.isMemory() or not overlaps(instrA, instrB))
    return true;

  // Check overlapped bytes. We check at the byte level since A may be a vector
  // instruction with overlapping elements. Same for B.
  for (unsigned i = 0; i < instrB.memOps_.size(); ++i)
    {
      auto opIx = instrB.memOps_.at(i);
      auto& bop = sysMemOps_.at(opIx);

      uint64_t tb = bop.time_;

      for (unsigned byteIx = 0; byteIx < bop.size_; ++byteIx)
	{
	  uint64_t addr = bop.pa_ + byteIx;
	  if (not overlapsRefPhysAddr(instrA, addr))
	    continue;

	  uint64_t ta = latestByteTime(instrA, addr);
	  if (ta < tb or (ta == tb and instrA.isStore_))
	    continue;

	  printPpo1Error(hartId, instrA.tag_, instrB.tag_, ta, tb, addr);
	  return false;
	}
    }

  return true;
}


template <typename URV>
bool
Mcm<URV>::ppoRule1(unsigned hartId, const McmInstr& instrA, const MemoryOp& opA,
		   const McmInstr& instrB) const
{
  if (instrA.isCanceled() or not instrA.isMemory())
    return true;

  assert(instrA.isRetired());

  // Check memory ops of B overlapping opA.
  for (unsigned i = 0; i < instrB.memOps_.size(); ++i)
    {
      auto opIx = instrB.memOps_.at(i);
      auto& opB = sysMemOps_.at(opIx);

      if (not opA.overlaps(opB))
	continue;

      uint64_t ta = opA.time_;
      uint64_t tb = opB.time_;
      if (ta < tb or (ta == tb and not opB.isRead_))
	continue;

      printPpo1Error(hartId, instrA.tag_, instrB.tag_, ta, tb, opB.pa_);
      return false;
    }

  return true;
}


template <typename URV>
bool
Mcm<URV>::ppoRule1(Hart<URV>& hart, const McmInstr& instrB) const
{
  // Rule 1: B is a store, A and B have overlapping addresses.
  assert(instrB.di_.isValid());

  if (not instrB.complete_)
    return true;  // We will try again when B is complete.

  auto hartIx = hart.sysHartIndex();
  const auto& instrVec = hartData_.at(hartIx).instrVec_;

  auto earlyB = earliestOpTime(instrB);

  auto hartId = hart.hartId();

  // Process all the memory operations that may have been reordered with respect to B. If
  // an instruction A, preceding B in program order, is missing a memory operation, we
  // will catch it when we process the un-drained stores below.
  for (auto iter = sysMemOps_.rbegin(); iter != sysMemOps_.rend(); ++iter)
    {
      const auto& op = *iter;
      if (op.isCanceled()  or  op.hartIx_ != hartIx  or  op.tag_ >= instrB.tag_)
	continue;

      if (op.time_ < earlyB)
	break;

      const auto& instrA =  instrVec.at(op.tag_);
      if (instrA.isCanceled()  or  not instrA.isRetired()  or  not instrA.isMemory())
	continue;

      if (not ppoRule1(hartId, instrA, op, instrB))
	return false;
    }

  const auto& undrained = hartData_.at(hartIx).undrainedStores_;

  for (auto& tag : undrained)
    {
      if (tag >= instrB.tag_)
	break;

      const auto& instrA =  instrVec.at(tag);
      if (not ppoRule1(hartId, instrA, instrB))
	return false;
    }

  return true;
}


template <typename URV>
bool
Mcm<URV>::ppoRule2(Hart<URV>& hart, const McmInstr& instrB) const
{
  // Rule 2: a and b are loads, x is a byte read by both a and b, there is no store to x
  // between a and b in program order, and a and b return values for x written by
  // different memory operations.

  // Instruction B must be a load/AMO instruction.
  if (not instrB.isLoad_)
    return true;  // NA: B is not a load.

  auto earlyB = earliestOpTime(instrB);

  unsigned hartIx = hart.sysHartIndex();
  const auto& instrVec = hartData_.at(hartIx).instrVec_;

  // Bytes of B written by stores from the local hart.
  std::unordered_set<uint64_t> locallyWritten;

  auto& undrained = hartData_.at(hartIx).undrainedStores_;
  for (auto storeTag : undrained)
    {
      const auto& store = instrVec.at(storeTag);
      if (store.tag_ >= instrB.tag_)
	break;
      identifyWrittenBytes(store, instrB, locallyWritten);
    }

  for (auto iter = sysMemOps_.rbegin(); iter != sysMemOps_.rend(); ++iter)
    {
      const auto& op = *iter;
      if (op.isCanceled() or op.hartIx_ != hartIx or op.tag_ >= instrB.tag_)
	continue;

      if (op.time_ < earlyB)
	break;

      const auto& prev =  instrVec.at(op.tag_);   // Instruction preceding B in prog order.
      if (prev.isCanceled()  or  not prev.isRetired()  or  not prev.isMemory()  or
	  not overlaps(prev, instrB))
	continue;

      // If a byte of B is written by prev, then put its physical address in
      // locallyWriten.
      identifyWrittenBytes(prev, instrB, locallyWritten);

      if (not prev.isLoad_)
	continue;

      auto& instrA = prev;

      if (effectiveMinTime(hart, instrB) >= effectiveMaxTime(instrA))
	continue;  // In order.

      if (instrA.memOps_.empty() or instrB.memOps_.empty())
	{
	  cerr << "Error: PPO Rule 2: Instruction with no memory op: hart-id="
	       << hart.hartId() << " tag1=" << instrA.tag_ << " tag2=" << instrB.tag_ << '\n';
	  return false;
	}
      uint64_t ix0 = instrB.memOps_.front();
      uint64_t ix1 = instrA.memOps_.back();

      for (uint64_t ix = ix0; ix <= ix1; ++ix)
	{
	  const MemoryOp& remoteOp = sysMemOps_.at(ix);
	  if (remoteOp.isCanceled() or remoteOp.hartIx_ == hartIx or remoteOp.isRead_)
	    continue;

	  // Check the of bytes of the remote write. If the address of any of them
	  // overlaps A and B and corresponding time is between times of A and B, we fail.
	  for (unsigned byteIx = 0; byteIx < remoteOp.size_; ++byteIx)
	    {
	      uint64_t addr = remoteOp.pa_ + byteIx;

	      if (not overlapsRefPhysAddr(instrA, addr) or not overlapsRefPhysAddr(instrB, addr))
		continue;

	      if (locallyWritten.contains(addr))
		continue;    // Byte of B covered by local store.

	      auto earlyB = effectiveMinByteTime(instrB, addr);
	      auto lateA = effectiveMaxByteTime(instrA, addr);

	      auto rot = remoteOp.time_;
	      if (earlyB <= lateA and earlyB <= rot and rot <= lateA)
		{
		  cerr << "Error: PPO Rule 2 failed: hart-id=" << hart.hartId()
		       << " tag1=" << instrA.tag_ << " tag2=" << instrB.tag_
		       << " store-tag=" << remoteOp.tag_ << " store-hart="
		       << unsigned(remoteOp.hartIx_) << " time1=" << lateA
		       << " time2=" << earlyB << " store-time=" << remoteOp.time_
		       << " addr=0x" << std::hex << addr << std::dec << '\n';
		  return false;
		}
	    }
	}
    }

  return true;
}


template <typename URV>
bool
Mcm<URV>::ppoRule3(Hart<URV>& hart, const McmInstr& instrB) const
{
  // Rule 3: A is a write resulting from an AMO/SC instructions, A and
  // B have overlapping addresses, B loads data from A.

  // Instruction B must be a load/AMO instruction.
  const DecodedInst& bdi = instrB.di_;
  if (bdi.isStore())
    return true;  // NA: store instruction.

  if (not bdi.isLoad() and not bdi.isVectorLoad() and not bdi.isAtomic())
    return true;  // NA: must be load/AMO.

  if (not instrB.complete_)
    return true;  // We will try again when B is complete.

  auto earlyB = earliestOpTime(instrB);

  // Addresses of bytes of B written by preceding non-atomic stores in local hart.
  std::unordered_set<uint64_t> locallyWritten;

  unsigned hartIx = hart.sysHartIndex();
  const auto& instrVec = hartData_.at(hartIx).instrVec_;

  for (auto iter = sysMemOps_.rbegin(); iter != sysMemOps_.rend(); ++iter)
    {
      const auto& op = *iter;
      if (op.isCanceled() or op.hartIx_ != hartIx or op.tag_ >= instrB.tag_)
	continue;

      if (op.time_ < earlyB)
	break;

      const auto& instrA =  instrVec.at(op.tag_);
      if (instrA.isCanceled() or not instrA.isRetired())
	continue;

      if (not instrA.isStore_ or not overlaps(instrA, instrB))
	continue;

      // Check if a byte of B is written by A.
      for (auto opIx : instrB.memOps_)
	{
	  const auto& op = sysMemOps_.at(opIx);
	  for (unsigned i = 0; i < op.size_; ++i)
	    {
	      uint64_t addr = op.pa_ + i;
	      if (locallyWritten.contains(addr))
		continue;
              if (not overlaps(instrA, op))
                continue;
	      if (not instrA.di_.isAtomic())
		locallyWritten.insert(addr);
              else if (op.time_ < latestOpTime(instrA))
		{
		  cerr << "Error: PPO rule 3 failed: hart-id=" << hart.hartId() << " tag1="
		       << instrA.tag_ << " tag2=" << instrB.tag_ << " time1="
		       << latestOpTime(instrA) << " time2=" << op.time_
		       << '\n';
		  return false;
		}
	    }
	}
    }

  return true;
}


template <typename URV>
bool
Mcm<URV>::finalChecks(Hart<URV>& hart)
{
  unsigned hartIx = hart.sysHartIndex();
  const auto& instrVec = hartData_.at(hartIx).instrVec_;

  const auto& pendingWrites = hartData_.at(hartIx).pendingWrites_;
  if (not pendingWrites.empty())
    cerr << "Warning: Merge buffer is not empty at end of run\n";

  uint64_t toHost = 0;
  bool hasToHost = hart.getToHostAddress(toHost);

  const auto& undrained = hartData_.at(hartIx).undrainedStores_;

  for (auto tag : undrained)
    {
      const auto& instr = instrVec.at(tag);
      if (not hasToHost or toHost != instr.virtAddr_)
	cerr << "Warning: Hart-id=" << hart.hartId() << " tag=" << instr.tag_
	     << " Store instruction is not drained at end of run\n";
    }

  return true;
}


template <typename URV>
uint64_t
Mcm<URV>::effectiveMinTime(Hart<URV>& hart, const McmInstr& instr) const
{
  if (not instr.isLoad_)
    return earliestOpTime(instr);

  // This is valid only if instr is the instruction being retired.
  
  bool isVec = instr.di_.isVector();
  unsigned vl = 0;
  if (isVec)
    {
      const VecLdStInfo& info = hart.getLastVectorMemory();
      vl = info.elemCount_;
    }

  uint64_t inf = ~uint64_t(0);
  uint64_t mint = inf;

  for (auto opIx : instr.memOps_)
    if (opIx < sysMemOps_.size())
      {
	auto& op = sysMemOps_.at(opIx);
	if (isVec and op.elemIx_ >= vl)
	  continue;

        uint64_t opMin = op.time_;
        if (op.isRead_)
          {
            // Take forward time into consideration.
            opMin = op.time_ + op.fwOffset_.at(0);
            for (unsigned i = 1; i < op.size_; ++i)
              opMin = std::min(opMin, (op.time_ + op.fwOffset_.at(i)));
          }

	mint = std::min(mint, opMin);
      }

  if (mint == inf)
    return time_;  // No valid read op.

  return mint;
}


template <typename URV>
uint64_t
Mcm<URV>::effectiveMaxTime(const McmInstr& instr) const
{
  if (not instr.isLoad_)
    return latestOpTime(instr);

  if (not instr.complete_ and instr.memOps_.empty())
    return time_;

  uint64_t maxt = 0;
  for (auto opIx : instr.memOps_)
    if (opIx < sysMemOps_.size())
      {
	auto& op = sysMemOps_.at(opIx);

	uint64_t opMax = op.time_;
        if (op.isRead_)
          {
            // Take forward time into consideration.
            for (unsigned i = 1; i < op.size_; ++i)
              opMax = std::max(opMax, (op.time_ + op.fwOffset_.at(i)));
          }
	maxt = std::max(maxt, opMax);
      }

  return maxt;
}


template <typename URV>
uint64_t
Mcm<URV>::effectiveMinByteTime(const McmInstr& instr, uint64_t addr) const
{
  if (not instr.isLoad_)
    return earliestByteTime(instr, addr);

  if (not instr.complete_ and instr.memOps_.empty())
    return time_;

  uint64_t mint = ~uint64_t(0);
  for (auto opIx : instr.memOps_)
    if (opIx < sysMemOps_.size())
      {
	auto& op = sysMemOps_.at(opIx);
	if (not op.overlaps(addr))
	  continue;

        if (not op.isRead_)
          mint = std::min(mint, op.time_);
        else
          {
            unsigned ix = addr - op.pa_;
            assert(ix < op.size_);
            uint64_t ft = op.time_ + op.fwOffset_.at(ix);
            mint = std::min(mint, ft);
          }
      }

  return mint;
}


template <typename URV>
uint64_t
Mcm<URV>::effectiveMaxByteTime(const McmInstr& instr, uint64_t addr) const
{
  if (not instr.isLoad_)
    return latestByteTime(instr, addr);

  if (not instr.complete_ and instr.memOps_.empty())
    return time_;

  uint64_t maxt = 0;
  for (auto opIx : instr.memOps_)
    if (opIx < sysMemOps_.size())
      {
	auto& op = sysMemOps_.at(opIx);
	if (not op.overlaps(addr))
	  continue;

        if (not op.isRead_)
          maxt = std::max(maxt, op.time_);
        else
          {
            unsigned ix = addr - op.pa_;
            assert(ix < op.size_);
            uint64_t ft = op.time_ + op.fwOffset_.at(ix);
            maxt = std::max(maxt, ft);
          }
      }

  return maxt;
}


template <typename URV>
bool
Mcm<URV>::checkFence(Hart<URV>& hart, const McmInstr& fence) const
{
  assert(fence.isRetired());

  const DecodedInst& bdi = fence.di_;

  // If fence instruction has predecessor write, then check that all preceding stores
  // have drained. This is stronger than what is required by PPO rule 4 but it makes
  // that rule simpler to implement.
  if (not bdi.isFencePredWrite())
    return true;

  if (not bdi.isFenceSuccRead() and not bdi.isFenceSuccWrite() and
      not bdi.isFenceSuccInput() and not bdi.isFenceSuccOutput())
    return true;   // No successor.

  unsigned hartIx = hart.sysHartIndex();
  auto& undrained = hartData_.at(hartIx).undrainedStores_;
  if (undrained.empty())
    return true;

  const auto& instrVec = hartData_.at(hartIx).instrVec_;

  for (auto tag : undrained)
    {
      const auto& instr = instrVec.at(tag);
      if (instr.tag_ > fence.tag_)
	continue;

      for (auto opIx : instr.memOps_)
	{
	  auto& op = sysMemOps_.at(opIx);

          // We may have an early bypass ops (e.g. for an amoadd that has not yet
          // retired). These should not count as they are drained but waiting for their
          // instruction to retire.
	  if (op.canceled_ or op.isRead_ or op.bypass_)
	    continue;

          cerr << "Error: PPO rule 4 failed: Hart-id=" << hart.hartId() << " fence-tag="
               << fence.tag_ << " fence with predecessor-write retired while write is "
               << "pending for tag=" << tag << " at time=" << op.insertTime_ << '\n';

	  return false;
	}
    }

  return true;
}


template <typename URV>
bool
Mcm<URV>::ppoRule4(Hart<URV>& hart, const McmInstr& instrB) const
{
  // Rule 4: There is a fence that orders A before B.

  assert(instrB.isRetired());

  // We assume that stores preceding a fence are drained before fence retires if fence
  // has predecessor write. This assumption is checked in checkFence.
  if (not checkFence(hart, instrB))
    return false;

  if (not instrB.isMemory())
    return true;

  auto earlyB = earliestOpTime(instrB);
  if (earlyB > instrB.retireTime_)
    return true;

  unsigned hartIx = hart.sysHartIndex();
  const auto& instrVec = hartData_.at(hartIx).instrVec_;

  // --- FIOM modification start ---
  // Determine if this fence should order I/O operations.
  bool fenceOrdersIo = false;
  // Use the privilege mode before the fence (stored in hart.lastPrivMode()).
  PrivilegeMode fencePriv = instrB.priv_;
  if (fencePriv != PrivilegeMode::Machine) {
    uint64_t menvcfg = hart.peekCsr(CsrNumber::MENVCFG, true);
    if ((menvcfg & 0x1) != 0)
      fenceOrdersIo = true;
    if (instrB.virt_)
      {
        uint64_t henvcfg = hart.peekCsr(CsrNumber::HENVCFG, true);
        if ((henvcfg & 0x1) != 0)
          fenceOrdersIo = true;
      }
    else if (fencePriv == PrivilegeMode::User) {
      uint64_t senvcfg = hart.peekCsr(CsrNumber::SENVCFG, true);
      if ((senvcfg & 0x1) != 0)
        fenceOrdersIo = true;
    }
  }
  // --- FIOM modification end ---


  // Collect all fence instructions that can affect B.
  std::vector<McmInstrIx> fences;
  for (McmInstrIx ix = instrB.tag_; ix > 0; --ix)
    {
      McmInstrIx tag = ix - 1;
      const auto& instr = instrVec.at(tag);
      if (instr.isCanceled())
	continue;
      if (instr.retireTime_ < earlyB)
	break;
      if (instr.di_.isFence())
	fences.push_back(tag);
    }
  if (fences.empty())
    return true;

  // Collect all memory ops out of order with respect to B.
  std::vector<const MemoryOp*> reordered;
  for (auto iter = sysMemOps_.rbegin(); iter != sysMemOps_.rend(); ++iter)
    {
      const auto& op = *iter;
      if (op.canceled_ or op.hartIx_ != hartIx or op.tag_ >= instrB.tag_)
	continue;
      if (op.time_ < earlyB)
	break;
      reordered.push_back(&op);
    }
  if (reordered.empty())
    return true;

  auto& succ = instrB;
  auto succTime = effectiveMinTime(hart, instrB);
  Pma succPma = hart.getPma(succ.physAddr_);

  for (auto fenceTag : fences)
    {
      const auto& fence = instrVec.at(fenceTag);
      bool predRead = fence.di_.isFencePredRead();
      bool predWrite = fence.di_.isFencePredWrite();
      bool succRead = fence.di_.isFenceSuccRead();
      bool succWrite = fence.di_.isFenceSuccWrite();
      bool predIn    = fence.di_.isFencePredInput();
      bool predOut   = fence.di_.isFencePredOutput();
      bool succIn    = fence.di_.isFenceSuccInput();
      bool succOut   = fence.di_.isFenceSuccOutput();

      // If FIOM is set, merge the I/O ordering bits into the normal ordering bits.
      if (fenceOrdersIo) {
        predRead  = predRead  || predIn;
        predWrite = predWrite || predOut;
        succRead  = succRead  || succIn;
        succWrite = succWrite || succOut;
      }

      for (auto aOpPtr : reordered)
	{
	  const auto& aOp = *aOpPtr;
	  const auto& pred = instrVec.at(aOp.tag_);
	  if (pred.isCanceled() or not pred.isMemory() or pred.tag_ > fence.tag_)
	    continue;

	  Pma predPma = hart.getPma(pred.physAddr_);

	  if (not (predRead and pred.isLoad_)
	      and not (predWrite and pred.isStore_)
	      and not (predIn and pred.isLoad_ and predPma.isIo())
	      and not (predOut and pred.isStore_ and predPma.isIo()))
	    continue;

	  if (not (succRead and succ.isLoad_)
	      and not (succWrite and succ.isStore_)
	      and not (succIn and succ.isLoad_ and succPma.isIo())
	      and not (succOut and succ.isStore_ and succPma.isIo()))
	    continue;

	  if (not pred.complete_ or not pred.retired_)
	    {
	      cerr << "Error: PPO rule 4 failed: hart-id=" << hart.hartId()
		   << " tag1=" << pred.tag_ << " fence-tag=" << fence.tag_
		   << " memory instruction before fence is not retired/complete\n";
	      return false;
	    }

	  auto predTime = aOp.maxForwardTime();
	  if (predTime < succTime)
	    continue;

	  // Successor performs before predecessor -- Allow if successor is a load and
	  // there is no store from another core to the same cache line.
	  if (not succ.isStore_ and not succ.di_.isVectorStore())
	    {
	      uint64_t predLine = lineNum(aOp.pa_);
	      bool match = false;
	      for (auto bOpIx : succ.memOps_)
		{
		  auto bOp = sysMemOps_.at(bOpIx);
		  auto bOpTime = bOp.minForwardTime();
		  match = lineNum(bOp.pa_) == predLine and bOpTime <= predTime;
		  if (match)
		    {
		      succTime = bOpTime;
		      break;
		    }
		}

	      if (not match)
		continue;

	      auto low = std::lower_bound(sysMemOps_.begin(), sysMemOps_.end(), succTime,
					  [](const MemoryOp& op, const uint64_t& t) -> bool
					  { return op.time_ < t; });

	      auto high = std::upper_bound(low, sysMemOps_.end(), predTime,
					   [](const uint64_t& t, const MemoryOp& op) -> bool
					   { return t < op.time_; });

	      bool fail = false;
	      for (auto iter = low; iter != high and not fail; ++iter)
		{
		  auto& op = *iter;
                  if (op.hartIx_ == hartIx or isCbomOp(op))
                    continue;
		  fail = (not op.isRead_ and op.time_ >= succTime and op.time_ <= predTime
			  and lineNum(op.pa_) == predLine);
		}
	      if (not fail)
		continue;
	    }

	  cerr << "Error: PPO rule 4 failed: hart-id=" << hart.hartId()
	       << " tag1=" << pred.tag_ << " tag2=" << succ.tag_
	       << " fence-tag=" << fence.tag_
	       << " time1=" << predTime << " time2=" << succTime
	       << " pa=0x" << std::hex << aOp.pa_ << std::dec << '\n';
	  return false;
	}
    }

  return true;
}


template <typename URV>
bool
Mcm<URV>::ppoRule5(Hart<URV>& hart, const McmInstr& instrA, const McmInstr& instrB) const
{
  // Rule 5: A has an acquire annotation.
  if (instrA.isCanceled() or not instrA.isMemory())
    return true;

  assert(instrA.isRetired());

  bool hasAcquire = instrA.di_.isAtomicAcquire();
  if (isTso_)
    hasAcquire = hasAcquire or instrA.di_.isLoad() or instrA.di_.isAmo();

  if (not hasAcquire)
    return true;

  if (instrA.di_.isAmo())
    return instrA.memOps_.size() == 2; // Fail if != 2: Incomplete AMO might finish afrer B

  if (not instrA.complete_)
    return false; // Incomplete store might finish after B

  auto timeA = effectiveMaxTime(instrA);
  auto timeB = effectiveMinTime(hart, instrB);

  if (timeB > timeA)
    return true;

  auto hartIx = hart.sysHartIndex();

  // B performs before A -- Allow if there is no write from another hart, overlapping line
  // of B, at time between times of A and B.
  for (size_t ix = sysMemOps_.size(); ix != 0; ix--)
    {
      const auto& op = sysMemOps_.at(ix-1);
      if (op.isCanceled() or op.time_ > timeA or op.isRead_ or op.hartIx_ == hartIx)
	continue;

      if (op.time_ < timeB)
	break;
      if (isCbomOp(op))
        continue;

      for (auto bopIx : instrB.memOps_)
        {
          const auto bop = sysMemOps_.at(bopIx);
          auto bopTime = bop.maxForwardTime();
          if (bopTime > timeA or op.time_ < bopTime or op.time_ > timeA)
            continue;
          if (lineNum(op.pa_) == lineNum(bop.pa_))
            return false;
        }
    }

  return true;
}


template <typename URV>
bool
Mcm<URV>::ppoRule5(Hart<URV>& hart, const McmInstr& instrB) const
{
  // Rule 5: A has an acquire annotation

  if (not instrB.isMemory() or instrB.memOps_.empty())
    return true;

  unsigned hartIx = hart.sysHartIndex();
  const auto& instrVec = hartData_.at(hartIx).instrVec_;
  const auto& undrained = hartData_.at(hartIx).undrainedStores_;

  // If B is a store, make sure that there are no un-drained store, with acquire
  // annotation, preceding B in program order. This is stricter than what the spec
  // mandates.
  if (instrB.isStore_)
    {
      for (auto& tag : undrained)
	{
	  if (tag < instrB.tag_)
	    {
	      const auto& instrA = instrVec.at(tag);
	      bool hasAcquire = instrA.di_.isAtomicAcquire();
	      if (isTso_)
		hasAcquire = hasAcquire or instrA.di_.isLoad() or instrA.di_.isAmo();
	      if (hasAcquire)
		{
		  cerr << "Error: PPO rule 5 failed: hart-id=" << hart.hartId()
		       << " tag1=" << instrA.tag_ << " tag2=" << instrB.tag_ << '\n';
		  return false;
		}
	    }
	  else
	    break;
	}
    }

  auto earlyB = earliestOpTime(instrB);

  for (auto iter = sysMemOps_.rbegin(); iter != sysMemOps_.rend(); ++iter)
    {
      const auto& op = *iter;
      if (op.isCanceled() or op.hartIx_ != hartIx or op.tag_ >= instrB.tag_)
	continue;
      if (op.time_ < earlyB)
	break;
      const auto& instrA =  instrVec.at(op.tag_);
      if (instrA.isCanceled()  or  not instrA.isRetired()  or  not instrA.isMemory())
	continue;

      if (not ppoRule5(hart, instrA, instrB))
	{
	  cerr << "Error: PPO rule 5 failed: hart-id=" << hart.hartId()
	       << " tag1=" << instrA.tag_ << " tag2=" << instrB.tag_ << '\n';
	  return false;
	}
    }

  for (auto& tag : undrained)
    {
      if (tag >= instrB.tag_)
	break;
      const auto& instrA =  instrVec.at(tag);
      if (not ppoRule5(hart, instrA, instrB))
	{
	  cerr << "Error: PPO rule 5 failed: hart-id=" << hart.hartId()
	       << " tag1=" << instrA.tag_ << " tag2=" << instrB.tag_ << '\n';
	  return false;
	}
    }

  return true;
}


template <typename URV>
bool
Mcm<URV>::ppoRule6(Hart<URV>& hart, const McmInstr& instrA, const McmInstr& instrB) const
{
  bool hasRelease = instrB.di_.isAtomicRelease();
  if (isTso_)
    hasRelease = hasRelease or instrB.di_.isStore() or instrB.di_.isAmo();

  if (not instrB.isMemory() or not hasRelease)
    return true;

  if (instrA.isCanceled() or not instrA.isMemory())
    return true;

  assert(instrA.isRetired());

  if (instrA.di_.isAmo())
    return instrA.memOps_.size() == 2; // Fail if incomplete AMO (finishes afrer B).

  if (not instrA.complete_)
    return false;       // Fail if incomplete store (finishes after B).

  if (instrB.memOps_.empty())
    return true;   // Un-drained store.

  auto btime = effectiveMinTime(hart, instrB);
  return effectiveMaxTime(instrA) < btime;  // A finishes before B.
}


template <typename URV>
bool
Mcm<URV>::ppoRule6(Hart<URV>& hart, const McmInstr& instrB) const
{
  // Rule 6: B has a release annotation

  if (not instrB.complete_)
    return true;   // Will redo when B is complete.

  if (instrB.di_.isSc() and instrB.memOps_.empty())
    return true;   // Failed sc instruction has no acquire/release requirements.

  auto hartIx = hart.sysHartIndex();
  const auto& instrVec = hartData_.at(hartIx).instrVec_;

  auto earlyB = earliestOpTime(instrB);

  for (auto iter = sysMemOps_.rbegin(); iter != sysMemOps_.rend(); ++iter)
    {
      const auto& op = *iter;
      if (op.isCanceled()  or  op.hartIx_ != hartIx  or  op.tag_ >= instrB.tag_)
	continue;
      if (op.time_ < earlyB)
	break;
      const auto& instrA =  instrVec.at(op.tag_);
      if (instrA.isCanceled()  or  not instrA.isRetired()  or  not instrA.isMemory())
	continue;

      if (not ppoRule6(hart, instrA, instrB))
	{
	  cerr << "Error: PPO rule 6 failed: hart-id=" << hart.hartId()
	       << " tag1=" << instrA.tag_ << " tag2=" << instrB.tag_ << '\n';
	  return false;
	}
    }

  const auto& undrained = hartData_.at(hartIx).undrainedStores_;

  for (auto& tag : undrained)
    {
      if (tag >= instrB.tag_)
	break;
      const auto& instrA =  instrVec.at(tag);
      if (not ppoRule6(hart, instrA, instrB))
	{
	  cerr << "Error: PPO rule 6 failed: hart-id=" << hart.hartId()
	       << " tag1=" << instrA.tag_ << " tag2=" << instrB.tag_ << '\n';
	  return false;
	}
    }

  return true;
}


template <typename URV>
bool
Mcm<URV>::ppoRule7(const McmInstr& instrA, const McmInstr& instrB) const
{
  if (instrA.isCanceled() or not instrA.isMemory())
    return true;

  assert(instrA.isRetired());

  bool bHasRc = instrB.di_.isAtomicRelease() or instrB.di_.isAtomicAcquire();
  if (isTso_)
    bHasRc = bHasRc or instrB.di_.isLoad() or instrB.di_.isStore() or instrB.di_.isAmo();

  bool aHasRc = instrA.di_.isAtomicRelease() or instrA.di_.isAtomicAcquire();
  if (isTso_)
    aHasRc = bHasRc or instrA.di_.isLoad() or instrA.di_.isStore() or instrA.di_.isAmo();

  if (not aHasRc or not bHasRc)
    return true;

  bool incomplete = not instrA.complete_ or (instrA.di_.isAmo() and instrA.memOps_.size() != 2);
  if (incomplete)
    return false;   // Incomplete AMO finishes after B.

  if (instrB.memOps_.empty())
    return true;    // Un-drained store will finish later.

  auto btime = earliestOpTime(instrB);
  auto atime = latestOpTime(instrA);
  if (atime < btime)
    return true;  // A finishes before B

  // B performs before A -- Allow if B is a load and there is no write from another hart,
  // overlapping line of B, at time between the times of A and B.
  if (not instrB.di_.isLoad() or instrB.di_.isVectorLoad())
    return false;

  unsigned hartIx = sysMemOps_.at(instrB.memOps_.at(0)).hartIx_;

  for (size_t ix = sysMemOps_.size(); ix != 0; ix--)
    {
      const auto& op = sysMemOps_.at(ix-1);
      if (op.isCanceled() or op.time_ > atime or op.isRead_ or op.hartIx_ == hartIx)
	continue;

      if (op.time_ < btime)
	break;
      if (isCbomOp(op))
        continue;

      for (auto bopIx : instrB.memOps_)
        {
          const auto bop = sysMemOps_.at(bopIx);
          auto bopTime = bop.maxForwardTime();
          if (bopTime > atime or op.time_ < btime or op.time_ > atime)
            continue;
          if (lineNum(op.pa_) == lineNum(bop.pa_))
            return false;
        }
    }

  return true;
}


template <typename URV>
bool
Mcm<URV>::ppoRule7(Hart<URV>& hart, const McmInstr& instrB) const
{
  // Rule 7: A and B have RCsc annotations.

  bool bHasRc = instrB.di_.isAtomicRelease() or instrB.di_.isAtomicAcquire();
  if (isTso_)
    bHasRc = bHasRc or instrB.di_.isLoad() or instrB.di_.isStore() or instrB.di_.isAmo();

  if (not instrB.isMemory() or not bHasRc)
    return true;

  auto hartIx = hart.sysHartIndex();
  const auto& instrVec = hartData_.at(hartIx).instrVec_;

  auto earlyB = earliestOpTime(instrB);

  for (auto iter = sysMemOps_.rbegin(); iter != sysMemOps_.rend(); ++iter)
    {
      const auto& op = *iter;
      if (op.isCanceled()  or  op.hartIx_ != hartIx  or  op.tag_ >= instrB.tag_)
	continue;
      if (op.time_ < earlyB)
	break;
      const auto& instrA =  instrVec.at(op.tag_);
      if (instrA.isCanceled()  or  not instrA.isRetired()  or  not instrA.isMemory())
	continue;

      if (not ppoRule7(instrA, instrB))
	{
	  cerr << "Error: PPO rule 7 failed: hart-id=" << hart.hartId()
	       << " tag1=" << instrA.tag_ << " tag2=" << instrB.tag_ << '\n';
	  return false;
	}
    }

  const auto& undrained = hartData_.at(hartIx).undrainedStores_;

  for (auto tag : undrained)
    {
      if (tag >= instrB.tag_)
	break;
      const auto& instrA =  instrVec.at(tag);
      if (not ppoRule7(instrA, instrB))
	{
	  cerr << "Error: PPO rule 7 failed: hart-id=" << hart.hartId()
	       << " tag1=" << instrA.tag_ << " tag2=" << instrB.tag_ << '\n';
	  return false;
	}
    }

  return true;
}


template <typename URV>
bool
Mcm<URV>::ppoRule8(Hart<URV>& hart, const McmInstr& instrB) const
{
  // Rule 8: B is a store-conditional, A is a load-reserve paired with B.
  if (not instrB.isMemory() or not instrB.di_.isSc())
    return true;

  uint64_t addr = 0, value = 0;
  if (not hart.lastStore(addr, value))
    return true;  // Score conditional was not successful.

  auto hartIx = hart.sysHartIndex();
  const auto& instrVec = hartData_.at(hartIx).instrVec_;

  auto earlyB = earliestOpTime(instrB);

  for (auto iter = sysMemOps_.rbegin(); iter != sysMemOps_.rend(); ++iter)
    {
      const auto& op = *iter;
      if (op.isCanceled()  or  op.hartIx_ != hartIx  or  op.tag_ >= instrB.tag_)
	continue;
      if (op.time_ < earlyB)
	break;
      const auto& instrA =  instrVec.at(op.tag_);
      if (instrA.isCanceled()  or  not instrA.isRetired()  or  not instrA.isMemory())
	continue;

      if (not instrA.di_.isLr())
	continue;

      if (not instrA.complete_ or
          (not instrB.memOps_.empty() and earlyB <= latestOpTime(instrA)))
	{
	  cerr << "Error: PPO rule 8 failed: hart-id=" << hart.hartId()
	       << " tag1=" << instrA.tag_ << " tag2=" << instrB.tag_ << '\n';
	  return false;
	}

      return true;
    }

  return true;
}


template <typename URV>
bool
Mcm<URV>::ppoRule9(Hart<URV>& hart, const McmInstr& instrB) const
{
  // Rule 9: B has a syntactic address dependency on A

  if (not instrB.isMemory())
    return true;

  uint64_t addrTime = instrB.addrTime_;

  // FIX : Issue error if A and B are both cacheable.

  for (auto opIx : instrB.memOps_)
    {
      if (opIx < sysMemOps_.size() and sysMemOps_.at(opIx).time_ <= addrTime)
	{
	  cerr << "Warning: PPO rule 9 failed: hart-id=" << hart.hartId() << " tag1="
	       << instrB.addrProducer_ << " tag2=" << instrB.tag_
               << " time1=" << addrTime << " time2=" << sysMemOps_.at(opIx).time_ << '\n';
<<<<<<< HEAD
	  return true;
=======
	  return true;  // Temporary
>>>>>>> f1cf71da
	}
    }

  // Check address dependency of index registers of vector instruction B.

  McmInstrIx ixTag = 0; // Producer of vector index register.
  uint64_t ixTime = 0;  // Producer time of vector index register.
  uint64_t dataTime = 0;
  unsigned ixReg = 0;   // Vector index register.
  if (isVecIndexOutOfOrder(hart, instrB, ixReg, ixTag, ixTime, dataTime))
    {
      cerr << "Warning: PPO rule 9 failed: hart-id=" << hart.hartId() << " tag1="
	   << ixTag << " tag2=" << instrB.tag_ << " time1=" << ixTime
	   << " time2=" << dataTime << " vec-ix-reg=" << ixReg << '\n';
<<<<<<< HEAD
      return true;
=======
      return true;  // Temporary
>>>>>>> f1cf71da
    }

  return true;
}


template <typename URV>
bool
Mcm<URV>::ppoRule10(Hart<URV>& hart, const McmInstr& instrB) const
{
  // Rule 10: B has a syntactic data dependency on A

  const auto& bdi = instrB.di_;

  if (bdi.isSc() and bdi.op2() == 0)
    return true;  // No dependency on X0

  if (bdi.isStore() and bdi.op0() == 0)
    return true;  // No dependency on X0

  if (bdi.isStore() or bdi.isAmo())
    {
      if ((bdi.isSc() and bdi.op1() == 0) or (bdi.isStore() and bdi.op0() == 0))
	return true;
      uint64_t dataTime = instrB.dataTime_;

      for (auto opIx : instrB.memOps_)
	{
	  if (opIx < sysMemOps_.size() and sysMemOps_.at(opIx).time_ <= dataTime)
	    {
	      cerr << "Error: PPO rule 10 failed: hart-id=" << hart.hartId() << " tag1="
		   << instrB.dataProducer_  << " tag2=" << instrB.tag_ << " time1="
		   << dataTime << " time2=" << sysMemOps_.at(opIx).time_ << '\n';
	      return false;
	    }
	}
    }

  if (bdi.isVectorStore())
    {
      auto hartIx = hart.sysHartIndex();

      std::array<std::pair<unsigned, VecKind>, 32> dataVecs;  // reg-num/kind pairs
      unsigned count = getLdStDataVectors(hart, instrB, dataVecs);

      for (unsigned i = 0; i < count; ++i)
	{
	  auto [dataReg, kind] = dataVecs.at(i);
	  if (kind != VecKind::Active)
            continue;

	  auto atag = vecRegProducer(hartIx, dataReg);
	  if (atag == 0)
	    continue;

	  auto atime = vecRegTime(hartIx, dataReg);  // Time A data reg was produced.
	  auto btime = getVecRegEarlyTime(hart, instrB, dataReg);

	  if (btime <= atime)
	    {
	      cerr << "Error: PPO rule 10 failed: hart-id=" << hart.hartId()
		   << " tag1=" << atag << " tag2=" << instrB.tag_ << " time1="
		   << atime << " time2=" << btime << '\n';
	      return false;
	    }
	}
    }

  return true;
}


template <typename URV>
bool
Mcm<URV>::ppoRule11(Hart<URV>& hart, const McmInstr& instrB) const
{
  // Rule 11: B is a store with a control dependency on A

  unsigned hartIx = hart.sysHartIndex();
  const auto& instrVec = hartData_.at(hartIx).instrVec_;

  if (not instrB.isStore_)
    return true;

  auto rule11 = [this, &instrVec] (uint64_t earlyB, auto producerTag) -> bool {
    if (producerTag >= instrVec.size() or producerTag == 0)
      return true;
    const auto& producer = instrVec.at(producerTag);
    if (not producer.di_.isValid())
      return true;

    auto producerTime = producer.retireTime_;
    if (producer.isMemory())
      {
	if (not producer.complete_ and producer.isStore_)
          return false;  // Incomplete store considtional
	producerTime = latestOpTime(producer);
      }

    return earlyB > producerTime;
  };

  auto earlyB = earliestOpTime(instrB);
  auto producerTag = hartData_.at(hartIx).branchProducer_;

  if (hartData_.at(hartIx).branchTime_ and not rule11(earlyB, producerTag))
    {
      cerr << "Error: PPO rule 11 failed (branch): hart-id=" << hart.hartId() << " tag1="
           << producerTag << " tag2=" << instrB.tag_ << '\n';
      return false;
    }

  // VL is control dependency for vector instructions
  const auto& bdi = instrB.di_;
  if (bdi.isVectorStore())
    {
      auto& refMap = hartData_.at(hartIx).vecRefMap_;
      auto iter = refMap.find(instrB.tag_);
      if (iter == refMap.end() or iter->second.empty())
	return true;  // Nothing written by instruction.

      producerTag = hartData_.at(hartIx).vlProducer_;
      if (hartData_.at(hartIx).vlTime_ and not rule11(earlyB, producerTag))
        {
          cerr << "Error: PPO rule 11 failed (vl): hart-id=" << hart.hartId() << " tag1="
               << producerTag << " tag2=" << instrB.tag_ << '\n';
          return false;
        }

      if (bdi.isMasked()) // VM is control dependency for masked vector instructions
        {
          producerTag = vecRegProducer(hartIx, 0);   // V0 is mask register.
          if (not rule11(earlyB, producerTag))
            {
              cerr << "Error: PPO rule 11 failed (vm): hart-id=" << hart.hartId() << " tag1="
                   << producerTag << " tag2=" << instrB.tag_ << '\n';
              return false;
            }
        }
    }

  // what about vstart?

  return true;
}


template <typename URV>
McmInstrIx
Mcm<URV>::getMinReadTagWithLargerTime(unsigned hartIx, const McmInstr& instr) const
{
  assert(not instr.canceled_ and instr.retired_);

  auto eot = earliestOpTime(instr);

  McmInstrIx minTag = instr.tag_;

  for (auto iter = sysMemOps_.rbegin(); iter != sysMemOps_.rend(); ++iter)
    {
      const auto& op = *iter;
      if (op.canceled_ or op.hartIx_ != hartIx or not op.isRead_)
	continue;

      if (op.time_ > eot)
	minTag = std::min(minTag, op.tag_);
      else
	break;
    }

  return minTag;
}


template <typename URV>
bool
Mcm<URV>::overlaps(const McmInstr& instr, const std::unordered_set<uint64_t>& addrSet) const
{
  assert(not instr.isCanceled() and instr.isRetired());
  if (instr.isCanceled() or not instr.isRetired() or not instr.isMemory())
    return false;

  if (not instr.di_.isVector())
    {
      uint64_t pa1 = instr.physAddr_, pa2 = instr.physAddr2_;
      uint64_t size1 = instr.size_, size2 = 0;
      if (pa1 != pa2 and pageNum(pa1) != pageNum(pa2))
	{
	  size1 = offsetToNextPage(pa1);
	  size2 = instr.size_ - size1;
	  assert(size1 > 0 and size1 < instr.size_);
	  assert(size2 > 0 and size2 < instr.size_);
	}

      for (unsigned i = 0; i < size1; ++i)
	if (addrSet.contains(pa1 + i))
	  return true;

      for (unsigned i = 0; i < size2; ++i)
	if (addrSet.contains(pa2 + i))
	  return true;

      return false;
    }

  auto hartIx = instr.hartIx_;

  auto& refMap = hartData_.at(hartIx).vecRefMap_;
  auto iter = refMap.find(instr.tag_);
  if (iter == refMap.end())
    return false;

  auto& vecRefs = refMap.at(instr.tag_);

  for (auto refOp : vecRefs.refs_)
    for (unsigned i = 0; i < refOp.size_; ++i)
      if (addrSet.contains(refOp.pa_ + i))
	return true;

  return false;
}


template <typename URV>
bool
Mcm<URV>::ppoRule12(Hart<URV>& hart, const McmInstr& instrB) const
{
  // Rule 12: B is a load, there is a store M between A and B such that
  // 1. B loads a value written by M
  // 2. M has an address or data dependency on A

  if (not instrB.isLoad_)
    return true;  // NA: B is not a load.

  unsigned hartIx = hart.sysHartIndex();

  auto minTag = getMinReadTagWithLargerTime(hartIx, instrB);
  const auto& instrVec = hartData_.at(hartIx).instrVec_;

  // 1. For each read byte address of B, identify the closest overlapping store M in
  //    program order. Keep the store tag and the B byte load time.
  struct ByteInfo
  {
    McmInstrIx storeTag_ = 0;  // Closest store writing byte.
    uint64_t time_ = 0;        // Time byte was loaded by B.
    unsigned reg_= 0;          // Vector register of B overlapping byte.
  };

  std::unordered_map<uint64_t, ByteInfo> byteMap;

  for (auto ix : instrB.memOps_)
    {
      auto& op = sysMemOps_.at(ix);
      for (unsigned i = 0; i < op.size_; ++i)
	{
	  if (not op.isRead_)
	    continue;
	  uint64_t addr = op.pa_ + i;
	  auto iter = byteMap.find(addr);
	  if (iter != byteMap.end())
	    iter->second.time_ = std::min(iter->second.time_, op.time_);
	  else
	    byteMap[addr] = ByteInfo{0, op.time_};
	}
    }

  auto& vecRefMap = hartData_.at(hartIx).vecRefMap_;
  if (instrB.di_.isVector())
    {
      auto& bvecRefs = vecRefMap.at(instrB.tag_);
      for (auto& vecRef : bvecRefs.refs_)
	for (unsigned i = 0; i < vecRef.size_; ++i)
	  byteMap[vecRef.pa_ + i].reg_ = vecRef.reg_;
    }

  for (McmInstrIx mTag = instrB.tag_ - 1; mTag >= minTag; --mTag)
    {
      const auto& instrM = instrVec.at(mTag);
      if (instrM.isCanceled() or not instrM.di_.isValid() or not instrM.isStore_)
	continue;

      for (auto& [addr, byteInfo] : byteMap)
	if (byteInfo.storeTag_ == 0 and overlapsRefPhysAddr(instrM, addr))
	  byteInfo.storeTag_ = mTag;
    }

  // 2. Process the bytes of B.
  for (auto& [byteAddr, byteInfo] : byteMap)
    {
      auto mTag = byteInfo.storeTag_;
      if (mTag == 0)
	continue;

      const auto& instrM = instrVec.at(mTag);
      auto& mdi = instrM.di_;   // M decoded-instruction.
      auto byteTime = byteInfo.time_;

      if (not mdi.isVectorStore())
	{       // M is a scalar store or AMO.
	  auto mapt = instrM.addrProducer_;  // M address producer tag.
	  auto mdpt = instrM.dataProducer_;  // M data producer tag.
	  auto& ap = instrVec.at(mapt);  // Address producer.
	  auto& dp = instrVec.at(mdpt);  // Data producer.
	  auto addrTime = instrM.addrTime_;
	  auto dataTime = instrM.dataTime_;

	  if (mapt != 0 and ap.isMemory())
	    if (not ap.complete_ or byteTime <= addrTime)
	      {
		cerr << "Error: PPO rule 12 failed: hart-id=" << hart.hartId() << " tag1="
		     << mapt << " tag2=" << instrB.tag_ << " mtag=" << mTag
		     << " time1=" << addrTime << " time2=" << byteTime << " dep=addr\n";
		return false;
	      }

	  if (mdpt != 0 and dp.isMemory())
	    if (not dp.complete_ or byteTime <= dataTime)
	      {
		cerr << "Error: PPO rule 12 failed: hart-id=" << hart.hartId() << " tag1="
		     << mdpt << " tag2=" << instrB.tag_ << " mtag=" << mTag
		     << " time1=" << dataTime << " time2=" << byteTime << " dep=data\n";
		return false;
	      }
	}
      else    // M is a vector store
	{
	  auto iter = vecRefMap.find(mTag);
	  if (iter == vecRefMap.end())
	    continue;

	  bool isIndexed = instrM.di_.isVectorStoreIndexed();
	  auto& vecRefs = iter->second;

	  // Find last element of M overlapping byte of B. We assume vector store
	  // elements are written in order.
	  auto& refs = vecRefs.refs_;
	  for (auto iter = refs.rbegin(); iter != refs.rend(); ++iter)
	    {
	      auto& vecRef = *iter;
	      if (not vecRef.overlaps(byteAddr))
		continue;
	      unsigned dataVec = vecRef.reg_;  // Identify register of element of M.

	      // Find the producer A of identified vector. M has data dep on A.
	      McmInstrIx aTag = 0;
	      uint64_t aTime = 0;
	      for (auto& vpd : instrM.vecProdTimes_)
		if (vpd.regIx_ == dataVec)
		  {
		    aTag = vpd.tag_;
		    aTime = vpd.time_;
		    break;
		  }

	      if (aTag == 0)
		break;  // No producer of data vec.

	      auto& instrA = instrVec.at(aTag);
	      if (not instrA.isMemory())
		break;

	      // Check B against A.
	      if (not instrA.complete_ or byteTime <= aTime)
		{
		  cerr << "Error: PPO rule 12 failed: hart-id=" << hart.hartId() << " tag1="
		       << aTag << " tag2=" << instrB.tag_ << " mtag=" << mTag
		       << " time1=" << aTime << " time2=" << byteTime << " addr2=0x"
		       << std::hex << byteAddr << std::dec << " dep=data\n";
		  return false;
		}

	      if (not isIndexed)
		break;

	      // Get index register corresponding to dataVec.
	      unsigned ixVec = vecRef.ixReg_;

	      // Find the producer AA of identified index register. M has addr dep on AA.
	      aTag = 0;
	      aTime = 0;

	      for (auto& vpd : instrM.ixProdTimes_)
		if (vpd.regIx_ == ixVec)
		  {
		    aTag = vpd.tag_;
		    aTime = vpd.time_;
		    break;
		  }

	      if (aTag == 0)
		break;

	      auto& instrAA = instrVec.at(aTag);
	      if (not instrAA.isMemory())
		break;

	      // Check B against AA.
	      if (not instrAA.complete_ or byteTime <= aTime)
		{
		  cerr << "Error: PPO rule 12 failed: hart-id=" << hart.hartId() << " tag1="
		       << aTag << " tag2=" << instrB.tag_ << " mtag=" << mTag
		       << " time1=" << aTime << " time2=" << byteTime << " dep=addr\n";
		  return false;
		}
	      break;
	    }
	}
    }

  return true;
}


template <typename URV>
bool
Mcm<URV>::ppoRule13(Hart<URV>& hart, const McmInstr& instrB) const
{
  // Rule 13: B is a store, there is a instruction M between A and B such that
  // M has an address dependency on A.

  if (not instrB.isStore_ and not instrB.di_.isAmo())
    return true;  // NA: B is not a store/amo.

  unsigned hartIx = hart.sysHartIndex();

  auto minTag = getMinReadTagWithLargerTime(hartIx, instrB);
  const auto& instrVec = hartData_.at(hartIx).instrVec_;

  auto earlyB = earliestOpTime(instrB);

  // Look for a memory instruction M between B and instruction with minTag.
  for (McmInstrIx mTag = instrB.tag_ - 1; mTag >= minTag; --mTag)
    {
      const auto& instrM = instrVec.at(mTag);
      if (instrM.isCanceled() or not instrM.di_.isValid() or not instrM.isMemory())
	continue;

      auto mapt = instrM.addrProducer_;  // M address producer tag.
      const auto& ap = instrVec.at(mapt);  // Address producer.

      if (ap.isMemory())
	if (not ap.complete_ or isBeforeInMemoryTime(instrB, ap))
	  {
	    cerr << "Error: PPO rule 13 failed: hart-id=" << hart.hartId() << " tag1="
		 << mapt << " tag2=" << instrB.tag_ << " mtag=" << mTag
		 << " time1=" << latestOpTime(ap) << " time2=" << earlyB << '\n';
	    return false;
	  }

      if (instrM.di_.isVectorLoadIndexed() or instrM.di_.isVectorStoreIndexed())
	{
	  for (auto& ipt : instrM.ixProdTimes_)
	    {
	      if (ipt.time_ < earlyB)
		continue;

	      cerr << "Error: PPO rule 13 failed: hart-id=" << hart.hartId() << " tag1="
		   << ipt.tag_ << " tag2=" << instrB.tag_ << " mtag=" << mTag
		   << " time1=" << ipt.time_ << " time2=" << earlyB << '\n';
	      return false;
	    }
	}
    }

  return true;
}


template <typename URV>
bool
Mcm<URV>::ioPpoChecks(Hart<URV>& hart, const McmInstr& instrB) const
{
  // We don't have enough info to do this since PBMT can override the PMA. We will have to
  // change the API to be able to do this. Currenttly this should be enabled only when
  // test has no PBMT.

  // We check that IO memory operations are never reordered. This is stronger
  // that what is required by the spec. We will eventually relax this for
  // non strongly ordered regions.

  auto hartIx = hart.sysHartIndex();

  // Identify earliest IO memory time of instr B.
  uint64_t inf = ~uint64_t(0);
  uint64_t earlyRead = inf, earlyWrite = inf;
  for (auto opIx : instrB.memOps_)
    {
      auto& op = sysMemOps_.at(opIx);
      if (op.isIo_  and  not op.canceled_)
	{
	  if (op.isRead_)
	    earlyRead = std::min(earlyRead, op.time_);
	  else
	    earlyWrite = std::min(earlyWrite, op.time_);
	}
    }

  // Check for IO memory operation reordering.
  // Currently checking read against read, and write against write. We will generalize
  // once we get more accurate IO timing from the test-bench.
  for (auto isRead : { true, false })
    {
      auto earlyB = isRead? earlyRead : earlyWrite;
      if (earlyB == inf)
	continue; // No IO memory ops.

      // Identify IO ops reordered with respect to B.
      for (auto iter = sysMemOps_.rbegin(); iter != sysMemOps_.rend(); ++iter)
	{
	  const auto& op = *iter;
	  if (op.isCanceled() or op.hartIx_ != hartIx or op.tag_ >= instrB.tag_ or not op.isIo_)
	    continue;
	  
	  if (op.isRead_ != isRead)
	    continue;  // Temporary till we get more accurate IO timing.

	  if (op.time_ < earlyB)
	    continue;

	  cerr << "Error: IO PPO rule failed: hart-id=" << hart.hartId() << " tag1="
	       << op.tag_ << " tag2=" << instrB.tag_ << " time1=" << op.time_
	       << " time2=" << earlyB << " type=" << (isRead? "read" : "write")
	       << '\n';
	  return false;
	}
    }

  if (earlyWrite == inf)
    return true;  // No IO write memory ops.

  // Check that all undrained IO ops belong to instructions that follow B in program
  // order.
  const auto& undrained = hartData_.at(hartIx).undrainedStores_;
  const auto& instrVec = hartData_.at(hartIx).instrVec_;

  for (auto tag : undrained)
    {
      if (tag >= instrB.tag_)
	break;

      const auto& instrA = instrVec.at(tag);

      if (not instrA.di_.isVectorStore())
        {
          if (instrA.memOps_.empty())
            {
              cerr << "Error: IO PPO rule failed: hart-id=" << hart.hartId() << " tag1="
                   << instrA.tag_ << " tag2=" << instrB.tag_ << " time1=inf"
                   << " time2=" << earlyWrite << " type=write\n";
              return false;
            }

          uint64_t pa1 = instrA.physAddr_, pa2 = instrA.physAddr2_;
          unsigned size1 = instrA.size_;

          if (pageNum(pa1) != pageNum(pa2))
            size1 = offsetToNextPage(pa1);

          // For each reference byte address of A.
          for (unsigned i = 0; i < instrA.size_; ++i)
            {
              unsigned byteAddr = i < size1 ? pa1 + 1 : pa2 + i - size1;
              if (not hart.getPma(byteAddr).isIo())
                continue;   // Not an IO address

              for (auto opIx: instrA.memOps_)
                {
                  auto& aop = sysMemOps_.at(opIx);
                  if (aop.isRead_ or aop.overlaps(byteAddr))
                    continue;

                  // Byte addr not drained in A.
                  cerr << "Error: IO PPO rule failed: hart-id=" << hart.hartId() << " tag1="
                       << instrA.tag_ << " tag2=" << instrB.tag_ << " time1=inf"
                       << " time2=" << earlyWrite << " type=write\n";
                  return false;
                }
            }
        }
      else
        {
          auto& vecRefMap = hartData_.at(hartIx).vecRefMap_;
          auto iter = vecRefMap.find(instrA.tag_);
          if (iter == vecRefMap.end())
            continue;   // No reference data in A.

          auto& vecRefs = iter->second;
          if (vecRefs.empty())
            continue;   // No reference data in A.

          // For each reference byte address of A.
          for (auto& vecRef : vecRefs.refs_)
            {
              for (unsigned i = 0; i < vecRef.size_; ++i)
                {
                  uint64_t byteAddr = vecRef.pa_ + i;
                  if (not hart.getPma(byteAddr).isIo())
                    continue;  // Not an IO address

                  for (auto opIx: instrA.memOps_)
                    {
                      auto aop = sysMemOps_.at(opIx);
                      if (aop.isRead_ or aop.overlaps(byteAddr))
                        continue;

                      // Byte addr not drained in A.
                      cerr << "Error: IO PPO rule failed: hart-id=" << hart.hartId() << " tag1="
                           << instrA.tag_ << " tag2=" << instrB.tag_ << " time1=inf"
                           << " time2=" << earlyWrite << " type=write\n";
                      return false;
                    }
                }
            }
        }
    }

  return true;
}


template <typename URV>
bool
Mcm<URV>::checkLoadVsPriorCmo(Hart<URV>& hart, const McmInstr& instrB) const
{
  // If B is a load and A is cbo.flush/clean/inval instruction that overlaps B.

  if (not instrB.isLoad_)
    return true;  // NA: B is not a load.

  auto hartIx = hart.sysHartIndex();
  const auto& instrVec = hartData_.at(hartIx).instrVec_;

  auto earlyB = effectiveMinTime(hart, instrB);

  for (auto ix = instrB.tag_; ix > 0; --ix)
    {
      const auto& instrA = instrVec.at(ix-1);

      if (instrA.isCanceled() or not instrA.isRetired())
	continue;

      if (earlyB > instrA.retireTime_)
	break;

      if (instrA.di_.extension() != RvExtension::Zicbom)
        continue;  // Not cbo.flush/clean/inval

      auto aTime = instrA.retireTime_;
      if (instrA.memOps_.size() == 1)   // CMO instrs have at most 1 bypass op
        {
          const auto& aop = sysMemOps_.at(instrA.memOps_.at(0));
          aTime = std::min(aTime, aop.time_);  // Bypass time may be earlier.
        }

      for (const auto& opIx : instrB.memOps_)
        if (opIx < sysMemOps_.size())
          {
            const auto& bop = sysMemOps_.at(opIx);
            if (overlaps(instrA, bop) and bop.time_ < aTime)
              {
                cerr << "Error: Read op of load instruction happens before retire time of "
                     << "preceding overlapping cbo.clean/flush: hart-id=" << hart.hartId()
                     << " cbo-tag=" << instrA.tag_ << " load-tag=" << instrB.tag_
                     << " cbo-time=" << aTime << " read-time=" << bop.time_
                     << '\n';
                return false;
              }
          }
    }

  return true;
}


template <typename URV>
bool
Mcm<URV>::checkSfenceInvalIr(Hart<URV>& hart, const McmInstr& instr) const
{
  // This is very crude. We are using retire time of sinval.vma, we should be using
  // execution time. We are using read/write times of load/store instructions, we should be
  // using translation times. Required times are currently not available. We do not
  // consider instruction address translation.

  unsigned hartIx = hart.sysHartIndex();

  auto invalTag = hartData_.at(hartIx).sinvalVmaTag_;
  if (invalTag == 0)
    return true;   // No sinval.vma was retired

  auto invalTime = hartData_.at(hartIx).sinvalVmaTime_;

  for (size_t ix = sysMemOps_.size(); ix > 0; --ix)
    {
      const auto& op = sysMemOps_.at(ix-1);
      if (op.canceled_ or op.hartIx_ != hartIx)
	continue;
      if (op.tag_ < instr.tag_)
	break;
      if (op.time_ < invalTime)
	{
	  cerr << "Error: Hart-id=" << hart.hartId() << " implicit memory access for "
	       << "translation of instruction at tag=" << op.tag_ << " is out of order "
	       << "with respect to sinval.vma instruction with tag=" << invalTag
	       << " and sfence.inval.ir with tag=" << instr.tag_ << '\n';
	  return false;
	}
    }

  return true;
}


template <typename URV>
bool
Mcm<URV>::checkSfenceWInval(Hart<URV>& hart, const McmInstr& instr) const
{
  // This is very crude: Check that there are no earlier (in program order) stores pending
  // in the store/merge buffer when the sfence.w.inval is retired.

  unsigned hartIx = hart.sysHartIndex();
  const auto& pendingWrites = hartData_.at(hartIx).pendingWrites_;

  for (auto& op : pendingWrites)
    if (op.tag_ < instr.tag_)
      {
        cerr << "Error: Hart-id=" << hart.hartId() << " sfence-tag=" << instr.tag_
             << " store-tag=" << op.tag_ << " sfence.w.inval retires while an older"
             << " store is still the store/merge buffer\n";
        return false;
      }

  return true;
}


template <typename URV>
bool
Mcm<URV>::isVecIndexOutOfOrder(Hart<URV>& hart, const McmInstr& instr, unsigned& ixReg,
			       McmInstrIx& producerTag, uint64_t& producerTime,
			       uint64_t& dataTime) const
{
  const auto& di = instr.di_;

  bool isVecIndexed = di.isVectorLoadIndexed() or di.isVectorStoreIndexed();
  if (not isVecIndexed)
    return false;

  auto hartIx = hart.sysHartIndex();

  const VecLdStInfo& info = hart.getLastVectorMemory();
  const auto& elems = info.elems_;

  unsigned elemSize = info.elemSize_;
  assert(elemSize != 0);

  unsigned ixElemSize = hart.vecLdStIndexElemSize(di);
  assert(ixElemSize != 0);
  unsigned ixElemsPerVec = hart.vecRegSize() / ixElemSize;

  uint64_t maxVal = ~uint64_t(0);

  bool unitStride = isUnitStride(info);

  for (const auto& elem : elems)
    {
      if (elem.skip_)
	continue;

      // Compute the earliest data element time.
      uint64_t dTime = maxVal;
      uint64_t pa1 = elem.pa_, pa2 = elem.pa2_;
      unsigned size = elemSize, size1 = elemSize;
      if (pa1 != pa2)
	{
	  size1 = offsetToNextPage(pa1);
	  assert(size1 > 0 and size1 < 8);
	}

      for (unsigned i = 0; i < size; ++i)
	{
	  uint64_t addr = i < size1 ? pa1 + i : pa2 + i - size1;
	  uint64_t byteTime = unitStride ? earliestByteTime(instr, addr) :
                                           earliestByteTime(instr, addr, elem.ix_);
	  if (byteTime > 0)  // Byte time is zero for undrained writes.
	    dTime = std::min(byteTime, dTime);
	}
      
      // Compare data element time against corresponding index register time.
      unsigned ixVec = info.ixVec_ + elem.ix_ / ixElemsPerVec;
      auto ixTime = vecRegTime(hartIx, ixVec);

      if (ixTime < dTime)
	continue;

      producerTag = vecRegProducer(hartIx, ixVec);
      if (producerTag == 0)
	continue;

      producerTime = ixTime;
      ixReg = ixVec;
      dataTime = dTime;
      return true;
    }

  return false;
}


template <typename URV>
uint64_t
Mcm<URV>::getVecRegEarlyTime(Hart<URV>& hart, const McmInstr& instr, unsigned regNum) const
{
  uint64_t maxVal = ~uint64_t(0);
  uint64_t time = maxVal;   // In case no memory ops or all elements masked.

  if (instr.memOps_.empty())
    return time;

  const VecLdStInfo& info = hart.getLastVectorMemory();
  auto elemSize = info.elemSize_;
  const auto& elems = info.elems_;
  bool unitStride = isUnitStride(info);

  if (elemSize == 0 or info.elems_.empty())
    return time;  // Should not happen.

  unsigned elemsPerVec =  hart.vecRegSize() / elemSize;

  for (auto& elem : elems)
    {
      if (elem.skip_)
	continue;  // Non active.

      unsigned elemReg = info.vec_ + elem.ix_ / elemsPerVec + elem.field_;
      if (elemReg != regNum)
        continue;  // Wrong vector register.

      uint64_t pa1 = elem.pa_, pa2 = elem.pa2_;
      unsigned size = elemSize, size1 = elemSize;
      if (pa1 != pa2)
	{
	  size1 = offsetToNextPage(pa1);
	  assert(size1 > 0 and size1 < 8);
	}

      for (unsigned i = 0; i < size; ++i)
	{
	  uint64_t addr = i < size1 ? pa1 + i : pa2 + i - size1;

          uint64_t byteTime = 0;
          if (not instr.hasOverlap_ or unitStride)
            byteTime = earliestByteTime(instr, addr);
          else
            byteTime = earliestByteTime(instr, addr, elem.ix_);  // FIX: write ops have no index.
	  if (byteTime > 0)  // Byte time is zero for undrained writes.
	    time = std::min(byteTime, time);
	}
    }

  return time;
}


template <typename URV>
void
Mcm<URV>::reportMissingFetch(const Hart<URV>& hart, uint64_t tag, uint64_t pa) const
{
  cerr << "Warning: Hart-id=" << hart.hartId() << " time=" << time_ << " tag=" << tag
       << " pa=0x" << std::hex << pa << std::dec << " opcode missing in instruction cache"
       << " (not brought in with mcm_ifetch)\n";
}



template class WdRiscv::Mcm<uint32_t>;
template class WdRiscv::Mcm<uint64_t>;<|MERGE_RESOLUTION|>--- conflicted
+++ resolved
@@ -2993,11 +2993,8 @@
   unsigned vstart = elems.front().ix_;
 
   // Find highest read op with highest elem ix that is <= the current index.
-<<<<<<< HEAD
-=======
   unsigned activeCount = 0;
   unsigned activeIx = 0;
->>>>>>> f1cf71da
   unsigned high = 0;
   for (auto opIx : instr.memOps_)
     {
@@ -3006,11 +3003,6 @@
           unsigned opElemIx = op.elemIx_;
           if (opElemIx < vstart)
             continue;
-<<<<<<< HEAD
-          unsigned offset = opElemIx - vstart;
-          if (opElemIx <= elemIx and opElemIx > high and
-              offset < elems.size() and not elems.at(offset).skip_)
-=======
 
           unsigned offset = opElemIx - vstart;
           if (offset >= elems.size() or elems.at(offset).skip_)
@@ -3020,17 +3012,13 @@
           activeIx = opElemIx;
 
           if (opElemIx <= elemIx and opElemIx > high)
->>>>>>> f1cf71da
             high = opElemIx;
         }
     }
 
-<<<<<<< HEAD
-=======
   if (activeCount == 1)
     return activeIx;     // Test bench sent 1 read for all elements. Use it.
 
->>>>>>> f1cf71da
   return high;
 }
 
@@ -4724,11 +4712,7 @@
 	  cerr << "Warning: PPO rule 9 failed: hart-id=" << hart.hartId() << " tag1="
 	       << instrB.addrProducer_ << " tag2=" << instrB.tag_
                << " time1=" << addrTime << " time2=" << sysMemOps_.at(opIx).time_ << '\n';
-<<<<<<< HEAD
-	  return true;
-=======
 	  return true;  // Temporary
->>>>>>> f1cf71da
 	}
     }
 
@@ -4743,11 +4727,7 @@
       cerr << "Warning: PPO rule 9 failed: hart-id=" << hart.hartId() << " tag1="
 	   << ixTag << " tag2=" << instrB.tag_ << " time1=" << ixTime
 	   << " time2=" << dataTime << " vec-ix-reg=" << ixReg << '\n';
-<<<<<<< HEAD
-      return true;
-=======
       return true;  // Temporary
->>>>>>> f1cf71da
     }
 
   return true;
