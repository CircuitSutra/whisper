#include <iostream>
#include <string_view>
#include "Mcm.hpp"
#include "System.hpp"
#include "Hart.hpp"

using namespace WdRiscv;
using std::cerr;


template <typename URV>
Mcm<URV>::Mcm(unsigned hartCount, unsigned pageSize, unsigned mergeBufferSize)
  : pageSize_(pageSize), lineSize_(mergeBufferSize)
{
  sysMemOps_.reserve(200000);

  hartData_.resize(hartCount);

  for (auto& hd : hartData_)
    {
      hd.instrVec_.resize(200000);
      hd.regTime_.resize(totalRegCount_);
      hd.regProducer_.resize(totalRegCount_);
    }

  // If no merge buffer, then memory is updated on insert messages.
  writeOnInsert_ = (lineSize_ == 0);
}


template <typename URV>
Mcm<URV>::~Mcm() = default;


template <typename URV>
inline
bool
Mcm<URV>::updateTime(const char* method, uint64_t time)
{
  if (time < time_)
    {
      cerr << "Warning: " << method << ": Backward time: "
	   << time << " < " << time_ << "\n";
      return true;
    }
  time_ = time;
  return true;
}


template <typename URV>
bool
Mcm<URV>::readOp(Hart<URV>& hart, uint64_t time, uint64_t instrTag,
		 uint64_t physAddr, unsigned size, uint64_t rtlData)
{
  if (not updateTime("Mcm::readOp", time))
    return false;

  unsigned hartIx = hart.sysHartIndex();
  if (hartIx >= hartData_.size())
    {
      cerr << "Mcm::readOp: Error: Hart ix out of bound\n";
      return false;
    }

  McmInstr* instr = findOrAddInstr(hartIx, instrTag);
  if (instr->isCanceled())
    return true;
  bool io = false;  // FIX  get io from PMA of address.
  if (instr->isRetired() and not io)
    cerr << "Warning: Read op time=" << time << " occurs after "
	 << "instruction retires tag=" << instr->tag_ << '\n';

  MemoryOp op = {};
  op.time_ = time;
  op.physAddr_ = physAddr;
  op.rtlData_ = rtlData;
  op.instrTag_ = instrTag;
  op.hartIx_ = hartIx;
  op.size_ = size;
  op.isRead_ = true;
  op.canceled_ = true; // To be later marked as false if used.

  // Set whisper load data. This may be updated by forwarding.
  if (size == 1)
    {
      uint8_t val = 0;
      op.failRead_ = not hart.peekMemory(physAddr, val, true /*usePma*/);
      op.data_ = val;
    }
  else if (size == 2)
    {
      uint16_t val = 0;
      op.failRead_ = not hart.peekMemory(physAddr, val, true /*usePma*/);
      op.data_ = val;
    }
  else if (size == 4)
    {
      uint32_t val = 0;
      op.failRead_ = not hart.peekMemory(physAddr, val, true /*usePma*/);
      op.data_ = val;
    }
  else if (size == 8)
    {
      uint64_t val = 0;
      op.failRead_ = not hart.peekMemory(physAddr, val, true /*usePma*/);
      op.data_ = val;
    }
  else if (size < 8)
    {
      uint8_t val = 0;
      for (unsigned i = 0; i < size; ++i)
	if (not hart.peekMemory(physAddr + i, val, true))
	  {
	    op.failRead_ = true;
	    break;
	  }
	else
	  op.data_ = op.data_ | (uint64_t(val) << (8*i));
    }
  else
    {
      op.failRead_ = true;
      cerr << "Error: Mcm::readOp: Invalid read size: " << size << '\n';
      return false;
    }

  instr->addMemOp(sysMemOps_.size());
  sysMemOps_.push_back(op);
  instr->isLoad_ = true;
  instr->complete_ = checkLoadComplete(*instr);
  
  return true;
}


template <typename URV>
McmInstr*
Mcm<URV>::findInstr(unsigned hartIx, uint32_t tag)
{
  auto& vec = hartData_.at(hartIx).instrVec_;
  if (tag < vec.size() and vec.at(tag).tag_ == tag)
    return &(vec.at(tag));
  return nullptr;
}


template <typename URV>
McmInstr*
Mcm<URV>::findOrAddInstr(unsigned hartIx, uint32_t tag)
{
  auto ptr = findInstr(hartIx, tag);
  if (ptr)
    return ptr;

  auto& vec = hartData_.at(hartIx).instrVec_;
  if (tag >= vec.size())
    {
      if (tag > 100000000)
	{
	  cerr << "MCM: Instruction tag way too large: " << tag << '\n';
	  cerr << "MCM: Code expects dense consecutive tags starting at 0\n";
	  assert(0);
	}
      McmInstr instr;
      instr.tag_ = tag;
      instr.hartIx_ = hartIx;
      vec.resize(tag + 1);
      vec.at(tag) = instr;
      return &vec.at(tag);
    }

  if (vec.at(tag).tag_ != 0)
    {
      cerr << "Mcm::findOrAddInstr: Error: Instr tag already in use\n";
      assert(0 && "Mcm::findOrAddInstr: Instr tag already in use");
    }

  vec.at(tag).tag_ = tag;
  return &vec.at(tag);
}


template <typename URV>
void
Mcm<URV>::updateDependencies(const Hart<URV>& hart, const McmInstr& instr)
{
  if (not instr.retired_)
    {
      cerr << "Mcm::updateDependencies: Error: Instruction is not retired\n";
      assert(0 && "Mcm::updateDependencies: Instruction is not retired");
    }

  unsigned hartIx = hart.sysHartIndex();
  auto& regTimeVec = hartData_.at(hartIx).regTime_;
  auto& regProducer = hartData_.at(hartIx).regProducer_;

  const DecodedInst& di = instr.di_;
  assert(di.isValid());

  if (di.operandCount() == 0)
    return;

  const auto* instEntry = di.instEntry();

  bool updatesVl = false;
  if (
      // id == InstId::vsetivli or
      di.instId() == InstId::vsetvl or
      di.instId() == InstId::vsetvli)
    {
      if (di.op0() != 0 or di.op1() != 0)
        updatesVl = true;
    }

  if (instEntry->isIthOperandIntRegDest(0) and di.ithOperand(0) == 0 and not updatesVl)
    return; // Destination is x0.

  uint64_t time = 0, tag = 0;

  bool hasDep = true;
  if (instEntry->isSc())
    {
      URV val = 0;
      hart.peekIntReg(di.op0(), val);
      if (val == 1)
	return;  // store-conditional failed.
      if (instr.memOps_.empty())
	{
	  tag = instr.tag_;
	  time = ~uint64_t(0); // Will be updated when SC drains to memory.
	}
    }
  else if (instEntry->isStore() or di.isVectorStore())
    return;   // No destination register.
  else if (di.isLoad() or di.isAmo() or di.isBranch() or di.isVectorLoad())
    hasDep = false;

  for (const auto& opIx : instr.memOps_)
    if (opIx < sysMemOps_.size() and sysMemOps_.at(opIx).time_ > time)
      {
	time = sysMemOps_.at(opIx).time_;
	tag = instr.tag_;
      }

  auto& branchTime = hartData_.at(hartIx).branchTime_;
  auto& branchProducer = hartData_.at(hartIx).branchProducer_;
  auto& vlTime = hartData_.at(hartIx).vlTime_;
  auto& vlProducer = hartData_.at(hartIx).vlProducer_;

  if (di.isBranch())
    branchTime = 0;

  std::vector<unsigned> sourceRegs, destRegs;
  identifyRegisters(hart, di, sourceRegs, destRegs);

  bool first = true; // first branch source
  for (auto regIx : sourceRegs)
    {
      if (hasDep and regTimeVec.at(regIx) > time)
	{
	  time = regTimeVec.at(regIx);
	  tag = regProducer.at(regIx);
	}
      if (di.isBranch())
	if (first or regTimeVec.at(regIx) > branchTime)
	  {
	    first = false;
	    branchTime = regTimeVec.at(regIx);
	    branchProducer = regProducer.at(regIx);
	  }
      if (updatesVl)
        if (regTimeVec.at(regIx) > vlTime)
          {
            vlTime = regTimeVec.at(regIx);
            vlProducer = regProducer.at(regIx);
          }
    }

  bool noSource = sourceRegs.empty();
  if (noSource)
    assert(tag == 0 and time == 0);

  for (auto regIx : destRegs)
    {
      regTimeVec.at(regIx) = time;
      regProducer.at(regIx) = tag;
    }
}


template <typename URV>
void
Mcm<URV>::setProducerTime(const Hart<URV>& hart, McmInstr& instr)
{
  auto& di = instr.di_;
  unsigned hartIx = hart.sysHartIndex();

  auto& regProducer = hartData_.at(hartIx).regProducer_;
  auto& regTime = hartData_.at(hartIx).regTime_;

  // Set producer of address register.
  if (di.isLoad() or di.isAmo() or di.isStore() or di.isVectorLoad() or di.isVectorStore())
    {
      unsigned addrReg = effectiveRegIx(di, 1);  // Addr reg is operand 1 of instr.
      instr.addrProducer_ = regProducer.at(addrReg);
      instr.addrTime_ = regTime.at(addrReg);
    }

  if (di.isVectorLoadIndexed() or di.isVectorStoreIndexed())
    {
      unsigned offsetReg = effectiveRegIx(di, 2);
      unsigned ixGroup = hart.vecOpEmul(2);
      for (unsigned i = 0; i < ixGroup; ++i)
        {
          uint64_t addrTime = regTime.at(offsetReg + i);
          if (addrTime >= instr.addrTime_)
            {
              instr.addrProducer_ = regProducer.at(offsetReg + i);
              instr.addrTime_ = addrTime;
            }
        }
    }

  // Set producer of data register.
  if (di.isStore() or di.isAmo())
    {
      unsigned doi = di.isAmo()? 2 : 0;  // Data-register operand index
      unsigned dataReg = effectiveRegIx(di, doi);  // Data operand may be integer/fp/csr
      instr.dataProducer_ = regProducer.at(dataReg);
      instr.dataTime_ = regTime.at(dataReg);
    }

#if 0
  if (di.isVectorLoad() or di.isVectorStore())
    {
      unsigned vtypeReg = unsigned(CsrNumber::VTYPE) + csRegOffset_;
      instr.dataProducer_ = hartRegProducers_.at(hartIx).at(vtypeReg);
      instr.dataTime_ = hartRegTimes_.at(hartIx).at(vtypeReg);
    }
#endif

  if (di.isVectorStore())
    {
      unsigned dataReg = effectiveRegIx(di, 0);
      unsigned srcGroup = hart.vecOpEmul(0);
      if (di.vecFieldCount())
        srcGroup *= di.vecFieldCount();
      for (unsigned i = 0; i < srcGroup; ++i)
        {
          uint64_t dataTime = regTime.at(dataReg + i);
          if (dataTime >= instr.dataTime_)
            {
              instr.dataProducer_ = regProducer.at(dataReg + i);
              instr.dataTime_ = dataTime;
            }
        }
    }
}


template <typename URV>
static bool
pokeHartMemory(Hart<URV>& hart, uint64_t physAddr, uint64_t data, unsigned size)
{
#if 0
  // The test-bench can defer IMISC interrupts and un-defer them when they get delivered to
  // the hart on the RTL side. But, the test-bench does not do that. To avoid triggering
  // an interrupt too soon, we skip writing to the IMSIC. Presumably, the test-bench will
  // poke the IMSIC when the RTL delivers the IMSIC interrupt to the hart.
  if (hart.isImsicAddr(physAddr))
    return true;   // IMSIC memory poked explicitly by the test bench.
#endif

  if (size == 1)
    return hart.pokeMemory(physAddr, uint8_t(data), true);

  if (size == 2)
    return hart.pokeMemory(physAddr, uint16_t(data), true);

  if (size == 4)
    return hart.pokeMemory(physAddr, uint32_t(data), true);

  if (size == 8)
    return hart.pokeMemory(physAddr, uint64_t(data), true);

  if (size < 8)
    {
      for (unsigned i = 0; i < size; ++i)
	if (not hart.pokeMemory(physAddr + i, uint8_t(data >> (8*i)), true))
	  return false;
      return true;
    }

  cerr << "MCM pokeHartMemory: " << "Invalid data size (" << size << ")\n";
  return false;
}


template <typename URV>
bool
Mcm<URV>::mergeBufferInsert(Hart<URV>& hart, uint64_t time, uint64_t instrTag,
			    uint64_t physAddr, unsigned size,
			    uint64_t rtlData)
{
  if (not updateTime("Mcm::mergeBufferInsert", time))
    return false;

  if (size <= 8)
    return mergeBufferInsertScalar(hart, time, instrTag, physAddr, size, rtlData);

  assert(0);

  return false;
}


template <typename URV>
bool
Mcm<URV>::mergeBufferInsertScalar(Hart<URV>& hart, uint64_t time, uint64_t instrTag,
				  uint64_t physAddr, unsigned size,
				  uint64_t rtlData)
{
  assert(size <= 8);

  unsigned hartIx = hart.sysHartIndex();

  MemoryOp op = {};
  op.time_ = time;
  op.physAddr_ = physAddr;
  op.rtlData_ = rtlData;
  op.instrTag_ = instrTag;
  op.hartIx_ = hartIx;
  op.size_ = size;
  op.isRead_ = false;

  if (not writeOnInsert_)
    hartData_.at(hartIx).pendingWrites_.push_back(op);

  McmInstr* instr = findOrAddInstr(hartIx, instrTag);
  if (not instr)
    {
      cerr << "Mcm::MergeBufferInsertScalar: Error: Unknown instr tag\n";
      assert(0 && "Mcm::MergeBufferInsertScalar: Unknown instr tag");
      return false;
    }

  auto& undrained = hartData_.at(hartIx).undrainedStores_;
  undrained.insert(instrTag);

  bool result = true;

  if (writeOnInsert_)
    {
      // Associate write op with instruction.
      instr->addMemOp(sysMemOps_.size());
      sysMemOps_.push_back(op);
      instr->complete_ = checkStoreComplete(hartIx, *instr);
      if (instr->complete_)
	undrained.erase(instrTag);

      if (not instr->retired_)
	{
	  cerr << "Mcm::MergeBufferInsertScalar: Error: Merge buffer write for a non-retired store\n";
	  return false;
	}

      if (enablePpo_)
	{
	  if (not ppoRule1(hart, *instr))
	    result = false;

	  if (instr->di_.isAmo())
	    if (not ppoRule3(hart, *instr))
	      result = false;
	}

      // We commit the RTL data to memory but we check them against whisper data
      // (checkRtlWrite below). This is simpler than committing part of whisper
      // instruction data.
      if (not pokeHartMemory(hart, physAddr, rtlData, op.size_))
	result = false;
    }

  // If corresponding instruction is retired, compare to its data.
  if (instr->retired_)
    if (not checkRtlWrite(hart.hartId(), *instr, op))
      result = false;

  return result;
}


template <typename URV>
bool
Mcm<URV>::bypassOp(Hart<URV>& hart, uint64_t time, uint64_t instrTag,
		   uint64_t physAddr, unsigned size, uint64_t rtlData)
{
  if (not updateTime("Mcm::writeOp", time))
    return false;

  unsigned hartIx = hart.sysHartIndex();
  McmInstr* instr = findOrAddInstr(hartIx, instrTag);
  if (not instr)
    {
      cerr << "Mcm::bypassOp: Error: hart-id=" << hart.hartId() << " time=" << time
	   << " tag=" << instrTag << " unknown instr tag\n";
      return false;
    }

  auto& undrained = hartData_.at(hartIx).undrainedStores_;
  undrained.insert(instrTag);

  bool result = true;

  if (size > 8)
    {
      if (instr->di_.instId() != InstId::cbo_zero or (size % 8) != 0)
	{
	  cerr << "Mcm::byppassOp: Error: hart-id=" << hart.hartId() << " time=" << time
	       << " invalid size: " << size << '\n';
	  return false;
	}
      if (rtlData != 0)
	{
	  cerr << "Mcm::byppassOp: Error: hart-id=" << hart.hartId() << " time=" << time
	       << " invalid data (must be 0) for a cbo.zero instruction: " << rtlData << '\n';
	  return false;
	}
      uint64_t lineStart = physAddr & ~(uint64_t(lineSize_) - 1);
      if (physAddr + size - lineStart > lineSize_)
	return false;

      if ((physAddr % 8) != 0)
	return false;

      if (rtlData != 0)
	return false;

      for (unsigned i = 0; i < size; i += 8)
	{
	  uint64_t addr = physAddr + i;
	  MemoryOp op = {};
	  op.time_ = time;
	  op.physAddr_ = addr;
	  op.rtlData_ = rtlData;
	  op.instrTag_ = instrTag;
	  op.hartIx_ = hartIx;
	  op.size_ = 8;
	  op.isRead_ = false;

	  // Associate write op with instruction.
	  instr->addMemOp(sysMemOps_.size());
	  sysMemOps_.push_back(op);

	  result = pokeHartMemory(hart, addr, 0, 8) and result;
	}
    }
  else
    {
      MemoryOp op = {};
      op.time_ = time;
      op.physAddr_ = physAddr;
      op.rtlData_ = rtlData;
      op.instrTag_ = instrTag;
      op.hartIx_ = hartIx;
      op.size_ = size;
      op.isRead_ = false;

      // Associate write op with instruction.
      instr->addMemOp(sysMemOps_.size());
      sysMemOps_.push_back(op);

      result = pokeHartMemory(hart, physAddr, rtlData, size) and result;
    }

  instr->complete_ = checkStoreComplete(hartIx, *instr);
  if (instr->complete_)
    {
      undrained.erase(instrTag);
      if (instr->retired_)
	{
	  for (auto opIx : instr->memOps_)
	    {
	      auto& op = sysMemOps_.at(opIx);
	      if (not op.isCanceled() and not op.isRead_)
		result = checkRtlWrite(hart.hartId(), *instr, op) and result;
	    }
	  if (enablePpo_)
	    {
	      result = ppoRule1(hart, *instr) and result;
	      result = ppoRule3(hart, *instr) and result;
	    }
	}
    }

  return result;
}


template <typename URV>
bool
Mcm<URV>::retireStore(Hart<URV>& hart, McmInstr& instr)
{
  auto hartIx = hart.sysHartIndex();

  uint64_t vaddr = 0, paddr = 0, paddr2 = 0, value = 0;
  unsigned stSize = hart.lastStore(vaddr, paddr, paddr2, value);

  if (not stSize)
    {
      std::vector<uint64_t> addr, paddr, paddr2, data;
      std::vector<bool> masked;
      unsigned elemSize = 0;
      if (not hart.getLastVectorMemory(addr, paddr, paddr2, data, masked, elemSize))
	return true;   // Not a store.

      instr.size_ = elemSize;
      instr.isStore_ = true;

      auto& vstoreOps = hartData_.at(hartIx).vstoreMap_[instr.tag_];

      for (unsigned i = 0; i < addr.size(); ++i)
        {
	  uint64_t pa1 = paddr.at(i), pa2 = paddr2.at(i), value = data.at(i);
          bool skip = masked.at(i);
	  if (pa1 == pa2)
	    vstoreOps.push_back(VstoreOp{ pa1, value, elemSize, skip });
	  else
	    {
	      unsigned size1 = offsetToNextPage(pa1);
	      assert(size1 > 0 and size1 < 8);
	      unsigned size2 = elemSize - size1;
	      uint64_t val1 = (value <<  ((8 - size1)*8)) >> ((8 - size1)*8);
	      uint64_t val2 = (value >> (size1*8));
	      vstoreOps.push_back(VstoreOp { pa1, val1, size1, skip } );
	      vstoreOps.push_back(VstoreOp { pa2, val2, size2, skip } );
	    }
        }

      instr.complete_ = checkStoreComplete(hartIx, instr);
    }
  else
    {
      instr.size_ = stSize;
      instr.virtAddr_ = vaddr;
      instr.physAddr_ = paddr;
      instr.physAddr2_ = paddr2;
      instr.storeData_ = value;
      instr.isStore_ = true;
      instr.complete_ = checkStoreComplete(hartIx, instr);
    }

  auto& undrained = hartData_.at(hartIx).undrainedStores_;

  if (not instr.complete_)
    {
      undrained.insert(instr.tag_);
      return true;
    }

  undrained.erase(instr.tag_);

  return true;
}


template <typename URV>
bool
Mcm<URV>::retireCmo(Hart<URV>& hart, McmInstr& instrB)
{
  uint64_t vaddr = 0, paddr = 0;
  if (not hart.lastCmo(vaddr, paddr))
    assert(0);

  instrB.size_ = lineSize_;
  instrB.virtAddr_ = vaddr;
  instrB.physAddr_ = paddr;
  instrB.physAddr2_ = paddr;
  instrB.storeData_ = 0;   // Determined at bypass time.

  unsigned hartIx = hart.sysHartIndex();
  auto& undrained = hartData_.at(hartIx).undrainedStores_;

  if (instrB.di_.instId() == InstId::cbo_zero)
    {
      instrB.isStore_ = true;  // To enable forwarding

      instrB.complete_ = checkStoreComplete(hartIx, instrB);
      if (instrB.complete_)
	{
	  undrained.erase(instrB.tag_);
	  if (enablePpo_)
	    return ppoRule1(hart, instrB);
	}
      else
	undrained.insert(instrB.tag_);

      return true;
    }

  // For cbo.flush/clean, all preceding (in program order) overlapping stores/AMOs must
  // have drained.
  const auto& instrVec = hartData_.at(hartIx).instrVec_;

  for (auto storeTag : undrained)
    {
      const auto& instrA =  instrVec.at(storeTag);
      if (instrA.tag_ >= instrB.tag_)
	break;

      if (instrA.isCanceled())
	continue;

      const DecodedInst& di = instrA.di_;
      if ((di.isStore() or di.isAmo()) and overlaps(instrA, instrB))
	{
	  cerr << "Error: PPO rule 1 failed: hart-id=" << hart.hartId() << " tag1="
	       << instrA.tag_ << " tag2=" << instrB.tag_ << " (CMO)\n";
	  return false;
	}
    }

  return true;
}


template <typename URV>
bool
Mcm<URV>::retire(Hart<URV>& hart, uint64_t time, uint64_t tag,
		 const DecodedInst& di, bool trapped)
{
  unsigned hartIx = hart.sysHartIndex();
  cancelNonRetired(hart, tag);

  if (not updateTime("Mcm::retire", time))
    return false;

  McmInstr* instr = findOrAddInstr(hartIx, tag);
  if (instr->retired_)
    {
      cerr << "Mcm::retire: Error: Time=" << time << " hart-id=" << hart.hartId()
	   << " tag=" << tag << " Instruction retired multiple times\n";
      return false;
    }

  if (not di.isValid() or trapped)
    {
      cancelInstr(hart, *instr);  // Instruction took a trap.
      return true;
    }

  instr->retired_ = true;
  instr->retireTime_ = time;
  instr->di_ = di;

  bool ok = true;
  if (instr->isLoad_)
    ok = commitReadOps(hart, instr);

  if (instr->di_.instId() == InstId::sfence_vma)
    {
      hartData_.at(hartIx).sinvalVmaTime_ = time;
      hartData_.at(hartIx).sinvalVmaTag_ = tag;
    }

  if (instr->di_.instId() == InstId::sfence_inval_ir)
    return checkSfenceInvalIr(hart, *instr);
  if (instr->di_.instId() == InstId::sfence_w_inval)
    return checkSfenceWInval(hart, *instr);

  if (di.isCmo())
    return retireCmo(hart, *instr);

  // If instruction is a store, save address, size, and written data.
  if (di.isStore() or di.isAmo() or di.isVectorStore())
    ok = retireStore(hart, *instr) and ok;

  // AMO sanity check: Must have both read and write ops.
  if (di.isAmo() and (not instrHasRead(*instr) or not instrHasWrite(*instr)))
    {
      cerr << "Error: Hart-id=" << hart.hartId() << " tag=" << tag
	   << " AMO instruction retired before read/write op.\n";
      return false;
    }

  if (di.isAmo())
    instr->isStore_ = true;  // AMO is both load and store.

  setProducerTime(hart, *instr);
  updateDependencies(hart, *instr);

  if (instr->isStore_ and instr->complete_)
    {
      ok = checkStoreData(hartIx, *instr) and ok;
      if (enablePpo_)
	ok = ppoRule1(hart, *instr) and ok;
    }

  if (instr->isLoad_)
    ok = checkLoadVsPriorCmo(hart, *instr);

  assert(di.isValid());

  if (enablePpo_)
    {
      if (di.isFence())
	ok = checkFence(hart, *instr) and ok;

      ok = ppoRule2(hart, *instr) and ok;
      ok = ppoRule3(hart, *instr) and ok;
      ok = ppoRule4(hart, *instr) and ok;
      ok = ppoRule5(hart, *instr) and ok;
      ok = ppoRule6(hart, *instr) and ok;
      ok = ppoRule7(hart, *instr) and ok;
      ok = ppoRule8(hart, *instr) and ok;
      ok = ppoRule9(hart, *instr) and ok;
      ok = ppoRule10(hart, *instr) and ok;
      ok = ppoRule11(hart, *instr) and ok;
      ok = ppoRule12(hart, *instr) and ok;
      ok = ppoRule13(hart, *instr) and ok;
    }

  return ok;
}


static void
reportMismatch(uint64_t hartId, uint64_t time, std::string_view tag, uint64_t addr,
	       uint64_t rtlData, uint64_t whisperData)
{
  cerr << "Error: Mismatch on " << tag << " time=" << time
	    << " hart-id=" << hartId << " addr=0x" << std::hex
	    << addr << " rtl=0x" << rtlData
	    << " whisper=0x" << whisperData << std::dec << '\n';
}


static bool
checkBufferWriteParams(unsigned hartId, uint64_t time, unsigned lineSize,
		       uint64_t& rtlLineSize, uint64_t physAddr)
{
  if (lineSize == 0)
    {
      cerr << "Merge buffer write attempted when merge buffer is disabled\n";
      return false;
    }

  if (rtlLineSize > lineSize)
    {
      cerr << "Error: Hart-id=" << hartId << " time=" << time
	   << "RTL merge buffer write line size (" << rtlLineSize << ") greater than"
	   << " reference line size (" << lineSize << ")\n";
      return false;
    }

  if ((physAddr % lineSize) + rtlLineSize > lineSize)
    {
      cerr << "Warning: Hart-id=" << hartId << " time=" << time
	   << " RTL merge buffer write data at address 0x"
	   << std::hex << physAddr << " crosses buffer boundary" << std::dec
	   << " -- truncating RTL data\n";
	rtlLineSize -= (physAddr % lineSize);
    }

  return true;
}


template <typename URV>
bool
Mcm<URV>::collectCoveredWrites(Hart<URV>& hart, uint64_t time, uint64_t rtlAddr,
			       uint64_t rtlLineSize, const std::vector<bool>& rtlMask,
			       MemoryOpVec& coveredWrites)
{
  unsigned hartIx = hart.sysHartIndex();
  auto& pendingWrites = hartData_.at(hartIx).pendingWrites_;
  size_t pendingSize = 0;  // pendingWrite size after removal of matching writes

  uint64_t lineEnd = rtlAddr + rtlLineSize;

  for (size_t i = 0; i < pendingWrites.size(); ++i)
    {
      auto& op = pendingWrites.at(i);  // Write op
      McmInstr* instr = findOrAddInstr(hartIx, op.instrTag_);

      bool written = false;  // True if op is actually written
      if (op.physAddr_ >= rtlAddr and op.physAddr_ < lineEnd)
	{
	  if (op.physAddr_ + op.size_  > lineEnd)
	    {
	      cerr << "Error: Pending store address out of line bounds time=" << time
		   << " hart-id=" << hart.hartId() << " addr=0x" << std::hex
		   << op.physAddr_ << std::dec << "\n";
	      return false;
	    }

	  if (not instr or instr->isCanceled())
	    {
	      cerr << "Error: Write for an invalid/speculated store time=" << time
		   << " hart-id=" << hart.hartId() << " tag=" << op.instrTag_
		   << " addr=0x" << std::hex << op.physAddr_ << std::dec << "\n";
	      return false;
	    }

	  if (rtlMask.empty())
	    written = true;  // No masking
	  else
	    {
	      // Check if op bytes are all masked or all un-maksed.
	      unsigned masked = 0;  // Count of masked bytes of op.
	      for (unsigned opIx = 0; opIx < op.size_; ++opIx)   // Scan op bytes
		{
		  unsigned lineIx = opIx + op.physAddr_ - rtlAddr; // Index in line
		  if (lineIx < rtlMask.size() and rtlMask.at(lineIx))
		    masked++;
		}
	      if (masked != 0)
		{
		  if (masked != op.size_)
		    {
		      cerr << "Error: Write op partially masked time=" << time
			   << " hart-id=" << hart.hartId() << "tag=" << op.instrTag_
			   << "addr=0x" << std::hex << op.physAddr_ << std::dec << "\n";
		      return false;
		    }
		  written = true;
		}
	    }
	}

      if (written)
	{
	  op.time_ = time;
	  instr->addMemOp(sysMemOps_.size());
	  sysMemOps_.push_back(op);
	  coveredWrites.push_back(op);
	}
      else
	{
	  // Op is not written, keep it in pending writes.
	  if (i != pendingSize)
	    pendingWrites.at(pendingSize) = pendingWrites.at(i);
	  pendingSize++;
	}
    }
  pendingWrites.resize(pendingSize);

  std::sort(coveredWrites.begin(), coveredWrites.end(),
	    [](const MemoryOp& a, const MemoryOp& b) {
	      return a.instrTag_ < b.instrTag_;
	    });
  return true;
}


template <typename URV>
bool
Mcm<URV>::mergeBufferWrite(Hart<URV>& hart, uint64_t time, uint64_t physAddr,
			   const std::vector<uint8_t>& rtlData,
			   const std::vector<bool>& rtlMask)
{
  if (not updateTime("Mcm::mergeBufferWrite", time))
    return false;
  uint64_t rtlSize = rtlData.size();
  if (not checkBufferWriteParams(hart.hartId(), time, lineSize_, rtlSize, physAddr))
    return false;

  uint64_t lineAddr = physAddr - (physAddr % lineSize_);
  hart.cancelOtherHartsLr(physAddr);

  unsigned hartIx = hart.sysHartIndex();

  // Remove from hartPendingWrites_ the writes matching the RTL line
  // address and place them sorted by instr tag in coveredWrites.
  std::vector<MemoryOp> coveredWrites;
  if (not collectCoveredWrites(hart, time, physAddr, rtlSize, rtlMask, coveredWrites))
    return false;

  // Read our memory corresponding to RTL line addresses.
  uint64_t lineEnd = lineAddr + lineSize_;
  std::vector<uint8_t> line;
  line.reserve(lineSize_);
  for (uint64_t addr = physAddr; addr < lineEnd; ++addr)
    {
      uint8_t byte = 0;
      if (not hart.peekMemory(addr, byte, true /*usePma*/))
	{
	  cerr << "Mcm::mergeBufferWrite: Failed to query memory\n";
	  return false;
	}
      line.push_back(byte);
    }

  // Apply pending writes to our line and to memory.
  for (const auto& write : coveredWrites)
    {
      if ((write.physAddr_ < physAddr) or (write.physAddr_ + write.size_ > lineEnd))
	{
	  cerr << "Mcm::mergeBufferWrite: Store address out of line bound\n";
	  return false;
	}
      
      switch (write.size_)
	{
	case 1:
	  hart.pokeMemory(write.physAddr_, uint8_t(write.rtlData_), true);
	  break;
	case 2:
	  hart.pokeMemory(write.physAddr_, uint16_t(write.rtlData_), true);
	  break;
	case 4:
	  hart.pokeMemory(write.physAddr_, uint32_t(write.rtlData_), true);
	  break;
	case 8:
	  hart.pokeMemory(write.physAddr_, uint64_t(write.rtlData_), true);
	  break;
	default:
	  for (unsigned i = 0; i < write.size_; ++i)
	    hart.pokeMemory(write.physAddr_ + i, uint8_t(write.rtlData_ >> 8*i), true);
	  break;
	}

      unsigned ix = write.physAddr_ - physAddr;
      for (unsigned i = 0; i < write.size_; ++i)
	line.at(ix+i) = ((uint8_t*) &(write.rtlData_))[i];
    }

  // Compare covered writes.
  bool result = true;
  size_t count = std::min(line.size(), rtlData.size());
  for (unsigned i = 0; i < count; ++i)
    if ((rtlMask.empty() or rtlMask.at(i)) and (line.at(i) != rtlData.at(i)))
      {
	reportMismatch(hart.hartId(), time, "merge buffer write", physAddr + i,
		       rtlData.at(i), line.at(i));
	result = false;
	break;
      }

  auto& instrVec = hartData_.at(hartIx).instrVec_;
  auto& undrained = hartData_.at(hartIx).undrainedStores_;

  for (size_t i = 0; i < coveredWrites.size(); ++i)
    {
      auto tag = coveredWrites.at(i).instrTag_;
      if (i > 0 and tag == coveredWrites.at(i-1).instrTag_)
	continue;
      auto instr = findInstr(hartIx, tag);
      if (not instr)
	{
	  cerr << "Mcm::mergeBufferWrite: Covered instruction tag is invalid\n";
	  return false;
	}
      if (checkStoreComplete(hartIx, *instr))
	{
	  instr->complete_ = true;
	  undrained.erase(instr->tag_);
	  if (enablePpo_)
	    if (not ppoRule1(hart, *instr))
	      result = false;
	}
      if (instr->retired_ and instr->di_.instEntry()->isSc())
	{
	  if (not instr->complete_)
	    {
	      cerr << "Mcm::mergeBufferWrite: sc instruction written before complete\n";
	      return false;
	    }
	  for (uint64_t tag = instr->tag_ + 1; tag < instrVec.size(); ++tag)
	    if (instrVec.at(tag).retired_)
	      updateDependencies(hart, instrVec.at(tag));
	}
    }

  return result;
}


template <typename URV>
bool
Mcm<URV>::writeToReadForward(const MemoryOp& writeOp, MemoryOp& readOp, uint64_t& mask)
{
  if (mask == 0)
    return true;  // No bytes left to forward.

  if (not readOp.overlaps(writeOp))
    return false;

  unsigned count = 0; // Count of forwarded bytes
  for (unsigned rix = 0; rix < readOp.size_ and mask != 0; ++rix)
    {
      uint64_t byteAddr = readOp.physAddr_ + rix;
      if (not writeOp.overlaps(byteAddr))
	continue;  // Read-op byte does not overlap write-op.

      uint64_t byteMask = uint64_t(0xff) << (rix * 8);
      if ((byteMask & mask) == 0)
	continue;  // Byte forwarded by another instruction.

      uint8_t byteVal = writeOp.rtlData_ >> (byteAddr - writeOp.physAddr_)*8;
      uint64_t aligned = uint64_t(byteVal) << 8*rix;
	
      readOp.data_ = (readOp.data_ & ~byteMask) | aligned;
      mask = mask & ~byteMask;
      count++;
    }

  return count > 0;
}


template <typename URV>
void
Mcm<URV>::cancelInstr(Hart<URV>& hart, McmInstr& instr)
{
  if (instr.isCanceled())
    return;
<<<<<<< HEAD

  auto& undrained = hartUndrainedStores_.at(hart.sysHartIndex());

  auto iter = undrained.find(instr.tag_);

  if (iter != undrained.end())
    {
      std::cerr << "Error: Hart-id=" << hart.hartId() << " tag=" << instr.tag_ <<
	" canceled or trapped instruction associated write operations.\n";
      undrained.erase(iter);
    }

  for (auto memIx : instr.memOps_)
    {
      auto& op = sysMemOps_.at(memIx);
      op.cancel();
    }

  instr.cancel();
}


template <typename URV>
void
Mcm<URV>::cancelNonRetired(Hart<URV>& hart, uint64_t instrTag)
{
  unsigned hartIx = hart.sysHartIndex();
  auto& vec = hartInstrVecs_.at(hartIx);
=======
>>>>>>> 4a17d4cf

  auto& undrained = hartData_.at(hart.sysHartIndex()).undrainedStores_;

  auto iter = undrained.find(instr.tag_);

  if (iter != undrained.end())
    {
      std::cerr << "Error: Hart-id=" << hart.hartId() << " tag=" << instr.tag_ <<
	" canceled or trapped instruction associated write operations.\n";
      undrained.erase(iter);
    }

  for (auto memIx : instr.memOps_)
    {
      auto& op = sysMemOps_.at(memIx);
      op.cancel();
    }

  instr.cancel();
}


template <typename URV>
void
Mcm<URV>::cancelNonRetired(Hart<URV>& hart, uint64_t instrTag)
{
  unsigned hartIx = hart.sysHartIndex();
  auto& vec = hartData_.at(hartIx).instrVec_;

  if (vec.empty())
    return;

  if (instrTag >= vec.size())
    instrTag = vec.size();

  while (instrTag)
    {
      if (vec.at(instrTag-1).retired_ or vec.at(instrTag-1).canceled_)
	break;
      cancelInstr(hart, vec.at(--instrTag));
    }
}


template <typename URV>
void
Mcm<URV>::cancelInstruction(Hart<URV>& hart, uint64_t instrTag)
{
  unsigned hartIx = hart.sysHartIndex();
  McmInstr* instr = findInstr(hartIx, instrTag);
  if (not instr or instr->isCanceled())
    return;
  cancelInstr(hart, *instr);
}
  

template <typename URV>
bool
Mcm<URV>::checkRtlRead(Hart<URV>& hart, const McmInstr& instr,
		       const MemoryOp& op) const
{
  if (op.size_ > instr.size_)
    {
      cerr << "Warning: Read operation size (" << unsigned(op.size_) << ") larger than "
	   << "instruction data size (" << unsigned(instr.size_) << "): Hart-id="
	   << hart.hartId() << " time=" << op.time_ << " tag=" << instr.tag_ << '\n';
    }

  uint64_t addr = op.physAddr_;
  bool skip = ( hart.isAclintAddr(addr) or hart.isInterruptorAddr(addr, op.size_) or
		hart.isImsicAddr(addr) or hart.isPciAddr(addr) or
		hart.isMemMappedReg(addr) or hart.isHtifAddr(addr) );

  // Major hack (temporary until RTL removes CLINT device).
  skip = skip or (addr >= 0x2000000 and addr < 0x200c000);

  // Major hack (temporary until RTL HTIF addresses are rationalized).
  skip = skip or (addr >= 0x70000000 and addr <= 0x70000008);

  if (skip)
    return true;

  if (op.rtlData_ != op.data_)
    {
      cerr << "Error: RTL/whisper read mismatch time=" << op.time_
	   << " hart-id=" << hart.hartId() << " instr-tag=" 
	   << op.instrTag_ << " addr=0x" << std::hex << addr
	   << " size=" << unsigned(op.size_) << " rtl=0x" << op.rtlData_
	   << " whisper=0x" << op.data_ << std::dec << '\n';
      return false;
    }

  return true;
}


template <typename URV>
bool
Mcm<URV>::checkRtlWrite(unsigned hartId, const McmInstr& instr,
			const MemoryOp& op) const
{
  if (instr.size_ == 0)
    {
      cerr << "Error: Merge buffer insert for a non-store instruction: "
	   << "Hart-id=" << hartId << " time=" << time_ << " tag=" << instr.tag_
	   << '\n';
      return false;
    }

  if (not instr.di_.isVector())
    {
      if (op.size_ > instr.size_)
	{
	  cerr << "Error: Write size exceeds store instruction size: "
	       << "Hart-id=" << hartId << " time=" << time_ << " tag=" << instr.tag_
	       << " write-size=" << unsigned(op.size_) << " store-size=" << unsigned(instr.size_) << '\n';
	  return false;
	}

      uint64_t data = instr.storeData_;

      if (op.size_ < instr.size_)
	{
	  uint64_t shift = (op.physAddr_ - instr.physAddr_) * 8;
	  data = data >> shift;
	  shift = 64 - op.size_*8;
	  data = (data << shift) >> shift;
	}

      if (data == op.rtlData_)
	return true;

      const char* tag = instr.di_.isAmo()? " AMO " : " ";

      cerr << "Error: RTL/whisper" << tag << "write mismatch time=" << op.time_
	   << " hart-id=" << hartId << " instr-tag="
	   << instr.tag_ << " addr=0x" << std::hex << op.physAddr_
	   << " size=" << unsigned(op.size_) << " rtl=0x" << op.rtlData_
	   << " whisper=0x" << data << std::dec << '\n';
      return false;
    }
  
  unsigned hartIx = op.hartIx_;
  const auto& vstoreMap = hartData_.at(hartIx).vstoreMap_;  
  auto iter = vstoreMap.find(instr.tag_);
  if (iter == vstoreMap.end())
    {
      cerr << "RTL/whiper mismatch for vector store time=" << op.time_ << " hart-id="
	   << hartId << " instr-tag=" << instr.tag_ << " addr=0x" << std::hex
	   << op.physAddr_ << std::dec << " no whisper data\n";
      return false;
    }

  auto& vstoreOps = iter->second;

  for (unsigned i = 0; i < op.size_; ++i)
    {
      uint64_t byteAddr = op.physAddr_ + i;
      uint8_t byteVal = op.rtlData_ >> (i*8);
      bool match = false;
      
      for (auto& vstoreOp : vstoreOps)
	{
	  if (byteAddr >= vstoreOp.addr_ and byteAddr < vstoreOp.addr_ + vstoreOp.size_)
	    {
	      uint8_t refByte = vstoreOp.data_ >> ((byteAddr - vstoreOp.addr_)*8);
	      match = refByte == byteVal;
	      if (match)
		continue;
	      cerr << "RTL/whiper mismatch for vector store time=" << op.time_ << " hart-id="
		   << hartId << " instr-tag=" << instr.tag_ << " addr=0x" << std::hex << byteAddr
		   << " rtl-data=0x" << unsigned(byteVal) << " whisper-data=0x"
		   << unsigned(refByte) << std::dec << '\n';
	      return false;
	    }
	}

      if (not match)
	{
	  cerr << "RTL/whiper mismatch for vector store time=" << op.time_ << " hart-id="
	       << hartId << " instr-tag=" << instr.tag_ << " addr=0x" << std::hex << byteAddr
	       << " rtl-data=0x" << unsigned(byteVal) << " no whisper data\n"
	       << std::dec << '\n';
	  return false;
	}
    }

  return true;
}


template <typename URV>
bool
Mcm<URV>::checkStoreData(unsigned hartId, const McmInstr& storeInstr) const
{
  if (not storeInstr.complete_)
    return false;

  bool ok = true;

  for (auto opIx : storeInstr.memOps_)
    {
      if (opIx >= sysMemOps_.size())
	continue;

      const auto& op = sysMemOps_.at(opIx);
      if (op.isRead_)
	continue;

      if (not checkRtlWrite(hartId, storeInstr, op))
	ok = false;
    }

  return ok;
}


/// Return a mask where the ith bit is set if addr + i is in the range
/// [cover, cover + coverSize - 1]
unsigned
maskCoveredBytes(uint64_t addr, unsigned size, uint64_t cover, unsigned coverSize)
{
  if (cover <= addr)
    {
      if (cover + coverSize > addr)
	{
	  uint64_t overlap = cover + coverSize - addr;
	  if (overlap > size)
	    overlap = size;
	  assert(overlap > 0 and overlap <= 8);
	  return (1 << overlap) - 1;
	}

      return 0;  // No overlap.
    }

  if (addr + size > cover)
    {
      uint64_t overlap = addr + size - cover;
      if (overlap > coverSize)
	overlap = coverSize;
      assert(overlap > 0 and overlap <= 8);
      unsigned mask = (1 << overlap) - 1;
      mask = mask << (cover - addr);
      return mask;
    }

  return 0;  // No overlap.
}


template <typename URV>
bool
Mcm<URV>::checkStoreComplete(unsigned hartIx, const McmInstr& instr) const
{
  if (instr.isCanceled() or not instr.isStore_)
    return false;

  if (instr.di_.instId() == InstId::cbo_zero)
    {
      unsigned count = 0;
      for (auto opIx : instr.memOps_)
	{
	  const auto& op = sysMemOps_.at(opIx);
	  count += op.size_;
	}
      return count == lineSize_;
    }

  if (instr.di_.isVector())
    {
      const auto& vstoreMap = hartData_.at(hartIx).vstoreMap_;
      auto iter = vstoreMap.find(instr.tag_);
      if (iter == vstoreMap.end())
	return false;
      auto& vstoreOps = iter->second;
      for (const auto& vstoreOp : vstoreOps)
	{
          if (not checkMasked_ and vstoreOp.skip_)
            continue;
	  for (unsigned i = 0; i < vstoreOp.size_; ++i)
	    {
	      uint64_t byteAddr = vstoreOp.addr_ + i;
	      if (not vecOverlapsPhysAddr(instr, byteAddr))
		return false;
	    }
	}
      return true;
    }

  unsigned expectedMask = (1 << instr.size_) - 1;  // Mask of bytes covered by instruction.
  unsigned writeMask = 0;   // Mask of bytes covered by write operations.
  uint64_t addr = instr.physAddr_, addr2 = instr.physAddr2_, size = instr.size_;
  for (auto opIx : instr.memOps_)
    {
      if (opIx >= sysMemOps_.size())
	continue;
      const auto& op = sysMemOps_.at(opIx);
      if (op.isRead_)
	continue;

      unsigned mask = 0;
      if (addr == addr2)
	mask = maskCoveredBytes(addr, size, op.physAddr_, op.size_);
      else
	{
	  unsigned size1 = offsetToNextPage(addr);
	  if (pageNum(op.physAddr_) == pageNum(addr))
	    mask = maskCoveredBytes(addr, size1, op.physAddr_, op.size_);
	  else
	    {
	      unsigned size2 = size - size1;
	      mask = maskCoveredBytes(addr2, size2, op.physAddr_, op.size_);
	      mask = mask << size1;
	    }
	}

      mask &= expectedMask;
      writeMask |= mask;
    }

  return writeMask == expectedMask;
}


template <typename URV>
bool
Mcm<URV>::checkLoadComplete(const McmInstr& instr) const
{
  if (instr.isCanceled() or not instr.isLoad_ or instr.size_ == 0)
    return false;

  unsigned expectedMask = (1 << instr.size_) - 1;  // Mask of bytes covered by instruction.
  unsigned readMask = 0;   // Mask of bytes covered by read operations.
  uint64_t addr = instr.physAddr_, addr2 = instr.physAddr2_, size = instr.size_;
  for (auto opIx : instr.memOps_)
    {
      if (opIx >= sysMemOps_.size())
	continue;
      const auto& op = sysMemOps_.at(opIx);
      if (not op.isRead_)
	continue;

      unsigned mask = 0;
      if (addr == addr2)
	mask = maskCoveredBytes(addr, size, op.physAddr_, op.size_);
      else
	{
	  unsigned size1 = offsetToNextPage(addr);
	  if (pageNum(op.physAddr_) == pageNum(addr))
	    mask = maskCoveredBytes(addr, size1, op.physAddr_, op.size_);
	  else
	    {
	      unsigned size2 = size - size1;
	      mask = maskCoveredBytes(addr2, size2, op.physAddr_, op.size_);
	      mask = mask << size1;
	    }
	}

      mask &= expectedMask;
      readMask |= mask;
    }

  return readMask == expectedMask;
}


template <typename URV>
bool
Mcm<URV>::setCurrentInstruction(Hart<URV>& hart, uint64_t tag)
{
  hartData_.at(hart.sysHartIndex()).currentInstrTag_ = tag;
  return true;
}


/// Return a mask of the bytes of the given address range that are
/// covered by the given memory operation. Bit i of the returned mask
/// will be set if byte at addr+i is covered by op.
unsigned
getMask(uint64_t addr, unsigned size, const MemoryOp& op)
{
  unsigned mask = 0;

  if (op.physAddr_ <= addr)
    {
      if (op.physAddr_ + op.size_ <= addr)
	return mask;  // Op does not overlap address range.
      uint64_t overlap = op.physAddr_ + op.size_ - addr;
      if (overlap > size)
	overlap = size;
      assert(overlap > 0 and overlap <= 8);
      mask = (1 << overlap) - 1;
    }
  else
    {
      if (addr + size <= op.physAddr_)
	return mask;  // Op does not overlap address range.
      uint64_t overlap = addr + size - op.physAddr_;
      if (overlap > op.size_)
	overlap = op.size_;
      mask = (1 << overlap) - 1;
      mask = mask << (op.physAddr_ - addr);
    }

  return mask;
}


template <typename URV>
unsigned
Mcm<URV>::determineOpMask(const McmInstr& instr, const MemoryOp& op) const
{
  unsigned size = instr.size_;
  uint64_t addr1 = instr.physAddr_, addr2 = instr.physAddr2_;

  if (addr1 == addr2)
    return getMask(addr1, size, op);

  unsigned size1 = offsetToNextPage(addr1);

  if (pageNum(op.physAddr_) == pageNum(addr1))
    {
      assert(size1 < size);
      return getMask(addr1, size1, op);
    }

  if (pageNum(op.physAddr_) == pageNum(addr2))
    {
      unsigned size2 = size - size1;
      unsigned mask = getMask(addr2, size2, op);
      mask = mask << size1;
      return mask;
    }

  return 0;  // no overlap.
}


/// If given memory operation overlaps the given address range then
/// set its high end to the end of the address range.
void
trimOp(MemoryOp& op, uint64_t addr, unsigned size)
{
  if (op.physAddr_ <= addr)
    {
      if (op.physAddr_ + op.size_ <= addr)
	return;  // Op does not overlap instruction.
      if (op.physAddr_ + op.size_ > addr + size)
	op.size_ = addr + size - op.physAddr_;  // Trim wide op.
    }
  else
    {
      if (addr + size <= op.physAddr_)
	return;  // Op does no overlap instruction.
      if (op.physAddr_ + op.size_ > addr + size)
	op.size_ = addr + size - op.physAddr_;  // Trim wide op.
    }

  unsigned n = sizeof(op.data_) - op.size_;  // Unused most sig bytes.
  op.data_ = ((op.data_) << n*8) >> n*8;
  op.rtlData_ = ((op.rtlData_) << n*8) >> n*8;
}


template <typename URV>
void
Mcm<URV>::trimMemoryOp(const McmInstr& instr, MemoryOp& op)
{
  unsigned size = instr.size_;
  uint64_t addr1 = instr.physAddr_, addr2 = instr.physAddr2_;

  if (addr1 == addr2)
    trimOp(op, addr1, size);
  else
    {
      unsigned size1 = offsetToNextPage(addr1);
      if (pageNum(op.physAddr_) == pageNum(addr1))
	{
	  assert(size1 < size);
	  trimOp(op, addr1, size1);
	}
      else if (pageNum(op.physAddr_) == pageNum(addr2))
	{
	  unsigned size2 = size - size1;
	  trimOp(op, addr2, size2);
	}
    }
}


template <typename URV>
bool
Mcm<URV>::commitVecReadOps(Hart<URV>& hart, McmInstr* instr)
{
  std::vector<uint64_t> va, pa1, pa2, data;
  std::vector<bool> masked;
  unsigned elemSize = 0;
  if (not hart.getLastVectorMemory(va, pa1, pa2, data, masked, elemSize))
    {
      std::cerr << "Error: Mcm::commitVecReadOps: hart-id=" << hart.hartId()
		<< " tag=" << instr->tag_ << " instruction is not a vector load\n";
      return false;
    }
 
  // Map a reference address to a reference value and a flag indicating if address is
  // covered by a read op.
  struct RefByte
  {
    uint8_t value = 0;
    bool covered = false;
  };
  std::unordered_map<uint64_t, RefByte> addrMap;

  // Collect reference (Whisper) addresses in addrMap.
  for (unsigned i = 0; i < pa1.size(); ++i)
    {
      if (i < masked.size() and masked.at(i))
	continue;
      unsigned size1 = elemSize, size2 = 0;
      uint64_t ea1 = pa1.at(i), ea2 = pa2.at(i);
      if (ea1 != ea2 and pageNum(ea1) != pageNum(ea2))
	{
	  size1 = offsetToNextPage(ea1);
	  size2 = elemSize - size1;
	  assert(size1 > 0 and size1 < elemSize);
	  assert(size2 > 0 and size2 < elemSize);
	}
      for (unsigned i = 0; i < size1; ++i)
	addrMap[ea1 + i] = RefByte{0, false};
      for (unsigned i = 0; i < size2; ++i)
	addrMap[ea2 + i] = RefByte{0, false};
    }

  // Process read ops in reverse order. Trim each op to the reference addresses. Keep ops
  // (marking then as not canceled) where at least one address remains. Mark reference
  // addresses covered by read ops. Set reference (Whisper) values of reference addresses.
  auto& ops = instr->memOps_;
  for (auto iter = ops.rbegin(); iter != ops.rend(); ++iter)
    {
      auto opIx = *iter;
      auto& op = sysMemOps_.at(opIx);
      if (not op.isRead_)
	continue;  // Should not happen.

      uint64_t low = ~uint64_t(0), high = 0; // Range of op addresses overlapping reference.
      for (unsigned i = 0; i < op.size_; ++i)
	{
	  uint64_t addr = op.physAddr_ + i;
	  auto iter = addrMap.find(addr);
	  if (iter == addrMap.end())
	    continue;  // No overlap with instruction.
	  auto& rb = iter->second;
	  if (rb.covered)
	    continue;  // Address already covered by another read op.
	  low = std::min(low, addr);
	  high = std::max(high, addr);
	}

      if (low <= high)
	{
	  unsigned size = high - low + 1;
	  trimOp(op, low, size);
	  op.canceled_ = false;
	  for (unsigned i = 0; i < op.size_; ++i)
	    {
	      auto iter = addrMap.find(op.physAddr_ + i);
	      if (iter == addrMap.end())
		continue;
	      auto& rb = iter->second;
	      if (rb.covered)
		continue;  // Address already covered by another read op.
	      rb.covered = true;
	      rb.value = op.data_ >> (i*8);
	    }
	}	  
    }

  // Remove ops still marked canceled.
  std::erase_if(ops, [this](MemoryOpIx ix) {
    return ix >= sysMemOps_.size() or sysMemOps_.at(ix).isCanceled();
  });

  // Check read operations comparing RTL values to reference (whisper) values.
  bool ok = true;
  for (auto opIx : instr->memOps_)
    {
      auto& op = sysMemOps_.at(opIx);
      if (not op.isRead_)
	continue;

      for (unsigned i = 0; i < op.size_; ++i)
	{
	  uint64_t addr = op.physAddr_ + i;
	  uint8_t rtlVal = op.rtlData_ >> (i*8);
	  auto iter = addrMap.find(addr);
	  if (iter == addrMap.end())
	    continue;
	  const auto& rb = iter->second;
	  if (rb.value == rtlVal)
	    continue;

	  cerr << "Error: RTL/whisper read mismatch time=" << op.time_ << " hart-id="
	       << hart.hartId() << " instr-tag=" << op.instrTag_ << " addr=0x"
	       << std::hex << addr << " rtl=0x" << unsigned(rtlVal)
	       << " whisper=0x" << unsigned(rb.value) << std::dec << '\n';
	  ok = false;
	}
    }

  // Check that all reference addresses are covered by the read operations.
  bool complete = true;
  for (const auto& [addr, rb] : addrMap)
    if (not rb.covered)
      {
	complete = false;
	ok = false;
	cerr << "Error: hart-id= " << hart.hartId() << " tag=" << instr->tag_
	     << " phys-addr=0x" << std::hex << addr << std::dec
	     << " read ops do not cover all the bytes of vector load instruction\n";
	break;
      }

  instr->complete_ = complete;
  return ok;
}  


template <typename URV>
bool
Mcm<URV>::commitReadOps(Hart<URV>& hart, McmInstr* instr)
{
  if (instr->di_.isVector())
    return commitVecReadOps(hart, instr);

  // Mark replayed ops as cancled.
  assert(instr->size_ > 0 and instr->size_ <= 8);
  unsigned expectedMask = (1 << instr->size_) - 1;  // Mask of bytes covered by instruction.
  unsigned readMask = 0;    // Mask of bytes covered by read operations.

  auto& ops = instr->memOps_;
  for (auto& opIx : ops)
    trimMemoryOp(*instr, sysMemOps_.at(opIx));

  // Process read ops in reverse order so that later reads take precedence.
  for (auto iter = instr->memOps_.rbegin(); iter  != instr->memOps_.rend(); ++iter)
    {
      auto opIx = *iter;
      auto& op = sysMemOps_.at(opIx);
      if (not op.isRead_)
	continue;

      if (readMask != expectedMask)
	{
	  unsigned mask = determineOpMask(*instr, op);
	  mask &= expectedMask;
          if (not mask or ((mask & readMask) == mask))
            continue; // Not matched, or read op already covered by other read ops
	  readMask |= mask;
	  op.canceled_ = false;
	}
    }

  // Remove canceled ops.
  std::erase_if(ops, [this](MemoryOpIx ix) {
    return ix >= sysMemOps_.size() or sysMemOps_.at(ix).isCanceled();
  });

  // Check read operations of instruction comparing RTL values to model (whisper) values.
  bool ok = true;
  for (auto opIx : instr->memOps_)
    {
      auto& op = sysMemOps_.at(opIx);
      if (op.isRead_)
	ok = checkRtlRead(hart, *instr, op) and ok;
    }
  return ok;
}


template <typename URV>
bool
Mcm<URV>::getCurrentLoadValue(Hart<URV>& hart, uint64_t va, uint64_t pa1, uint64_t pa2,
			      unsigned size, bool isVector, uint64_t& value)
{
  value = 0;
  if (size == 0 or size > 8)
    {
      cerr << "Mcm::getCurrentLoadValue: Invalid size: " << size << '\n';
      assert(0 && "Mcm::getCurrentLoadValue: Invalid size");
      return false;
    }

  unsigned hartIx = hart.sysHartIndex();
  uint64_t tag = hartData_.at(hartIx).currentInstrTag_;

  McmInstr* instr = findInstr(hartIx, tag);
  if (not instr or instr->isCanceled())
    return false;

  // We expect Mcm::retire to be called after this method is called.
  if (instr->isRetired())
    {
      cerr << "Mcm::getCurrentLoadValue: Instruction already retired\n";
      assert(0 && "Mcm::getCurrentLoadValue: Instruction already retired");
      return false;
    }

  instr->size_ = size;
  instr->virtAddr_ = va;
  instr->physAddr_ = pa1;
  if (pa2 == pa1 and pageNum(pa1 + size - 1) != pageNum(pa1))
    pa2 = pageAddress(pageNum(pa2) + 1);
  instr->physAddr2_ = pa2;

  for (auto opIx : instr->memOps_)
    {
      auto& op = sysMemOps_.at(opIx);
      if (not op.isRead_)
	continue;

      // Let forwarding override read-op data.
      forwardToRead(hart, op);
    }

  value = 0;

  bool covered = true;

  unsigned size1 = size;
  if (pa1 != pa2)
    {
      size1 = offsetToNextPage(pa1);
      assert(size1 > 0 and size1 <= 8);
    }

  for (unsigned byteIx = 0; byteIx < size; ++byteIx)
    {
      uint64_t byteAddr = pa1 + byteIx;
      if (pa1 != pa2 and byteIx >= size1)
	byteAddr = pa2 + byteIx - size1;

      bool byteCovered = false;
      for (auto iter = instr->memOps_.rbegin(); iter  != instr->memOps_.rend(); ++iter)
	{
	  const auto& op = sysMemOps_.at(*iter);
	  uint8_t byte = 0;
	  if (op.getModelReadOpByte(byteAddr, byte))
	    {
	      value |= uint64_t(byte) << (8*byteIx);
	      byteCovered = true;
	      break;
	    }
	}
      covered = covered and byteCovered;
    }

  // Vector cover check done in commitVecReadOps.
  if (not covered and not isVector)
    cerr << "Error: hart-id= " << hart.hartId() << " tag=" << tag << " read ops do not"
	 << " cover all the bytes of load instruction\n";

  // Vector completion check done in commitVecReadOps.
  if (not isVector)
    instr->complete_ = covered;

  return covered;
}
  

template <typename URV>
bool
Mcm<URV>::storeToReadForward(const McmInstr& store, MemoryOp& readOp, uint64_t& mask,
			     uint64_t addr, uint64_t data, unsigned size)
{
  if (mask == 0)
    return true;  // No bytes left to forward.

  if (store.isCanceled() or not store.isRetired() or not store.isStore_)
    return false;

  uint64_t rol = readOp.physAddr_, roh = readOp.physAddr_ + readOp.size_ - 1;
  uint64_t il = addr, ih = il + size - 1;
  if (roh < il or rol > ih)
    return false;  // no overlap

  unsigned count = 0; // Count of forwarded bytes
  for (unsigned rix = 0; rix < readOp.size_; ++rix)
    {
      uint64_t byteAddr = rol + rix;
      if (byteAddr < il or byteAddr > ih)
	continue;  // Read-op byte does not overlap instruction.

      uint64_t byteMask = uint64_t(0xff) << (rix * 8);
      if ((byteMask & mask) == 0)
	continue;  // Byte forwarded by another instruction.

      // Check if read-op byte overlaps drained write-op of instruction
      bool drained = false;
      for (const auto wopIx : store.memOps_)
	{
	  if (wopIx >= sysMemOps_.size())
	    continue;
	  const auto& wop = sysMemOps_.at(wopIx);
	  if (wop.isRead_)
	    continue;  // May happen for AMO.
	  if (byteAddr < wop.physAddr_ or byteAddr >= wop.physAddr_ + wop.size_)
	    continue;  // Write op does overlap read.
	  if (wop.time_ < readOp.time_)
	    drained = true; // Write op cannot forward.
	}
      
      uint8_t byteVal = data >> (byteAddr - il)*8;
      uint64_t aligned = uint64_t(byteVal) << 8*rix;
	
      if (not drained)
	{
	  readOp.data_ = (readOp.data_ & ~byteMask) | aligned;
	  count++;
	}

      mask = mask & ~byteMask;
      if (mask == 0)
	break;
    }

  return count > 0;
}


template <typename URV>
bool
Mcm<URV>::forwardToRead(Hart<URV>& hart, MemoryOp& readOp)
{
  auto hartIx = hart.sysHartIndex();

  const auto& instrVec = hartData_.at(hartIx).instrVec_;
  const auto& undrained = hartData_.at(hartIx).undrainedStores_;

  std::set<McmInstrIx> stores;

  for (auto iter = undrained.rbegin(); iter != undrained.rend(); ++iter)
    {
      auto storeTag = *iter;
      const auto& store = instrVec.at(storeTag);
      if (store.isCanceled() or store.tag_ > readOp.instrTag_)
	continue;
      if (overlaps(store, readOp))
	stores.insert(store.tag_);
    }

  for (auto iter = sysMemOps_.rbegin(); iter != sysMemOps_.rend(); ++iter)
    {
      const auto& writeOp = *iter;
      if (writeOp.time_ < readOp.time_)
	break;

      if (writeOp.isCanceled()  or  writeOp.isRead_  or writeOp.hartIx_ != readOp.hartIx_  or
	  writeOp.instrTag_ >= readOp.instrTag_)
	continue;

      if (readOp.overlaps(writeOp))
	stores.insert(writeOp.instrTag_);
    }

  uint64_t mask = (~uint64_t(0)) >> (8 - readOp.size_)*8;

  for (auto iter = stores.rbegin(); iter != stores.rend() and mask != 0; ++iter)
    {
      auto storeTag = *iter;
      const auto& store = instrVec.at(storeTag);

      uint64_t prev = mask;

      if (not storeToReadForward(store, readOp, mask, store.physAddr_, store.storeData_, store.size_))
	{
	  if (store.physAddr_ == store.physAddr2_)
	    continue;
	  unsigned size1 = offsetToNextPage(store.physAddr_);
	  unsigned size2 = store.size_ - size1;
	  assert(size2 > 0 and size2 < 8);
	  uint64_t data2 = store.storeData_ >> size1 * 8;
	  if (not storeToReadForward(store, readOp, mask, store.physAddr2_, data2, size2))
	    continue;
	}

      if (mask != prev)
	{
	  if (readOp.forwardTime_ == 0)
	    readOp.forwardTime_ = earliestOpTime(store);
	  else
	    readOp.forwardTime_ = std::min(earliestOpTime(store), readOp.forwardTime_);
	}
    }

  return true;
}


template <typename URV>
unsigned
Mcm<URV>::effectiveRegIx(const DecodedInst& di, unsigned opIx) const
{
  auto type = di.ithOperandType(opIx);
  switch (type)
    {
    case OperandType::IntReg:
      return di.ithOperand(opIx) + intRegOffset_;

    case OperandType::FpReg:
      return di.ithOperand(opIx) + fpRegOffset_;

    case OperandType::VecReg:
      return di.ithOperand(opIx) + vecRegOffset_;

    case OperandType::CsReg:
      {
	CsrNumber csr{di.ithOperand(opIx)};
	return unsigned(csr) + csRegOffset_;
      }

    case OperandType::Imm:
    case OperandType::None:
      assert(0);
      return 0;
    }
  return 0;
}


template <typename URV>
void
Mcm<URV>::identifyRegisters(const Hart<URV>& hart,
                            const DecodedInst& di,
			    std::vector<unsigned>& sourceRegs,
			    std::vector<unsigned>& destRegs)
{
  sourceRegs.clear();
  destRegs.clear();

  if (not di.isValid())
    return;

  if (di.hasRoundingMode() and RoundingMode(di.roundingMode()) == RoundingMode::Dynamic)
    sourceRegs.push_back(unsigned(CsrNumber::FRM) + csRegOffset_);

  if (di.modifiesFflags())
    destRegs.push_back(unsigned(CsrNumber::FFLAGS) + csRegOffset_);

  auto id = di.instId();

  bool skipCsr = ((id == InstId::csrrs or id == InstId::csrrc or
		   id == InstId::csrrsi or id == InstId::csrrci)
		  and di.op1() == 0);

  const auto* entry = di.instEntry();

  for (unsigned i = 0; i < di.operandCount(); ++i)
    {
      bool isDest = entry->isIthOperandWrite(i);
      bool isSource = entry->isIthOperandRead(i);
      if (not isDest and not isSource)
	continue;

      auto type = di.ithOperandType(i);

      if (type == OperandType::Imm or type == OperandType::None)
	continue;
      if (isSource and type == OperandType::CsReg and skipCsr)
	continue;

      size_t regIx = effectiveRegIx(di, i);
      if (regIx == size_t(CsrNumber::FCSR) + csRegOffset_)
	{
	  if (isDest)
	    {
	      destRegs.push_back(size_t(CsrNumber::FFLAGS) + csRegOffset_);
	      destRegs.push_back(size_t(CsrNumber::FRM) + csRegOffset_);
	    }
	  if (isSource)
	    {
	      sourceRegs.push_back(size_t(CsrNumber::FFLAGS) + csRegOffset_);
	      sourceRegs.push_back(size_t(CsrNumber::FRM) + csRegOffset_);
	    }
	}
      else if (type == OperandType::VecReg)
        {
          unsigned touchedRegs = hart.vecOpEmul(i);
          if (di.vecFieldCount() and (i == 0))
            touchedRegs *= di.vecFieldCount();
          for (unsigned off = 0; off < touchedRegs; ++off)
            {
              if (isDest)
                destRegs.push_back(regIx + off);
              if (isSource)
                sourceRegs.push_back(regIx + off);
            }
        }
      else
        {
          if (isDest)
	    destRegs.push_back(regIx);
	  if (isSource)
	    sourceRegs.push_back(regIx);
        }
    }
}


template <typename URV>
bool
Mcm<URV>::overlaps(const McmInstr& i1, const McmInstr& i2) const
{
  if (not i1.di_.isVector() and not i2.di_.isVector())
    return i1.overlaps(i2);   // Both scalar.

  // Both vector stores.
  if (i1.di_.isVectorStore() and i2.di_.isVectorStore())
    {
      const auto& vstoreMap1 = hartData_.at(i1.hartIx_).vstoreMap_;
      const auto& vstoreMap2 = hartData_.at(i2.hartIx_).vstoreMap_;
      auto iter1 = vstoreMap1.find(i1.tag_);
      auto iter2 = vstoreMap2.find(i2.tag_);
      if (iter1 == vstoreMap1.end() or
          iter2 == vstoreMap2.end())
        assert(false);

      auto& vstoreOps1 = iter1->second;
      auto& vstoreOps2 = iter2->second;
      for (auto& vstoreOp1 : vstoreOps1)
        for (auto& vstoreOp2 : vstoreOps2)
          if (rangesOverlap(vstoreOp1.addr_, vstoreOp1.size_,
                            vstoreOp2.addr_, vstoreOp2.size_))
              return true;
    }

  // One of is vector store.
  if (i1.di_.isVectorStore() ^ i2.di_.isVectorStore())
    if (i1.di_.isVectorStore())
      for (auto ix : i2.memOps_)
        {
          const auto& op = sysMemOps_.at(ix);
          if (overlaps(i1, op))
            return true;
        }

  // Both vector loads or i2 is vector store.
  for (auto ix : i1.memOps_)
    {
      const auto& op = sysMemOps_.at(ix);
      if (overlaps(i2, op))
        return true;
    }
  return false;
}


template <typename URV>
bool
Mcm<URV>::instrHasRead(const McmInstr& instr) const
{
  return std::ranges::any_of(instr.memOps_,
                             [this](auto opIx) { return opIx < sysMemOps_.size() &&
                                                        sysMemOps_.at(opIx).isRead_; });
}


template <typename URV>
bool
Mcm<URV>::instrHasWrite(const McmInstr& instr) const
{
  return std::ranges::any_of(instr.memOps_,
                             [this](auto opIx) { return opIx < sysMemOps_.size() &&
                                                        not sysMemOps_.at(opIx).isRead_; });
}


template <typename URV>
uint64_t
Mcm<URV>::earliestByteTime(const McmInstr& instr, uint64_t addr) const
{
  uint64_t time = 0;
  bool found = false;

  for (auto opIx : instr.memOps_)
    if (opIx < sysMemOps_.size())
      {
	const auto& op = sysMemOps_.at(opIx);
	if (op.physAddr_ <= addr and addr < op.physAddr_ + op.size_)
	  {
	    time = found? std::min(time, op.time_) : op.time_;
	    found = true;
	  }
      }

  return time;
}


template <typename URV>
uint64_t
Mcm<URV>::latestByteTime(const McmInstr& instr, uint64_t addr) const
{
  uint64_t time = ~uint64_t(0);
  bool found = false;

  for (auto opIx : instr.memOps_)
    if (opIx < sysMemOps_.size())
      {
	const auto& op = sysMemOps_.at(opIx);
	if (op.physAddr_ <= addr and addr < op.physAddr_ + op.size_)
	  {
	    time = found? std::max(time, op.time_) : op.time_;
	    found = true;
	  }
      }

  return time;
}


template <typename URV>
bool
Mcm<URV>::vecOverlapsPhysAddr(const McmInstr& instr, uint64_t addr) const
{
  assert(instr.di_.isVector());

  for (auto opIx : instr.memOps_)
    {
      auto& op = sysMemOps_.at(opIx);
      if (op.overlaps(addr))
	return true;
    }

  return false;
}


template <typename URV>
bool
Mcm<URV>::ppoRule1(const McmInstr& instrA, const McmInstr& instrB) const
{
  if (instrA.isCanceled())
    return true;

  assert(instrA.isRetired());

  if (not instrA.isMemory() or not overlaps(instrA, instrB))
    return true;

  // Non-scalar (e.g. cbo.zero) are not drained atomically even if aligned.
  if (instrA.isAligned() and instrB.isAligned() and instrA.size_ <= 8 and instrB.size_ <= 8)
    return isBeforeInMemoryTime(instrA, instrB);

  // Check overlapped bytes.
  bool ok = true;
  if (instrB.physAddr_ == instrB.physAddr2_)
    {    // Non-page crossing.
      for (unsigned i = 0; i < instrB.size_ and ok; ++i)
	{
	  uint64_t byteAddr = instrB.physAddr_ + i;
	  if (overlapsPhysAddr(instrA, byteAddr))
	    {
	      uint64_t ta = latestByteTime(instrA, byteAddr);
	      uint64_t tb = earliestByteTime(instrB, byteAddr);
	      ok = ta < tb or (ta == tb and instrA.isStore_);
	    }
	}
    }
  else
    {    // Page crossing.
      unsigned size1 = offsetToNextPage(instrB.physAddr_);
      unsigned size2 = instrB.size_ - size1;
      for (unsigned i = 0; i < size1 and ok; ++i)
	{
	  uint64_t byteAddr = instrB.physAddr_ + i;
	  if (overlapsPhysAddr(instrA, byteAddr))
	    {
	      uint64_t ta = latestByteTime(instrA, byteAddr);
	      uint64_t tb = earliestByteTime(instrB, byteAddr);
	      ok = ta < tb or (ta == tb and instrA.isStore_);
	    }
	}
      for (unsigned i = 0; i < size2 and ok; ++i)
	{
	  uint64_t byteAddr = instrB.physAddr2_ + i;
	  if (overlapsPhysAddr(instrA, byteAddr))
	    {
	      uint64_t ta = latestByteTime(instrA, byteAddr);
	      uint64_t tb = earliestByteTime(instrB, byteAddr);
	      ok = ta < tb or (ta == tb and instrA.isStore_);
	    }
	}
    }

  return ok;
}


template <typename URV>
bool
Mcm<URV>::ppoRule1(Hart<URV>& hart, const McmInstr& instrB) const
{
  // Rule 1: B is a store, A and B have overlapping addresses.
  assert(instrB.di_.isValid());

  if (not instrB.complete_)
    return true;  // We will try again when B is complete.

  auto hartIx = hart.sysHartIndex();
  const auto& instrVec = hartData_.at(hartIx).instrVec_;

  auto earlyB = earliestOpTime(instrB);

  for (auto iter = sysMemOps_.rbegin(); iter != sysMemOps_.rend(); ++iter)
    {
      const auto& op = *iter;
      if (op.isCanceled()  or  op.hartIx_ != hartIx  or  op.instrTag_ >= instrB.tag_)
	continue;
      if (op.time_ < earlyB)
	break;
      const auto& instrA =  instrVec.at(op.instrTag_);
      if (instrA.isCanceled()  or  not instrA.isRetired()  or  not instrA.isMemory())
	continue;

      if (not ppoRule1(instrA, instrB))
	{
	  cerr << "Error: PPO rule 1 failed: hart-id=" << hart.hartId() << " tag1="
	       << instrA.tag_ << " tag2=" << instrB.tag_ << '\n';
	  return false;
	}
    }

  const auto& undrained = hartData_.at(hartIx).undrainedStores_;

  for (auto& tag : undrained)
    {
      if (tag >= instrB.tag_)
	break;
      const auto& instrA =  instrVec.at(tag);
      if (not ppoRule1(instrA, instrB))
	{
	  cerr << "Error: PPO rule 1 failed: hart-id=" << hart.hartId() << " tag1="
	       << instrA.tag_ << " tag2=" << instrB.tag_ << '\n';
	  return false;
	}
    }

  return true;
}


template <typename URV>
bool
Mcm<URV>::ppoRule2(Hart<URV>& hart, const McmInstr& instrB) const
{
  // Rule 2: a and b are loads, x is a byte read by both a and b, there is no store to x
  // between a and b in program order, and a and b return values for x written by
  // different memory operations.
 
  // Instruction B must be a load/AMO instruction.
  if (not instrB.isLoad_)
    return true;  // NA: B is not a load.

  auto earlyB = earliestOpTime(instrB);

  unsigned hartIx = hart.sysHartIndex();
  const auto& instrVec = hartData_.at(hartIx).instrVec_;

  // Bytes of B written by stores from the local hart.
  std::unordered_set<uint64_t> locallyWritten;

  for (auto iter = sysMemOps_.rbegin(); iter != sysMemOps_.rend(); ++iter)
    {
      const auto& op = *iter;
      if (op.isCanceled() or op.hartIx_ != hartIx or op.instrTag_ >= instrB.tag_)
	continue;
      if (op.time_ < earlyB)
	break;
      const auto& instrA =  instrVec.at(op.instrTag_);
      if (instrA.isCanceled()  or  not instrA.isRetired()  or  not instrA.isMemory()  or
	  not overlaps(instrA, instrB))
	continue;

      if (not instrA.isLoad_)
	continue;

      if (effectiveMinTime(instrB) >= effectiveMaxTime(instrA))
	continue;  // In order.

      // If a byte of B is written by A, then put its physical address in locallyWriten.
      identifyWrittenBytes(instrA, instrB, locallyWritten);
 
      if (instrA.memOps_.empty() or instrB.memOps_.empty())
	{
	  cerr << "Error: PPO Rule 2: Instruction with no memory op: hart-id="
	       << hart.hartId() << " tag1=" << instrA.tag_ << " tag2=" << instrB.tag_ << '\n';
	  return false;
	}
      uint64_t ix0 = instrB.memOps_.front();
      uint64_t ix1 = instrA.memOps_.back();

      for (uint64_t ix = ix0; ix <= ix1; ++ix)
	{
	  const MemoryOp& remoteOp = sysMemOps_.at(ix);
	  if (remoteOp.isCanceled() or remoteOp.hartIx_ == hartIx or remoteOp.isRead_)
	    continue;

	  // Check the of bytes of the remote write. If the address of any of them
	  // overlaps A and B and corresponding time is between times of A and B, we fail.
	  for (unsigned byteIx = 0; byteIx < remoteOp.size_; ++byteIx)
	    {
	      uint64_t addr = remoteOp.physAddr_ + byteIx;

	      if (not overlapsPhysAddr(instrA, addr) or not overlapsPhysAddr(instrB, addr))
		continue;

	      if (locallyWritten.contains(addr))
		continue;    // Byte of B covered by local store.

	      auto earlyB = earliestByteTime(instrB, addr);
	      auto lateA = latestByteTime(instrA, addr);

	      auto rot = remoteOp.time_;
	      if (earlyB <= lateA and earlyB <= rot and rot <= lateA)
		{
		  cerr << "Error: PPO Rule 2 failed: hart-id=" << hart.hartId()
		       << " tag1=" << instrA.tag_ << " tag2=" << instrB.tag_
		       << " intermediate remote store from hart-id="
		       << unsigned(remoteOp.hartIx_) << " store-tag=" << remoteOp.instrTag_
		       << " store-time=" << remoteOp.time_ << '\n';
		  return false;
		}
	    }
	}
    }
  
  return true;
}


template <typename URV>
bool
Mcm<URV>::ppoRule3(Hart<URV>& hart, const McmInstr& instrB) const
{
  // Rule 3: A is a write resulting from an AMO/SC instructions, A and
  // B have overlapping addresses, B loads data from A.
 
  // Instruction B must be a load/AMO instruction.
  const DecodedInst& bdi = instrB.di_;
  if (bdi.isStore())
    return true;  // NA: store instruction.

  if (not bdi.isLoad() and not bdi.isVectorLoad() and not bdi.isAtomic())
    return true;  // NA: must be load/AMO.

  if (not instrB.complete_)
    return true;  // We will try again when B is complete.

  auto earlyB = earliestOpTime(instrB);

  // Addresses of bytes of B written by preceding non-atomic stores in local hart.
  std::unordered_set<uint64_t> locallyWritten;

  unsigned hartIx = hart.sysHartIndex();
  const auto& instrVec = hartData_.at(hartIx).instrVec_;

  for (auto iter = sysMemOps_.rbegin(); iter != sysMemOps_.rend(); ++iter)
    {
      const auto& op = *iter;
      if (op.isCanceled() or op.hartIx_ != hartIx or op.instrTag_ >= instrB.tag_)
	continue;
      if (op.time_ < earlyB)
	break;
      const auto& instrA =  instrVec.at(op.instrTag_);
      if (instrA.isCanceled() or not instrA.isRetired())
	continue;

      if (not instrA.isStore_ or not overlaps(instrA, instrB))
	continue;

      // Check if a byte of B is written by A.
      for (auto opIx : instrB.memOps_)
	{
	  const auto& op = sysMemOps_.at(opIx);
	  for (unsigned i = 0; i < op.size_; ++i)
	    {
	      uint64_t addr = op.physAddr_ + i;
	      if (locallyWritten.contains(addr))
		continue;
	      if (not instrA.di_.isAtomic())
		locallyWritten.insert(addr);
	      else if (not isBeforeInMemoryTime(instrA, instrB))
		{
		  cerr << "Error: PPO rule 3 failed: hart-id=" << hart.hartId() << " tag1="
		       << instrA.tag_ << " tag2=" << instrB.tag_ << " time1="
		       << latestOpTime(instrA) << " time2=" << earlyB
		       << '\n';
		  return false;
		}
	    }
	}
    }

  return true;
}


template <typename URV>
bool
Mcm<URV>::finalChecks(Hart<URV>& hart)
{
  unsigned hartIx = hart.sysHartIndex();
  const auto& instrVec = hartData_.at(hartIx).instrVec_;

  const auto& pendingWrites = hartData_.at(hartIx).pendingWrites_;
  if (not pendingWrites.empty())
    cerr << "Warning: Merge buffer is not empty at end of run.\n";

  uint64_t toHost = 0;
  bool hasToHost = hart.getToHostAddress(toHost);

  const auto& undrained = hartData_.at(hartIx).undrainedStores_;

  for (auto tag : undrained)
    {
      const auto& instr = instrVec.at(tag);
      if (not hasToHost or toHost != instr.virtAddr_)
	cerr << "Warning: Hart-id=" << hart.hartId() << " tag=" << instr.tag_
	     << " Store instruction is not drained at end of run.\n";
    }

  return true;
}


template <typename URV>
uint64_t
Mcm<URV>::effectiveMinTime(const McmInstr& instr) const
{

  if (not instr.isLoad_)
    return earliestOpTime(instr);

  if (not instr.complete_ and instr.memOps_.empty())
    return time_;

  uint64_t mint = ~uint64_t(0);
  for (auto opIx : instr.memOps_)
    if (opIx < sysMemOps_.size())
      {
	auto& op = sysMemOps_.at(opIx);
	uint64_t t = op.time_;
	if (op.isRead_ and op.forwardTime_ and op.forwardTime_ > t)
	  t = op.forwardTime_;
	mint = std::min(mint, t);
      }

  return mint;
}


template <typename URV>
uint64_t
Mcm<URV>::effectiveMaxTime(const McmInstr& instr) const
{

  if (not instr.isLoad_)
    return latestOpTime(instr);

  if (not instr.complete_ and instr.memOps_.empty())
    return time_;

  uint64_t maxt = 0;
  for (auto opIx : instr.memOps_)
    if (opIx < sysMemOps_.size())
      {
	auto& op = sysMemOps_.at(opIx);
	uint64_t t = op.time_;
	if (op.isRead_ and op.forwardTime_ and op.forwardTime_ > t)
	  t = op.forwardTime_;
	maxt = std::max(maxt, t);
      }

  return maxt;
}


template <typename URV>
bool
Mcm<URV>::checkFence(Hart<URV>& hart, const McmInstr& instrB) const
{
  assert(instrB.isRetired());

  const DecodedInst& bdi = instrB.di_;

  // If fence instruction has predecessor write, then check that all preceding stores
  // have drained. This is stronger than what is required by PPO rule 4 but it makes
  // that rule simpler to implement.
  if (not bdi.isFencePredWrite())
    return true;
  
  unsigned hartIx = hart.sysHartIndex();
  auto& undrained = hartData_.at(hartIx).undrainedStores_;
  if (not undrained.empty())
    {
      cerr << "Error: PPO rule 4 failed: Hart-id=" << hart.hartId() << " tag=" << instrB.tag_
	   << " fence instruction with predecessor-write retired with undrained stores\n";
      return false;
    }
  
  return true;
}
  

template <typename URV>
bool
Mcm<URV>::ppoRule4(Hart<URV>& hart, const McmInstr& instrB) const
{
  // Rule 4: There is a fence that orders A before B.

  assert(instrB.isRetired());
  if (not instrB.isMemory())
    return true;

  // We assume that stores preceding a fence are drained before fence retires if fence
  // has predecessor write. This is checked in checkFence.

  auto earlyB = earliestOpTime(instrB);
  if (earlyB > instrB.retireTime_)
    return true;

  unsigned hartIx = hart.sysHartIndex();  
  const auto& instrVec = hartData_.at(hartIx).instrVec_;

  // Collect all fence instructions that can affect B.
  std::vector<McmInstrIx> fences;
  for (McmInstrIx ix = instrB.tag_; ix > 0; --ix)
    {
      McmInstrIx tag = ix - 1;
      const auto& instr = instrVec.at(tag);
      if (not instr.isCanceled() and instr.di_.isFence() and instr.retireTime_ >= earlyB)
	fences.push_back(tag);
    }
  if (fences.empty())
    return true;

  // Collect all instructions out of order with respect to B.
  std::vector<McmInstrIx> reordered;
  for (auto iter = sysMemOps_.rbegin(); iter != sysMemOps_.rend(); ++iter)
    {
      const auto& op = *iter;
      if (op.canceled_ or op.hartIx_ != hartIx or op.instrTag_ >= instrB.tag_)
	continue;
      if (op.time_ < earlyB)
	break;
      reordered.push_back(op.instrTag_);
    }
  if (reordered.empty())
    return true;
      
  for (auto fenceTag : fences)
    {
      const auto& fence = instrVec.at(fenceTag);
      bool predRead = fence.di_.isFencePredRead();
      bool predWrite = fence.di_.isFencePredWrite();
      bool succRead = fence.di_.isFenceSuccRead();
      bool succWrite = fence.di_.isFenceSuccWrite();
      bool predIn = fence.di_.isFencePredInput();
      bool predOut = fence.di_.isFencePredOutput();
      bool succIn = fence.di_.isFencePredInput();
      bool succOut = fence.di_.isFencePredOutput();

      for (auto aTag : reordered)
	{
	  const auto& pred = instrVec.at(aTag);
	  if (pred.isCanceled() or not pred.isMemory() or pred.tag_ > fence.tag_)
	    continue;

	  // We assume that stores following a fence in program order cannot drain before
	  // fence is retired.
	  if (instrB.isStore_ and earlyB <= fence.retireTime_)
	    {
	      cerr << "Error: PPO rule 4 failed: Hart-id=" << hart.hartId() << " tag="
		   << instrB.tag_ << " fence-tag= " << fence.tag_ << " store instruction "
		   << "drains before preceeding fence instruction retires\n";
	      return false;
	    }

	  Pma predPma = hart.getPma(pred.physAddr_);

	  if (not (predRead and pred.isLoad_)
	      and not (predWrite and pred.isStore_)
	      and not (predIn and pred.isLoad_ and predPma.isIo())
	      and not (predOut and pred.isStore_ and predPma.isIo()))
	    continue;

	  const McmInstr& succ = instrB;
	  Pma succPma = hart.getPma(succ.physAddr_);

	  if (not (succRead and succ.isLoad_)
	      and not (succWrite and succ.isStore_)
	      and not (succIn and succ.isLoad_ and succPma.isIo())
	      and not (succOut and succ.isStore_ and succPma.isIo()))
	    continue;

	  if (not pred.complete_ or not pred.retired_)
	    {
	      cerr << "Error: PPO rule 4 failed: hart-id=" << hart.hartId()
		   << " tag1=" << pred.tag_ << " fence-tag=" << fence.tag_
		   << " memory instruction before fence is not retired/complete\n";
	      return false;
	    }

	  auto predTime = latestOpTime(pred);
	  auto succTime = effectiveMinTime(succ);

	  if (predTime < succTime)
	    continue;

	  // Successor performs before predecessor -- Allow if successor is a load and
	  // there is no store from another core to the same cache line in between the
	  // predecessor and successor time.
	  if (not succ.isStore_)
	    {
	      auto low = std::lower_bound(sysMemOps_.begin(), sysMemOps_.end(), succTime,
					  [](const MemoryOp& op, const uint64_t& t) -> bool
					  { return op.time_ < t; });

	      auto high = std::upper_bound(low, sysMemOps_.end(), predTime,
					   [](const uint64_t& t, const MemoryOp& op) -> bool
					   { return t < op.time_; });

	      bool fail = false;
	      for (auto iter = low; iter != high and not fail; ++iter)
		{
		  auto& op = *iter;
		  fail = (not op.isRead_ and op.time_ >= succTime and op.time_ <= predTime
			  and op.hartIx_ != hartIx
			  and (op.physAddr_ / lineSize_) == (succ.physAddr_ / lineSize_));
		}
	      if (not fail)
		continue;
	    }

	  cerr << "Error: PPO rule 4 failed: hart-id=" << hart.hartId()
	       << " tag1=" << pred.tag_ << " tag2=" << succ.tag_
	       << " fence-tag=" << fence.tag_
	       << " time1=" << predTime << " time2=" << succTime << '\n';
	  return false;
	}
    }

  return true;
}


template <typename URV>
bool
Mcm<URV>::ppoRule5(Hart<URV>& hart, const McmInstr& instrA, const McmInstr& instrB) const
{
  // Rule 5: A has an acquire annotation.
  if (instrA.isCanceled() or not instrA.isMemory())
    return true;

  assert(instrA.isRetired());

  bool hasAcquire = instrA.di_.isAtomicAcquire();
  if (isTso_)
    hasAcquire = hasAcquire or instrA.di_.isLoad() or instrA.di_.isAmo();

  if (not hasAcquire)
    return true;

  if (instrA.di_.isAmo())
    return instrA.memOps_.size() == 2; // Fail if != 2: Incomplete AMO might finish afrer B

  if (not instrA.complete_)
    return false; // Incomplete store might finish after B

  auto timeA = latestOpTime(instrA);
  auto timeB = effectiveMinTime(instrB);

  if (timeB > timeA)
    return true;

  auto hartIx = hart.sysHartIndex();

  // B performs before A -- Allow if there is no write overlapping B between A and B from
  // another core.
  for (size_t ix = sysMemOps_.size(); ix != 0; ix--)
    {
      const auto& op = sysMemOps_.at(ix-1);
      if (op.isCanceled() or op.time_ > timeA)
	continue;
      if (op.time_ < timeB)
	break;
      if (not op.isRead_ and overlaps(instrB, op) and op.hartIx_ != hartIx)
	return false;
    }

  return true;
}


template <typename URV>
bool
Mcm<URV>::ppoRule5(Hart<URV>& hart, const McmInstr& instrB) const
{
  // Rule 5: A has an acquire annotation

  if (not instrB.isMemory() or instrB.memOps_.empty())
    return true;

  unsigned hartIx = hart.sysHartIndex();
  const auto& instrVec = hartData_.at(hartIx).instrVec_;
  const auto& undrained = hartData_.at(hartIx).undrainedStores_;

  // If B is a store, make sure that there are no un-drained store, with acquire
  // annotation, preceding B in program order. This is stricter than what the spec
  // mandates.
  if (instrB.isStore_)
    {
      for (auto& tag : undrained)
	{
	  if (tag < instrB.tag_)
	    {
	      const auto& instrA = instrVec.at(tag);
	      bool hasAcquire = instrA.di_.isAtomicAcquire();
	      if (isTso_)
		hasAcquire = hasAcquire or instrA.di_.isLoad() or instrA.di_.isAmo();
	      if (hasAcquire)
		{
		  cerr << "Error: PPO rule 5 failed: hart-id=" << hart.hartId()
		       << " tag1=" << instrA.tag_ << " tag2=" << instrB.tag_ << '\n';
		  return false;
		}
	    }
	  else
	    break;
	}
    }

  auto earlyB = earliestOpTime(instrB);

  for (auto iter = sysMemOps_.rbegin(); iter != sysMemOps_.rend(); ++iter)
    {
      const auto& op = *iter;
      if (op.isCanceled() or op.hartIx_ != hartIx or op.instrTag_ >= instrB.tag_)
	continue;
      if (op.time_ < earlyB)
	break;
      const auto& instrA =  instrVec.at(op.instrTag_);
      if (instrA.isCanceled()  or  not instrA.isRetired()  or  not instrA.isMemory())
	continue;

      if (not ppoRule5(hart, instrA, instrB))
	{
	  cerr << "Error: PPO rule 5 failed: hart-id=" << hart.hartId()
	       << " tag1=" << instrA.tag_ << " tag2=" << instrB.tag_ << '\n';
	  return false;
	}
    }

  for (auto& tag : undrained)
    {
      if (tag >= instrB.tag_)
	break;
      const auto& instrA =  instrVec.at(tag);
      if (not ppoRule5(hart, instrA, instrB))
	{
	  cerr << "Error: PPO rule 5 failed: hart-id=" << hart.hartId()
	       << " tag1=" << instrA.tag_ << " tag2=" << instrB.tag_ << '\n';
	  return false;
	}
    }

  return true;
}


template <typename URV>
bool
Mcm<URV>::ppoRule6(const McmInstr& instrA, const McmInstr& instrB) const
{
  bool hasRelease = instrB.di_.isAtomicRelease();
  if (isTso_)
    hasRelease = hasRelease or instrB.di_.isStore() or instrB.di_.isAmo();

  if (not instrB.isMemory() or not hasRelease)
    return true;

  if (instrA.isCanceled() or not instrA.isMemory())
    return true;

  assert(instrA.isRetired());

  if (instrA.di_.isAmo())
    return instrA.memOps_.size() == 2; // Fail if incomplete AMO (finishes afrer B).

  if (not instrA.complete_)
    return false;       // Fail if incomplete store (finishes after B).

  if (instrB.memOps_.empty())
    return true;   // Un-drained store.

  auto btime = earliestOpTime(instrB);
  return latestOpTime(instrA) < btime;  // A finishes before B.
}


template <typename URV>
bool
Mcm<URV>::ppoRule6(Hart<URV>& hart, const McmInstr& instrB) const
{
  // Rule 6: B has a release annotation

  auto hartIx = hart.sysHartIndex();
  const auto& instrVec = hartData_.at(hartIx).instrVec_;

  auto earlyB = earliestOpTime(instrB);

  for (auto iter = sysMemOps_.rbegin(); iter != sysMemOps_.rend(); ++iter)
    {
      const auto& op = *iter;
      if (op.isCanceled()  or  op.hartIx_ != hartIx  or  op.instrTag_ >= instrB.tag_)
	continue;
      if (op.time_ < earlyB)
	break;
      const auto& instrA =  instrVec.at(op.instrTag_);
      if (instrA.isCanceled()  or  not instrA.isRetired()  or  not instrA.isMemory())
	continue;

      if (not ppoRule6(instrA, instrB))
	{
	  cerr << "Error: PPO rule 6 failed: hart-id=" << hart.hartId()
	       << " tag1=" << instrA.tag_ << " tag2=" << instrB.tag_ << '\n';
	  return false;
	}
    }

  const auto& undrained = hartData_.at(hartIx).undrainedStores_;

  for (auto& tag : undrained)
    {
      if (tag >= instrB.tag_)
	break;
      const auto& instrA =  instrVec.at(tag);
      if (not ppoRule6(instrA, instrB))
	{
	  cerr << "Error: PPO rule 6 failed: hart-id=" << hart.hartId()
	       << " tag1=" << instrA.tag_ << " tag2=" << instrB.tag_ << '\n';
	  return false;
	}
    }

  return true;
}


template <typename URV>
bool
Mcm<URV>::ppoRule7(const McmInstr& instrA, const McmInstr& instrB) const
{
  if (instrA.isCanceled() or not instrA.isMemory())
    return true;

  assert(instrA.isRetired());

  bool bHasRc = instrB.di_.isAtomicRelease() or instrB.di_.isAtomicAcquire();
  if (isTso_)
    bHasRc = bHasRc or instrB.di_.isLoad() or instrB.di_.isStore() or instrB.di_.isAmo();

  bool aHasRc = instrA.di_.isAtomicRelease() or instrA.di_.isAtomicAcquire();
  if (isTso_)
    aHasRc = bHasRc or instrA.di_.isLoad() or instrA.di_.isStore() or instrA.di_.isAmo();

  if (not aHasRc or not bHasRc)
    return true;

  bool incomplete = not instrA.complete_ or (instrA.di_.isAmo() and instrA.memOps_.size() != 2);
  if (incomplete)
    return false;   // Incomplete AMO finishes after B.

  if (instrB.memOps_.empty())
    return true;    // Un-drained store will finish later.

  auto btime = earliestOpTime(instrB);
  return latestOpTime(instrA) < btime;  // A finishes before B
}


template <typename URV>
bool
Mcm<URV>::ppoRule7(Hart<URV>& hart, const McmInstr& instrB) const
{
  // Rule 7: A and B have RCsc annotations.

  bool bHasRc = instrB.di_.isAtomicRelease() or instrB.di_.isAtomicAcquire();
  if (isTso_)
    bHasRc = bHasRc or instrB.di_.isLoad() or instrB.di_.isStore() or instrB.di_.isAmo();

  if (not instrB.isMemory() or not bHasRc)
    return true;

  auto hartIx = hart.sysHartIndex();
  const auto& instrVec = hartData_.at(hartIx).instrVec_;

  auto earlyB = earliestOpTime(instrB);

  for (auto iter = sysMemOps_.rbegin(); iter != sysMemOps_.rend(); ++iter)
    {
      const auto& op = *iter;
      if (op.isCanceled()  or  op.hartIx_ != hartIx  or  op.instrTag_ >= instrB.tag_)
	continue;
      if (op.time_ < earlyB)
	break;
      const auto& instrA =  instrVec.at(op.instrTag_);
      if (instrA.isCanceled()  or  not instrA.isRetired()  or  not instrA.isMemory())
	continue;

      if (not ppoRule7(instrA, instrB))
	{
	  cerr << "Error: PPO rule 7 failed: hart-id=" << hart.hartId()
	       << " tag1=" << instrA.tag_ << " tag2=" << instrB.tag_ << '\n';
	  return false;
	}
    }

  const auto& undrained = hartData_.at(hartIx).undrainedStores_;

  for (auto& tag : undrained)
    {
      if (tag >= instrB.tag_)
	break;
      const auto& instrA =  instrVec.at(tag);
      if (not ppoRule7(instrA, instrB))
	{
	  cerr << "Error: PPO rule 7 failed: hart-id=" << hart.hartId()
	       << " tag1=" << instrA.tag_ << " tag2=" << instrB.tag_ << '\n';
	  return false;
	}
    }

  return true;
}  


template <typename URV>
bool
Mcm<URV>::ppoRule8(Hart<URV>& hart, const McmInstr& instrB) const
{
  // Rule 8: B is a store-conditional, A is a load-reserve paired with B.
  if (not instrB.isMemory() or not instrB.di_.isSc())
    return true;

  uint64_t addr = 0, value = 0;
  if (not hart.lastStore(addr, value))
    return true;  // Score conditional was not successful.

  auto hartIx = hart.sysHartIndex();
  const auto& instrVec = hartData_.at(hartIx).instrVec_;

  auto earlyB = earliestOpTime(instrB);

  for (auto iter = sysMemOps_.rbegin(); iter != sysMemOps_.rend(); ++iter)
    {
      const auto& op = *iter;
      if (op.isCanceled()  or  op.hartIx_ != hartIx  or  op.instrTag_ >= instrB.tag_)
	continue;
      if (op.time_ < earlyB)
	break;
      const auto& instrA =  instrVec.at(op.instrTag_);
      if (instrA.isCanceled()  or  not instrA.isRetired()  or  not instrA.isMemory())
	continue;

      if (not instrA.di_.isLr())
	continue;

      if (not instrA.complete_ or
          (not instrB.memOps_.empty() and earlyB <= latestOpTime(instrA)))
	{
	  cerr << "Error: PPO rule 8 failed: hart-id=" << hart.hartId()
	       << " tag1=" << instrA.tag_ << " tag2=" << instrB.tag_ << '\n';
	  return false;
	}

      return true;
    }

  return true;
}


template <typename URV>
bool
Mcm<URV>::ppoRule9(Hart<URV>& hart, const McmInstr& instrB) const
{
  // Rule 9: B has a syntactic address dependency on A

  if (not instrB.isMemory())
    return true;

  const auto& bdi = instrB.di_;
  if (bdi.isLoad() or bdi.isStore() or bdi.isAmo() or bdi.isVectorStore() or bdi.isVectorLoad())
    {
      uint64_t addrTime = instrB.addrTime_;

      for (auto opIx : instrB.memOps_)
	{
	  if (opIx < sysMemOps_.size() and sysMemOps_.at(opIx).time_ <= addrTime)
	    {
	      cerr << "Error: PPO rule 9 failed: hart-id=" << hart.hartId() << " tag1="
		   << instrB.addrProducer_ << " tag2=" << instrB.tag_ << '\n';
	      return false;
	    }
	}
    }

  return true;
}


template <typename URV>
bool
Mcm<URV>::ppoRule10(Hart<URV>& hart, const McmInstr& instrB) const
{
  // Rule 10: B has a syntactic data dependency on A

  const auto& bdi = instrB.di_;

  if (bdi.isSc() and bdi.op2() == 0)
    return true;  // No dependency on X0

  if (bdi.isStore() and bdi.op0() == 0)
    return true;  // No dependency on X0

  if (bdi.isStore() or bdi.isAmo() or bdi.isVectorStore())
    {
      if ((bdi.isSc() and bdi.op1() == 0) or (bdi.isStore() and bdi.op0() == 0))
	return true;
      uint64_t dataTime = instrB.dataTime_;

      for (auto opIx : instrB.memOps_)
	{
	  if (opIx < sysMemOps_.size() and sysMemOps_.at(opIx).time_ <= dataTime)
	    {
	      cerr << "Error: PPO rule 10 failed: hart-id=" << hart.hartId() << " tag1="
		   << instrB.dataProducer_  << " tag2=" << instrB.tag_ << '\n';
	      return false;
	    }
	}
    }

  return true;
}


template <typename URV>
bool
Mcm<URV>::ppoRule11(Hart<URV>& hart, const McmInstr& instrB) const
{
  // Rule 11: B is a store with a control dependency on A

  unsigned hartIx = hart.sysHartIndex();
  const auto& regProducer = hartData_.at(hartIx).regProducer_;
  const auto& instrVec = hartData_.at(hartIx).instrVec_;

  const auto& bdi = instrB.di_;
  if (not bdi.isStore() and not bdi.isAmo() and not bdi.isVectorStore())
    return true;

  auto rule11 = [this, &instrVec, &instrB] (auto producerTag) -> bool {
    if (producerTag >= instrVec.size())
      return true;
    const auto& producer = instrVec.at(producerTag);
    if (not producer.di_.isValid())
      return true;

    return producer.complete_ and not isBeforeInMemoryTime(instrB, producer);
  };

  auto producerTag = hartData_.at(hartIx).branchProducer_;

  if (hartData_.at(hartIx).branchTime_ and not rule11(producerTag))
    {
      cerr << "Error: PPO rule 11 failed (branch): hart-id=" << hart.hartId() << " tag1="
           << producerTag << " tag2=" << instrB.tag_ << '\n';
      return false;
    }

  if (bdi.isVectorStore()) // VL is control dependency for vector instructions
    {
      producerTag = hartData_.at(hartIx).vlProducer_;
      if (hartData_.at(hartIx).vlTime_ and not rule11(producerTag))
        {
          cerr << "Error: PPO rule 11 failed (vl): hart-id=" << hart.hartId() << " tag1="
               << producerTag << " tag2=" << instrB.tag_ << '\n';
          return false;
        }

      if (bdi.isMasked()) // VM is control dependency for masked vector instructions
        {
          unsigned vmReg = 0 + vecRegOffset_;
          producerTag = regProducer.at(vmReg);
          if (not rule11(producerTag))
            {
              cerr << "Error: PPO rule 11 failed (vm): hart-id=" << hart.hartId() << " tag1="
                   << producerTag << " tag2=" << instrB.tag_ << '\n';
              return false;
            }
        }
    }

  // what about vstart?

  return true;
}


template <typename URV>
McmInstrIx
Mcm<URV>::getMinReadTagWithLargerTime(unsigned hartIx, const McmInstr& instr) const
{
  assert(not instr.canceled_ and instr.retired_);

  auto eot = earliestOpTime(instr);

  McmInstrIx minTag = instr.tag_;

  for (auto iter = sysMemOps_.rbegin(); iter != sysMemOps_.rend(); ++iter)
    {
      const auto& op = *iter;
      if (op.canceled_ or op.hartIx_ != hartIx or not op.isRead_)
	continue;

      if (op.time_ > eot)
	minTag = std::min(minTag, op.instrTag_);
      else
	break;
    }

  return minTag;
}


template <typename URV>
bool
Mcm<URV>::ppoRule12(Hart<URV>& hart, const McmInstr& instrB) const
{
  // Rule 12: B is a load, there is a store M between A and B such that
  // 1. B loads a value written by M
  // 2. M has an address or data dependency on A

  if (not instrB.isLoad_)
    return true;  // NA: B is not a load.

  unsigned hartIx = hart.sysHartIndex();

  auto minTag = getMinReadTagWithLargerTime(hartIx, instrB);
  const auto& instrVec = hartData_.at(hartIx).instrVec_;

  auto earlyB = earliestOpTime(instrB);

  // Check every memory instructions A preceding B in program order with memory time
  // larger than that of B.
  for (McmInstrIx aTag = instrB.tag_ - 1; aTag >= minTag; --aTag)
    {
      const auto& instrA = instrVec.at(aTag);
      if (instrA.isCanceled() or not instrA.di_.isValid() or not instrA.isMemory())
	continue;

      // Check all instructions between A and B for an instruction M with address
      // overlapping that of B and with an address dependency on A.
      for (McmInstrIx mTag = instrB.tag_ - 1; mTag > aTag; --mTag)
	{
	  const auto& instrM = instrVec.at(mTag);
	  if (instrM.isCanceled() or not instrM.di_.isValid())
	    continue;

	  const auto& mdi = instrM.di_;
	  if ((not mdi.isStore() and not mdi.isAmo() and not mdi.isVectorStore()) or
	      not overlaps(instrM, instrB))
	    continue;

	  auto mapt = instrM.addrProducer_;  // M address producer tag.
	  auto mdpt = instrM.dataProducer_;  // M data producer tag.

	  if (mapt != aTag and mdpt != aTag)
	    continue;

	  if (not instrA.complete_ or isBeforeInMemoryTime(instrB, instrA))
	    {
	      cerr << "Error: PPO rule 12 failed: hart-id=" << hart.hartId() << " tag1="
		   << aTag << " tag2=" << instrB.tag_ << " mtag=" << mTag
		   << " time1=" << latestOpTime(instrA) << " time2=" << earlyB << '\n';
		return false;
	    }
	}
    }

  return true;
}


template <typename URV>
bool
Mcm<URV>::ppoRule13(Hart<URV>& hart, const McmInstr& instrB) const
{
  // Rule 13: B is a store, there is a instruction M between A and B such that
  // M has an address dependency on A.

  if (not instrB.isStore_)
    return true;  // NA: B is not a store.

  // A cannot be a store, if B has not drained yet, it will never drain ahead of A.
  if (instrB.memOps_.empty())
    return true;

  unsigned hartIx = hart.sysHartIndex();

  auto minTag = getMinReadTagWithLargerTime(hartIx, instrB);
  const auto& instrVec = hartData_.at(hartIx).instrVec_;

  auto earlyB = earliestOpTime(instrB);

  // Check every memory instructions A preceding B in program order with memory time
  // larger than that of B.
  for (McmInstrIx aTag = instrB.tag_ - 1; aTag >= minTag; --aTag)
    {
      const auto& instrA = instrVec.at(aTag);
      if (instrA.isCanceled() or not instrA.di_.isValid() or not instrA.isMemory())
	continue;

      // Check all instructions between A and B for an instruction M with address
      // overlapping that of B and with an address dependency on A.
      for (McmInstrIx mTag = instrB.tag_ - 1; mTag > aTag; --mTag)
	{
	  const auto& instrM = instrVec.at(mTag);
	  if (instrM.isCanceled() or not instrM.di_.isValid() or not instrM.isMemory())
	    continue;

	  auto mapt = instrM.addrProducer_;  // M address producer tag.
	  if (mapt != aTag)
	    continue;

	  if (not instrA.complete_ or isBeforeInMemoryTime(instrB, instrA))
	    {
	      cerr << "Error: PPO rule 13 failed: hart-id=" << hart.hartId() << " tag1="
		   << aTag << " tag2=" << instrB.tag_ << " mtag=" << mTag
		   << " time1=" << latestOpTime(instrA) << " time2=" << earlyB << '\n';
		return false;
	    }
	}
    }

  return true;
}


template <typename URV>
bool
Mcm<URV>::checkLoadVsPriorCmo(Hart<URV>& hart, const McmInstr& instrB) const
{
  // If B is a load and A is cbo.flush/clean instruction that overlaps B.

  if (not instrB.isLoad_)
    return true;  // NA: B is not a load.

  auto hartIx = hart.sysHartIndex();
  const auto& instrVec = hartData_.at(hartIx).instrVec_;

  auto earlyB = earliestOpTime(instrB);

  for (auto ix = instrB.tag_; ix > 0; --ix)
    {
      const auto& instrA = instrVec.at(ix-1);

      if (instrA.isCanceled() or not instrA.isRetired())
	continue;
  
      if (earlyB > instrA.retireTime_)
	break;

      auto instId = instrA.di_.instId();
      if (not (instId == InstId::cbo_flush) and not (instId == InstId::cbo_clean))
        continue;

      for (const auto& opIx : instrB.memOps_)
        if (opIx < sysMemOps_.size())
          {
            const auto& op = sysMemOps_.at(opIx);
            if (overlaps(instrA, op) and op.time_ < instrA.retireTime_)
              {
                cerr << "Error: Read op of load instruction happens before retire time of "
                     << "preceding overlapping cbo.clean/flush: hart-id=" << hart.hartId()
                     << " cbo-tag=" << instrA.tag_ << " load-tag=" << instrB.tag_ << '\n';
                return false;
              }
          }
    }

  return true;
}


template <typename URV>
bool
Mcm<URV>::checkSfenceInvalIr(Hart<URV>& hart, const McmInstr& instr) const
{
  // This is very crude. We are using retire time of sinval.vma, we should be using
  // execution time. We are using read/write times of load/store instructions, we should be
  // using translation times. Required times are currently not available. We do not
  // consider instruction address translation.

  unsigned hartIx = hart.sysHartIndex();

  auto invalTag = hartData_.at(hartIx).sinvalVmaTag_;
  if (invalTag == 0)
    return true;   // No sinval.vma was retired

  auto invalTime = hartData_.at(hartIx).sinvalVmaTime_;

  for (size_t ix = sysMemOps_.size(); ix > 0; --ix)
    {
      const auto& op = sysMemOps_.at(ix-1);
      if (op.canceled_ or op.hartIx_ != hartIx)
	continue;
      if (op.instrTag_ < instr.tag_)
	break;
      if (op.time_ < invalTime)
	{
	  cerr << "Error: Hart-id=" << hart.hartId() << " implicit memory access for "
	       << "translation of instruction at tag=" << op.instrTag_ << " is out of order "
	       << "with respect to sinval.vma instruction with tag=" << invalTag
	       << " and sfence.inval.ir with tag=" << instr.tag_ << '\n';
	  return false;
	}
    }

  return true;
}  


template <typename URV>
bool
Mcm<URV>::checkSfenceWInval(Hart<URV>& hart, const McmInstr& instr) const
{
  // This is very crude: Check that there are no pending stores (stores in the
  // store/merge buffer) when the sfence.w.inval is retired.

  unsigned hartIx = hart.sysHartIndex();
  const auto& pendingWrites = hartData_.at(hartIx).pendingWrites_;
  if (pendingWrites.empty())
    return true;

  cerr << "Error: Hart-id=" << hart.hartId() << "sfence.w.inval tag=" << instr.tag_
       << " retired while there are pending stores in the store/merge buffer.\n";
  return false;
}


template class WdRiscv::Mcm<uint32_t>;
template class WdRiscv::Mcm<uint64_t>;<|MERGE_RESOLUTION|>--- conflicted
+++ resolved
@@ -1116,37 +1116,6 @@
 {
   if (instr.isCanceled())
     return;
-<<<<<<< HEAD
-
-  auto& undrained = hartUndrainedStores_.at(hart.sysHartIndex());
-
-  auto iter = undrained.find(instr.tag_);
-
-  if (iter != undrained.end())
-    {
-      std::cerr << "Error: Hart-id=" << hart.hartId() << " tag=" << instr.tag_ <<
-	" canceled or trapped instruction associated write operations.\n";
-      undrained.erase(iter);
-    }
-
-  for (auto memIx : instr.memOps_)
-    {
-      auto& op = sysMemOps_.at(memIx);
-      op.cancel();
-    }
-
-  instr.cancel();
-}
-
-
-template <typename URV>
-void
-Mcm<URV>::cancelNonRetired(Hart<URV>& hart, uint64_t instrTag)
-{
-  unsigned hartIx = hart.sysHartIndex();
-  auto& vec = hartInstrVecs_.at(hartIx);
-=======
->>>>>>> 4a17d4cf
 
   auto& undrained = hartData_.at(hart.sysHartIndex()).undrainedStores_;
 
