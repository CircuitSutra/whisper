--- conflicted
+++ resolved
@@ -2633,41 +2633,10 @@
 Interactive<URV>::checkInterruptCommand(Hart<URV>& hart, [[maybe_unused]] const std::string& line,
 					const std::vector<std::string>& tokens)
 {
-<<<<<<< HEAD
   // check_interrupt
   if (tokens.size() > 1)
     return false;
-=======
-  // Command: check_interrupt [<mip-value>] [<sip-value>] [<vsip-value>]
-
-  bool quiet = true;
-  URV mip = hart.peekCsr(CsrNumber::MIP, quiet);
-  URV sip = hart.peekCsr(CsrNumber::SIP, quiet);
-  URV vsip = hart.peekCsr(CsrNumber::VSIP, quiet);
-
-  if (tokens.size() >= 2)
-    {
-      if (not parseCmdLineNumber("MIP", tokens.at(1), mip))
-	return false;
-    }
-  if (tokens.size() >= 3)
-    {
-      if (not parseCmdLineNumber("SIP", tokens.at(2), sip))
-	return false;
-    }
-  if (tokens.size() >= 4)
-    {
-      if (not parseCmdLineNumber("VSIP", tokens.at(3), vsip))
-	return false;
-    }
-  if (tokens.size() >= 5)
-    {
-      cerr << "Invalid check_interupt command: " << line << '\n';
-      cerr << "Expecting: check_interrupt [<mip-value>] [<sip-value>] [<vsip-value>]\n";
-      return false;
-    }
->>>>>>> d9d60faa
-
+=
   // We want to check for interrupts regardless of deferral.
   URV deferred = hart.deferredInterrupts();
   hart.setDeferredInterrupts(0);
