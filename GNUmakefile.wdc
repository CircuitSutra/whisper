--- conflicted
+++ resolved
@@ -82,12 +82,8 @@
 RVCORE_SRCS += Syscall.cpp PmaManager.cpp DecodedInst.cpp snapshot.cpp
 RVCORE_SRCS += PmpManager.cpp VirtMem.cpp Core.cpp System.cpp Cache.cpp
 RVCORE_SRCS += Tlb.cpp VecRegs.cpp vector.cpp wideint.cpp float.cpp bitmanip.cpp
-<<<<<<< HEAD
-RVCORE_SRCS += amo.cpp SparseMem.cpp InstProfile.cpp Isa.cpp
-=======
 RVCORE_SRCS += amo.cpp SparseMem.cpp InstProfile.cpp Isa.cpp Mcm.cpp ArchInfo.cpp
 RVCORE_SRCS += crypto.cpp Decoder.cpp
->>>>>>> eba5e1d3
 
 # List of All CPP source files for the project
 SRCS += $(RVCORE_SRCS) whisper.cpp
