--- conflicted
+++ resolved
@@ -55,11 +55,7 @@
 
 void
 VecRegs::config(unsigned bytesPerReg, unsigned minBytesPerElem,
-<<<<<<< HEAD
-		unsigned maxBytesPerElem)
-=======
 		unsigned maxBytesPerElem, std::unordered_map<GroupMultiplier, unsigned>* minSewPerLmul)
->>>>>>> eba5e1d3
 {
   if (bytesPerReg > 4096)
     {
@@ -94,7 +90,6 @@
     {
       std:: cerr << "VecRegd::configure: zero max-bytes-per-element -- using 1\n";
       maxBytesPerElem = 1;
-<<<<<<< HEAD
     }
 
   if (minBytesPerElem > maxBytesPerElem)
@@ -131,44 +126,6 @@
 
   if (minBytesPerElem > bytesPerReg)
     {
-=======
-    }
-
-  if (minBytesPerElem > maxBytesPerElem)
-    {
-      std:: cerr << "VecRegd::configure: min-bytes-per-elem larger than max -- using max\n";
-      minBytesPerElem = maxBytesPerElem;
-    }
-
-  unsigned l2BytesPerElem = std::log2(maxBytesPerElem);
-  unsigned p2BytesPerElem = uint32_t(1) << l2BytesPerElem;
-  if (p2BytesPerElem != maxBytesPerElem)
-    {
-      std::cerr << "VecRegs::configure: max-bytes-per-element (" << maxBytesPerElem
-                << ") not a power of 2 -- using " << p2BytesPerElem << "\n";
-      maxBytesPerElem = p2BytesPerElem;
-    }
-
-  if (maxBytesPerElem > bytesPerReg)
-    {
-      std::cerr << "VecRegs::configure: max-bytes-per-element (" << maxBytesPerElem
-                << ") is greater than the bytes-per-register (" << bytesPerReg
-                << " -- using " << bytesPerReg << "\n";
-      maxBytesPerElem = bytesPerReg;
-    }
-
-  l2BytesPerElem = std::log2(minBytesPerElem);
-  p2BytesPerElem = uint32_t(1) << l2BytesPerElem;
-  if (p2BytesPerElem != minBytesPerElem)
-    {
-      std::cerr << "VecRegs::configure: min-bytes-per-element (" << minBytesPerElem
-                << ") not a power of 2 -- using " << p2BytesPerElem << "\n";
-      minBytesPerElem = p2BytesPerElem;
-    }
-
-  if (minBytesPerElem > bytesPerReg)
-    {
->>>>>>> eba5e1d3
       std::cerr << "VecRegs::configure: min-bytes-per-element (" << minBytesPerElem
                 << ") is greater than the bytes-per-register (" << bytesPerReg
                 << " -- using " << bytesPerReg << "\n";
@@ -225,20 +182,6 @@
     }
 
 
-  // Make illegal all group entries for element-widths greater than
-  // the max-element-width (which is in bytesPerElem_) or smaller
-  // than the min-element-width.
-  for (unsigned i = 0; i <= unsigned(ElementWidth::Word32); ++i)
-    {
-      ElementWidth ew = ElementWidth(i);
-      unsigned bytes = VecRegs::elementWidthInBytes(ew);
-      if (bytes > maxBytesPerElem_ or bytes < minBytesPerElem_ )
-	{
-	  auto& groupFlags = legalConfigs_.at(size_t(ew));
-	  groupFlags.assign(groupFlags.size(), false);
-	}
-    }
-
   delete [] data_;
   data_ = new uint8_t[bytesInRegFile_];
   memset(data_, 0, bytesInRegFile_);
@@ -247,18 +190,11 @@
 
 void
 VecRegs::reset()
-<<<<<<< HEAD
 {
   if (data_)
     memset(data_, 0, bytesInRegFile_);
   lastWrittenReg_ = -1;
   lastGroupX8_ = 8;
-=======
-{
-  if (data_)
-    memset(data_, 0, bytesInRegFile_);
-  lastWrittenReg_ = -1;
-  lastGroupX8_ = 8;
 }
 
 
@@ -297,5 +233,4 @@
   addresses = ldStAddr_;
   data = stData_;
   return true;
->>>>>>> eba5e1d3
 }