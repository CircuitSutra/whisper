--- conflicted
+++ resolved
@@ -155,15 +155,12 @@
 
     uint32_t size() const   { return sizeof(data_); }
 
-<<<<<<< HEAD
-=======
     /// Page based memory type.
     uint32_t pbmt() const   { return bits_.pbmt_; }
 
     /// Naturally aligned power of 2 translation.
     bool hasNapot() const  { return bits_.n_; }
 
->>>>>>> eba5e1d3
     uint64_t ppn(int i) const
     {
       if (i == 0) { return ppn0(); }
@@ -244,15 +241,12 @@
 
     uint32_t size() const   { return sizeof(data_); }
 
-<<<<<<< HEAD
-=======
     /// Page based memory type.
     uint32_t pbmt() const   { return bits_.pbmt_; }
 
     /// Naturally aligned power of 2 translation.
     bool hasNapot() const  { return bits_.n_; }
 
->>>>>>> eba5e1d3
     uint64_t ppn(int i) const
     {
       if (i == 0) { return ppn0(); }
@@ -468,11 +462,6 @@
 
     uint64_t vpn2() const   { return bits_.vpn2_; }
 
-<<<<<<< HEAD
-    uint64_t vpn3() const   { return bits_.vpn2_; }
-
-    uint64_t vpn(int i) const
-=======
     uint64_t vpn3() const   { return bits_.vpn3_; }
 
     uint64_t vpn(int i) const
@@ -521,7 +510,6 @@
     uint64_t vpn4() const   { return bits_.vpn4_; }
 
     uint64_t vpn(int i) const
->>>>>>> eba5e1d3
     {
       if (i == 0) return vpn0();
       if (i == 1) return vpn1();
