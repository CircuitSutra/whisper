--- conflicted
+++ resolved
@@ -1226,15 +1226,6 @@
 	}
     }
 
-<<<<<<< HEAD
-=======
-  // We set the software-writable SEIP bit in MVIP.
-  if (flag)
-    {
-      auto mip = findCsr(CN::MIP);
-      mip->setWriteMask(mip->getWriteMask() & ~URV(1 << 9));
-    }
->>>>>>> 3b9ae452
   updateLcofMask();
 }
 
@@ -2000,9 +1991,10 @@
       if (updateVirtInterrupt(value, false))
         {
           recordWrite(CN::MVIP);
+          hyperWrite(csr);  // Reflect MIP on HIP
           return true;
         }
-      return false;;
+      return false;
     }
 
   if (num >= CN::SSTATEEN0 and num <= CN::SSTATEEN3)
@@ -3669,7 +3661,14 @@
   else if (num == CN::SIE)
     return writeSie(value, false);
   else if (aiaEnabled_ and num == CN::MIP)
-    return updateVirtInterrupt(value, true);
+    {
+      if (updateVirtInterrupt(value, true))
+        {
+          hyperPoke(csr);  // Reflect MIP on HIP
+          return true;
+        }
+      return false;
+    }
 
   if (num == CN::MISA)
     {
@@ -3755,6 +3754,8 @@
 
   if (num == CN::MENVCFG or num == CN::HENVCFG)
     updateSstc();
+  else if (num == CN::MIP)
+    updateVirtInterrupt(value, true);
 
   return true;
 }
@@ -4493,7 +4494,7 @@
   if (not mip)
     return false;
 
-  // We sit SEIP in MVIP.
+  // We set SEIP in MVIP.
   if (poke)
     mip->poke(value & ~URV(1 << 9));
   else
@@ -5083,7 +5084,6 @@
   setCsrFields(Csrn::DCSR,
       {{"prv", 2}, {"step", 1}, {"nmip", 1}, {"mprven", 1}, {"v", 1}, {"cause", 3}, {"stoptime", 1}, {"stopcount", 1}, {"stepie", 1}, {"ebreaku", 1},{"ebreaks", 1}, {"zero", 1}, {"ebreakm", 1}, {"ebreakvu", 1}, {"ebreakvs", 1}, {"zero", 1},{"cetrig", 1}, {"zero", 4}, {"extcause", 3}, {"zero", 1}, {"debugver", 4}});
 
-
   if (rv32_)
     {
       setCsrFields(Csrn::TINFO,
