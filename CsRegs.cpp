// Copyright 2020 Western Digital Corporation or its affiliates.
// 
// Licensed under the Apache License, Version 2.0 (the "License");
// you may not use this file except in compliance with the License.
// You may obtain a copy of the License at
// 
//     http://www.apache.org/licenses/LICENSE-2.0
// 
// Unless required by applicable law or agreed to in writing, software
// distributed under the License is distributed on an "AS IS" BASIS,
// WITHOUT WARRANTIES OR CONDITIONS OF ANY KIND, either express or implied.
// See the License for the specific language governing permissions and
// limitations under the License.

#include <iostream>
#include <algorithm>
#include <cassert>
#include <cfenv>
#include <array>
#include <bit>
#include <tuple>
#include "CsRegs.hpp"
#include "FpRegs.hpp"
#include "VecRegs.hpp"
#include "float-util.hpp"

using namespace WdRiscv;


template <typename URV>
CsRegs<URV>::CsRegs()
  : regs_(size_t(CsrNumber::MAX_CSR_) + 1)
{
  // Define CSR entries.
  defineMachineRegs();
  defineSupervisorRegs();
  defineUserRegs();
  defineHypervisorRegs();
  defineDebugRegs();
  defineVectorRegs();
  defineFpRegs();
  defineAiaRegs();
  defineStateEnableRegs();
  defineEntropyReg();
  definePmaRegs();
}


template <typename URV>
CsRegs<URV>::~CsRegs()
{
  regs_.clear();
  nameToNumber_.clear();
}


template <typename URV>
Csr<URV>*
CsRegs<URV>::defineCsr(std::string name, CsrNumber csrn, bool mandatory,
		       bool implemented, URV resetValue, URV writeMask,
		       URV pokeMask, bool isDebug, bool quiet)
{
  size_t ix = size_t(csrn);

  if (ix >= regs_.size())
    return nullptr;

  if (nameToNumber_.contains(name))
    {
      if (not quiet)
	std::cerr << "Error: CSR " << name << " already defined\n";
      return nullptr;
    }

  auto& csr = regs_.at(ix);
  if (csr.isDefined())
    {
      if (not quiet)
	std::cerr << "Error: CSR 0x" << std::hex << size_t(csrn) << std::dec
		  << " is already defined as " << csr.getName() << '\n';
      return nullptr;
    }

  using CN = CsrNumber;
  PrivilegeMode priv = PrivilegeMode((ix & 0x300) >> 8);
  if (priv != PrivilegeMode::Reserved)
    csr.definePrivilegeMode(priv);
  else if ((ix >= size_t(CN::HSTATUS) and ix <= size_t(CN::HCONTEXT)) or
           (ix >= size_t(CN::VSSTATUS) and ix <= size_t(CN::VSATP)) or
           (ix == size_t(CN::HGEIP)) or (ix == size_t(CN::VSTOPI)))
    // bits 8 and 9 not sufficient for hypervisor CSRs
    csr.definePrivilegeMode(PrivilegeMode::Supervisor);
  else
    assert(false);

  csr.setDefined(true);

  csr.config(name, csrn, mandatory, implemented, resetValue, writeMask,
	     pokeMask, isDebug);

  nameToNumber_.insert_or_assign(std::move(name), csrn);
  return &csr;
}


template <typename URV>
Csr<URV>*
CsRegs<URV>::findCsr(std::string_view name)
{
  const auto iter = nameToNumber_.find(name);
  if (iter == nameToNumber_.end())
    return nullptr;

  size_t num = size_t(iter->second);
  if (num >= regs_.size())
    return nullptr;

  return &regs_.at(num);
}


template <typename URV>
Csr<URV>*
CsRegs<URV>::findCsr(CsrNumber number)
{
  size_t ix = size_t(number);
  if (ix >= regs_.size())
    return nullptr;
  return &regs_.at(ix);
}


template <typename URV>
const Csr<URV>*
CsRegs<URV>::findCsr(CsrNumber number) const
{
  size_t ix = size_t(number);
  if (ix >= regs_.size())
    return nullptr;
  return &regs_.at(ix);
}


template <typename URV>
Csr<URV>*
CsRegs<URV>::getImplementedCsr(CsrNumber num, bool virtualMode)
{
  auto csr = getImplementedCsr(num);
  if (not csr)
    return csr;
  if (not virtualMode)
    return csr;
  if (not csr->mapsToVirtual())
    return csr;
  num = advance(num, 0x100);   // Get VCSR corresponding to CSR.
  return getImplementedCsr(num);
}


template <typename URV>
const Csr<URV>*
CsRegs<URV>::getImplementedCsr(CsrNumber num, bool virtualMode) const
{
  auto csr = getImplementedCsr(num);
  if (not csr)
    return csr;
  if (not virtualMode)
    return csr;
  if (not csr->mapsToVirtual())
    return csr;
  num = advance(num, 0x100);   // Get VCSR corresponding to CSR.
  return getImplementedCsr(num);
}


template <typename URV>
bool
CsRegs<URV>::readSip(URV& value) const
{
  value = 0;
  auto sip = getImplementedCsr(CsrNumber::SIP);
  if (not sip)
    return false;
  value = sip->read();

  // Read value of MIP/SIP is masked by MIDELG.
  auto deleg = getImplementedCsr(CsrNumber::MIDELEG);
  if (deleg)
    value &= deleg->read();

  // Where mideleg is 0 and mvien is 1, sip becomes an alias to mvip.
  auto mvien = getImplementedCsr(CsrNumber::MVIEN);
  auto mvip = getImplementedCsr(CsrNumber::MVIP);
  if (deleg and mvien and mvip)
    {
      URV mask = mvien->read() & ~deleg->read();
      value = (value & ~mask) | (mvip->read() & mask);
    }

  // Bits SGEIP, VSEIP, VSTIP, VSSIP are read-only zero in SIE/SIP.
  value &= ~ URV(0x1444);

  return true;
}


template <typename URV>
bool
CsRegs<URV>::readSie(URV& value) const
{
  value = 0;
  auto sie = getImplementedCsr(CsrNumber::SIE);
  if (not sie)
    return false;
  value = sie->read();

  // Read value of MIP/SIP is masked by MIDELG.
  auto deleg = getImplementedCsr(CsrNumber::MIDELEG);
  if (deleg)
    value &= deleg->read();

  // Where mideleg is 0 and mvien is 1, sie becomes a writable.
  auto mvien = getImplementedCsr(CsrNumber::MVIEN);
  auto mvip = getImplementedCsr(CsrNumber::MVIP);
  if (deleg and mvien and mvip)
    {
      URV mask = mvien->read() & ~deleg->read();
      value = (value & ~mask) | (shadowSie_ & mask);
    }

  // Bits SGEIP, VSEIP, VSTIP, VSSIP are read-only zero in SIE/SIP.
  value &= ~ URV(0x1444);

  return true;
}


template <typename URV>
bool
CsRegs<URV>::readMvip(URV& value) const
{
  value = 0;
  auto mvip = getImplementedCsr(CsrNumber::MVIP);
  if (not mvip)
    return false;
  value = mvip->read();

  // Bit 1/9 of MVIP is an alias to bit 1/9 in MIP if bit 1/9 is not set in MVIEN.
  auto mvien = getImplementedCsr(CsrNumber::MVIEN);
  auto mip = getImplementedCsr(CsrNumber::MIP);
  if (mvien and mip)
    {
      URV mask = mvien->read();
      mask &= URV(0x202);
      mask ^= URV(0x202);
      value = (value & ~mask) | (mip->read() & mask);
    }

  // Bit STIE (5) of MVIP is an alias to bit 5 of MIP if bit 5 of MIP is writable.
  // Othrwise, it is zero.
  if (mip)
    {
      URV mask = URV(0x20);  // Bit 5
      if ((mip->getWriteMask() & mask) != 0)   // Bit 5 writable in mip
	value = (value & ~mask) | (mip->read() & mask);
    }

  return true;
}


template <typename URV>
bool
CsRegs<URV>::writeMvip(URV value)
{
  auto mvip = getImplementedCsr(CsrNumber::MVIP);
  if (not mvip)
    return false;

  auto mvien = getImplementedCsr(CsrNumber::MVIEN);
  auto mip = getImplementedCsr(CsrNumber::MIP);
  if (mvien and mip)
    {
      // Bit 1/9 of MVIP is an alias to bit 1/9 in MIP if bit 1/9 is not set in MVIEN.
      URV mask = mvien->read();
      URV b19 = URV(0x202);
      mask ^= b19;

      // Bit STIE (5) of MVIP is an alias to bit 5 of MIP if bit 5 of MIP is writable.
      // Othrwise, it is zero.
      URV b5 = URV(0x20);  // Bit 5 mask
      if ((mip->getWriteMask() & b5) != 0)   // Bit 5 writable in mip
	mask |= b5;

      mask &= b19 | b5;
      mip->write((mip->read() & ~mask) | (value & mask));
      mvip->write((mvip->read() & mask) | (value & ~mask));
    }
  else
    mvip->write(value);

  recordWrite(CsrNumber::MVIP);
  return true;
}


template <typename URV>
URV
CsRegs<URV>::adjustTimeValue(CsrNumber num, URV value) const
{
  if (not virtMode_)
    return value;

  auto delta = getImplementedCsr(CsrNumber::HTIMEDELTA);
  if (num == CsrNumber::TIME)
    {
      if (delta)
	value += delta->read();
    }
  else if (num == CsrNumber::TIMEH)
    {
      auto time = getImplementedCsr(CsrNumber::TIME);
      auto deltah = getImplementedCsr(CsrNumber::HTIMEDELTAH);
      if (time and delta and deltah)
	{
	  uint64_t t64 = (uint64_t(value) << 32) | uint32_t(time->read());
	  uint64_t d64 = (uint64_t(deltah->read()) << 32) | uint32_t(delta->read());
	  t64 += d64;
	  value = t64 >> 32;
	}
    }
  return value;
}


template <typename URV>
URV
CsRegs<URV>::adjustSstateenValue(CsrNumber num, URV value) const
{
  using CN = CsrNumber;

  if (num >= CN::SSTATEEN0 and num <= CN::SSTATEEN3)
    {
      CN base = CN::SSTATEEN0;
      unsigned ix = unsigned(num) - unsigned(base);

      // If a bit is zero in MSTATEEN, it becomes zero in SSTATEEN
      CsrNumber mnum = advance(CN::MSTATEEN0, ix);
      auto mcsr = getImplementedCsr(mnum);
      if (mcsr)
	  value &= mcsr->read();

      // If a bit is zero in HSTATEEN, it becomes zero in SSTATEEN
      if (virtMode_)
	{
	  CsrNumber hnum = advance(CN::HSTATEEN0, ix);
	  auto hcsr = getImplementedCsr(hnum);
	  if (hcsr)
	    value &= hcsr->read();
	}
    }
  return value;
}


template <typename URV>
URV
CsRegs<URV>::adjustHstateenValue(CsrNumber num, URV value) const
{
  using CN = CsrNumber;

  if ((num >= CN::HSTATEEN0 and num <= CN::HSTATEEN3) or
      (num >= CN::HSTATEEN0H and num <= CN::HSTATEEN3H))

    {
      CN base = CN::HSTATEEN0;
      if (num >= CN::HSTATEEN0H and num <= CN::HSTATEEN3H)
	base = CN::HSTATEEN0H;
      unsigned ix = unsigned(num) - unsigned(base);

      // If a bit is zero in MSTATEEN, it becomes zero in HSTATEEN
      CN mnum = CN::MSTATEEN0;
      if (num >= CN::HSTATEEN0H and num <= CN::HSTATEEN3H)
        mnum = CN::MSTATEEN0H;
      mnum = advance(mnum, ix);
      auto mcsr = getImplementedCsr(mnum);
      if (mcsr)
	value &= mcsr->read();
    }
  return value;
}


template <typename URV>
URV
CsRegs<URV>::adjustScountovfValue(URV value) const
{
  auto csr = getImplementedCsr(CsrNumber::MCOUNTEREN);
  assert(csr and "MCOUNTEREN not implemented");
  URV mask = csr->read();
  if (virtMode_)
    {
      csr = getImplementedCsr(CsrNumber::HCOUNTEREN);
      assert(csr and "HCOUNTERN not implemented");
      mask &= csr->read();
    }
  return value & mask;
}


template <typename URV>
bool
CsRegs<URV>::readMireg(CsrNumber num, URV& value) const
{
  URV sel = 0;
  peek(CsrNumber::MISELECT, sel);
  if (imsic_)
    {
      auto csr = getImplementedCsr(num, virtMode_);
      if (not csr)
	return false;

      return imsic_->readMireg(sel, value);
    }
  return false;
}


template <typename URV>
bool
CsRegs<URV>::readSireg(CsrNumber num, URV& value) const
{
  URV sel = 0;
  peek(CsrNumber::SISELECT, sel);
  if (imsic_)
    {
      auto csr = getImplementedCsr(num, virtMode_);
      if (not csr)
	return false;

      unsigned guest = 0;
      if (virtMode_)
	{
	  URV hs = 0;
	  peek(CsrNumber::HSTATUS, hs);
	  HstatusFields<URV> hsf(hs);
	  guest = hsf.bits_.VGEIN;
	}

      return imsic_->readSireg(virtMode_, guest, sel, value);
    }
  return false;
}


template <typename URV>
bool
CsRegs<URV>::readVsireg(CsrNumber num, URV& value) const
{
  URV sel = 0;
  peek(CsrNumber::VSISELECT, sel);
  if (imsic_)
    {
      auto csr = getImplementedCsr(num, virtMode_);
      if (not csr)
	return false;

      URV hs = 0;
      peek(CsrNumber::HSTATUS, hs);
      HstatusFields<URV> hsf(hs);
      unsigned guest = hsf.bits_.VGEIN;

      return imsic_->readSireg(true, guest, sel, value);
    }
  return false;
}


template <typename URV>
bool
CsRegs<URV>::read(CsrNumber num, PrivilegeMode mode, URV& value) const
{
  using CN = CsrNumber;

  auto csr = getImplementedCsr(num, virtMode_);
  if (not csr or mode < csr->privilegeMode() or not isStateEnabled(num, mode, virtMode_))
    return false;
  num = csr->getNumber();  // CSR may have been remapped from S to VS

  if (csr->isDebug() and not inDebugMode())
    return false; // Debug-mode register.

  if (num >= CN::TDATA1 and num <= CN::TINFO)
    return readTrigger(num, mode, value);

  if (num == CN::FFLAGS or num == CN::FRM)
    {
      auto fcsr = getImplementedCsr(CN::FCSR);
      if (not fcsr)
        return false;
      value = fcsr->read();
      if (num == CN::FFLAGS)
        value = value & URV(FpFlags::FcsrMask);
      else
        value = (value & URV(RoundingMode::FcsrMask)) >> URV(RoundingMode::FcsrShift);
      return true;
    }
  else if (num == CN::MIREG)
    return readMireg(num, value);
  else if (num == CN::SIREG)
    return readSireg(num, value);
  else if (num == CN::VSIREG)
    return readVsireg(num, value);
  else if (num == CN::SIP)
    return readSip(value);
  else if (num == CN::SIE)
    return readSie(value);

  if (num == CN::MTOPEI)
    {
      if (not imsic_)
	return false;
      value = imsic_->machineTopId();
      value |= value << 16;  // Bits 26:16 same as bits 10;0 as required by spec.
      return true;
    }
  else if (num == CN::STOPEI)
    {
      if (not imsic_)
	return false;
      value = imsic_->supervisorTopId();
      value |= value << 16;  // Bits 26:16 same as bits 10;0 as required by spec.
      return true;
    }
  else if (num == CN::VSTOPEI)
    {
      if (not imsic_)
	return false;
      const auto& hs = regs_.at(size_t(CsrNumber::HSTATUS));
      URV hsVal = hs.read();
      HstatusFields<URV> hsf(hsVal);
      unsigned vgein = hsf.bits_.VGEIN;
      if (not vgein or vgein >= imsic_->guestCount())
	return false;
      value = imsic_->guestTopId(vgein);
      value |= value << 16;  // Bits 26:16 same as bits 10;0 as required by spec.
      return true;
    }

  if (num == CN::MTOPI or num == CN::STOPI or num == CN::VSTOPI)
    return readTopi(num, value);
  else if (num == CN::SIE)
    return readSie(value);
  else if (num == CN::SIP)
    return readSip(value);
  else if (num == CN::MVIP)
    return readMvip(value);

  value = csr->read();

  if (virtMode_ and (num == CN::TIME or num == CN::TIMEH))
    value = adjustTimeValue(num, value);  // In virt mode, time is time + htimedelta.
  else if (num >= CN::PMPADDR0 and num <= CN::PMPADDR63)
    value = adjustPmpValue(num, value);
  else if (num >= CN::SSTATEEN0 and num <= CN::SSTATEEN3)
    value = adjustSstateenValue(num, value);
  else if ((num >= CN::HSTATEEN0 and num <= CN::HSTATEEN3) or
           (num >= CN::HSTATEEN0H and num <= CN::HSTATEEN3H))
    value = adjustHstateenValue(num, value);
  else if (num == CN::SCOUNTOVF)
    value = adjustScountovfValue(value);

  return true;
}


template <typename URV>
bool
CsRegs<URV>::readSignExtend(CsrNumber number, PrivilegeMode mode, URV& value) const
{
  if (not read(number, mode, value))
    return false;
  if (value == 0)
    return true;

  auto csr = getImplementedCsr(number, virtMode_);
  URV mask = csr->getWriteMask();
  unsigned lz = std::countl_zero(mask);

  using SRV = typename std::make_signed_t<URV>;
  SRV svalue = value;
  svalue = (svalue << lz) >> lz;
  value = svalue;
  return true;
}


template <typename URV>
void
CsRegs<URV>::enableSupervisorMode(bool flag)
{
  superEnabled_ = flag;

  using CN = CsrNumber;

  auto enableCsr = [this] (CN csrn, bool flag) {
    auto csr = findCsr(csrn);
    if (csr)
      csr->setImplemented(flag);
  };

  for (auto csrn : { CN::SSTATUS, CN::SIE, CN::STVEC, CN::SCOUNTEREN,
		     CN::SSCRATCH, CN::SEPC, CN::SCAUSE, CN::STVAL, CN::SIP,
		     CN::SENVCFG, CN::SATP, CN::MEDELEG, CN::MIDELEG,
		     CN::SCONTEXT } )
    enableCsr(csrn, flag);

  if (hyperEnabled_)
    for (auto csrn : { CN::VSSTATUS, CN::VSIE, CN::VSTVEC, CN::VSSCRATCH,
		       CN::VSEPC, CN::VSCAUSE, CN::VSTVAL, CN::VSIP, CN::VSATP } )
      enableCsr(csrn, flag);

  using IC = InterruptCause;

  // In MIP/MIE, make writable/pokable bits corresponding to
  // SEIP/STIP/SSIP (supervisor external/timer/software interrupt
  // pending) when sstc is enabled and read-only-zero when supervisor
  // is disabled.
  URV sbits = ( URV(1) << unsigned(IC::S_EXTERNAL) |
		URV(1) << unsigned(IC::S_TIMER)    |
		URV(1) << unsigned(IC::S_SOFTWARE) );

  for (auto csrn : { CN::MIP, CN::MIE } )
    {
      auto csr = findCsr(csrn);
      if (csr)
	{
	  URV mask = csr->getWriteMask();
	  mask = flag? mask | sbits : mask & ~sbits;
	  csr->setWriteMask(mask);

	  mask = csr->getPokeMask();
	  mask = flag? mask | sbits : mask & ~sbits;
	  csr->setPokeMask(mask);
	}
    }

  // Make IR/TM/CY bits read only zero in MCOUNTERNE/SCOUNTEREN/HCOUNTEREN if the
  // RETIRED/TIME/CYCLE CSRs is not implemented. This is not explicitly stated in the spec
  // but it is in the lore.
  URV mask = 0;  // Least sig 3 bits of MCOUNTEREN.
  if (regs_.at(unsigned(CN::CYCLE)).isImplemented())
    mask |= 1;
  if (regs_.at(unsigned(CN::TIME)).isImplemented())
    mask |= 2;
  if (regs_.at(unsigned(CN::INSTRET)).isImplemented())
    mask |= 4;
  auto& mce = regs_.at(unsigned(CN::MCOUNTEREN));
  auto& sce = regs_.at(unsigned(CN::SCOUNTEREN));
  auto& hce = regs_.at(unsigned(CN::SCOUNTEREN));
  mce.setReadMask((mce.getReadMask() & ~URV(7)) | mask);
  sce.setReadMask((sce.getReadMask() & ~URV(7)) | mask);
  hce.setReadMask((hce.getReadMask() & ~URV(7)) | mask);

  updateSstc();  // To activate/deactivate STIMECMP.
  enableSscofpmf(cofEnabled_);  // To activate/deactivate SCOUNTOVF.
  enableSmstateen(stateenOn_);  // To activate/deactivate STATEEN CSRs.
  enableTriggers(triggersOn_);  // To activate/deactivate SCONTEXT.
}


template <typename URV>
void
CsRegs<URV>::updateSstc()
{
  bool stce = menvcfgStce();
  URV mMask = 0;
  if (not peek(CsrNumber::MCOUNTEREN, mMask))
    return;
  bool mTm = (mMask & 2) >> 1;

  PrivilegeMode mode = (stce & mTm)? PrivilegeMode::Supervisor : PrivilegeMode::Machine;

  auto stimecmp = findCsr(CsrNumber::STIMECMP);
  if (sstcEnabled_ and not stimecmp->isImplemented())
    stimecmp->setImplemented(true);
  stimecmp->setPrivilegeMode(mode);
  stimecmp->setHypervisor(stce);
  if (rv32_)
    {
      auto stimecmph = findCsr(CsrNumber::STIMECMPH);
      if (sstcEnabled_ and not stimecmph->isImplemented())
	stimecmph->setImplemented(true);
      stimecmph->setPrivilegeMode(mode);
      stimecmp->setHypervisor(stce);
    }

  if (superEnabled_)
    {
      // S_TIMER bit in MIP is read-only if stimecmp is implemented and
      // writeable if it is not.
      auto mip = findCsr(CsrNumber::MIP);
      if (mip)
	{
	  URV mask = mip->getWriteMask();
	  URV stBit = URV(1) << unsigned(InterruptCause::S_TIMER);
	  bool readOnly = stce;
	  mask = readOnly? mask & ~stBit : mask | stBit;
	  mip->setWriteMask(mask);
	}
    }

  URV hMask = 0;
  peek(CsrNumber::HCOUNTEREN, hMask);
  bool hstce = henvcfgStce();
  bool hTm = (hMask & 2) >> 1;

  auto vstimecmp = findCsr(CsrNumber::VSTIMECMP);
  vstimecmp->setImplemented(sstcEnabled_ and hyperEnabled_);
  vstimecmp->setPrivilegeMode(mode);
  if (rv32_)
    {
      auto vstimecmph = findCsr(CsrNumber::VSTIMECMPH);
      vstimecmph->setImplemented(sstcEnabled_ and hyperEnabled_);
      vstimecmph->setPrivilegeMode(mode);
    }

  if (stce)
    {
      bool noVs = not (hstce and hTm);
      stimecmp->setHypervisor(noVs);
      if (rv32_)
	findCsr(CsrNumber::STIMECMPH)->setHypervisor(noVs);
    }

  auto hip = findCsr(CsrNumber::HIP);
  if (hip)
    {
      // Update VSTIP bit in HIP. See chapter 3 of SSTC spc.
      URV mask = hip->getReadMask();
      URV vstBit = URV(1) << unsigned(InterruptCause::VS_TIMER);
      if (stce and not hstce)
	mask = mask & ~vstBit;  // Make read-only zero
      else
	mask = mask | vstBit;  // Make readable
      hip->setReadMask(mask);
    }
}


template <typename URV>
void
CsRegs<URV>::enableHypervisorMode(bool flag)
{
  hyperEnabled_ = flag;

  using CN = CsrNumber;

  auto enableCsr = [this] (CN csrn, bool flag) {
    auto csr = findCsr(csrn);
    if (csr)
      csr->setImplemented(flag);
  };

  for (auto csrn : { CN::HSTATUS, CN::HEDELEG, CN::HIDELEG, CN::HIE, CN::HCOUNTEREN,
	CN::HGEIE, CN::HTVAL, CN::HIP, CN::HVIP, CN::HTINST, CN::HGEIP, CN::HENVCFG,
	CN::HGATP, CN::HCONTEXT, CN::HTIMEDELTA, CN::MTVAL2, CN::MTINST, CN::HCONTEXT } )
    enableCsr(csrn, flag);

  if (rv32_)
    for (auto csrn : { CN::HENVCFGH, CN::HTIMEDELTAH } )
      enableCsr(csrn, flag);

  if (superEnabled_)
    for (auto csrn : { CN::VSSTATUS, CN::VSIE, CN::VSTVEC, CN::VSSCRATCH,
		       CN::VSEPC, CN::VSCAUSE, CN::VSTVAL, CN::VSIP, CN::VSATP })
      enableCsr(csrn, flag);

  // Enable/disable MPV and GVA bits
  {
    uint64_t hyperBits;
    Csr<URV>* mstatus;
    if (not rv32_)
      {
	hyperBits = uint64_t(0x3) << 38;
	mstatus = findCsr(CN::MSTATUS);
      }
    else
      {
	hyperBits = 0x3 << 6;
	mstatus = findCsr(CN::MSTATUSH);
      }

    if (not flag)
      mstatus->write(mstatus->read() & ~hyperBits);  // Clear MPV and GVA.

    URV mask = mstatus->getWriteMask();
    mask = flag? (mask | hyperBits) : (mask & ~hyperBits);
    mstatus->setWriteMask(mask);

    mask = mstatus->getPokeMask();
    mask = flag? (mask | hyperBits) : (mask & ~hyperBits);
    mstatus->setPokeMask(mask);

    mask = mstatus->getReadMask();
    mask = flag? (mask | hyperBits) : (mask & ~hyperBits);
    mstatus->setReadMask(mask);
  }

  // Bits correspondig to VSEIP, VSTIP, VSSIP, and SGEIP.
  URV vsBits = 0x444;
  URV sgBit = geilen_ ? 0x1000 : 0;  // Bit SGEIP

  auto csr = findCsr(CN::MIDELEG);
  if (flag)
    {
      // Make VSEIP, VSTIP, and VSSIP and posibly SGEIP read-only one.
      URV rooMask = vsBits | sgBit;  // Bits to be made read-only-one.
      csr->setWriteMask(csr->getWriteMask() | rooMask); // Make bits writeable.
      csr->setReadMask(csr->getReadMask() | rooMask);  // Open for reading.
      csr->write(csr->read() | rooMask);  // Set bits to one.
      csr->setWriteMask(csr->getWriteMask() & ~rooMask); // Make bits read-only.
    }
  else
    {
      // Make VSEIP, VSTIP, VSSIP, and SGEIP read only zero.
      auto mask = csr->getReadMask();
      mask &= ~URV(0x1444);
      csr->setReadMask(mask);
    }

<<<<<<< HEAD
  if (flag)
    {
      auto hideleg = getImplementedCsr(CsrNumber::HIDELEG);
      assert(hideleg);

      auto vsip = getImplementedCsr(CsrNumber::VSIP);
      auto vsie = getImplementedCsr(CsrNumber::VSIE);
      URV mask = 0x222;   // Bits VSEIP, VSTIP, and VSSIP of VSIP
      mask &= (hideleg->read() >> 1);
      if (vsip)
	vsip->setReadMask(mask);
      if (vsie)
	vsie->setReadMask(mask);
    }

  // Re-enable once RTL is ready.
#if 0
=======
>>>>>>> f357f709
  // Enable/disable hypervisor related exceptions (bits 23:20 in MEDELEG).
  csr = findCsr(CN::MEDELEG);
  if (csr)
    {
      URV bits = URV(0xf) << 20;  // Bits 23:20
      auto mask = csr->getReadMask();
      csr->setReadMask(flag ? (mask | bits) : (mask & ~bits));
    }

  // Bit MIP.VSSIP is writeable if hypervisor is enabled, otherwise it is not
  csr = findCsr(CN::MIP);
  if (csr)
    {
      URV bit = 4;
      auto mask = csr->getWriteMask();
      csr->setWriteMask(flag ? (mask | bit) : (mask & ~bit));
    }

  // In MIE, bits VSEIE, VSTIE, VSSIE, and SGEIE become read-only zero if no hypervisor.
  csr = findCsr(CN::MIE);
  if (csr)
    {
      URV bits = 0x1444;
      auto mask = csr->getReadMask();
      csr->setReadMask(flag ? (mask | bits) : (mask & ~bits));
    }

  updateSstc();                // To activate/deactivate VSTIMECMP.
  enableSmstateen(stateenOn_); // To activate/deactivate STATEEN CSRs.
  enableAia(aiaEnabled_);      // To activate/deactivate AIA hypervisor CSRs.
  enableTriggers(triggersOn_); // To activate/deactivate HCONTEXT.
}


template <typename URV>
void
CsRegs<URV>::enableRvf(bool flag)
{
  for (auto csrn : { CsrNumber::FCSR, CsrNumber::FFLAGS, CsrNumber::FRM } )
    {
      auto csr = findCsr(csrn);
      if (not csr)
        {
          std::cerr << "Error: enableRvf: CSR number 0x"
                    << std::hex << URV(csrn) << std::dec << " undefined\n";
          assert(0);
        }
      else if (not csr->isImplemented())
        csr->setImplemented(flag);
    }

  // If neither F or S extension is enabled then FS bits in MSTATUS are
  // read only zero; otherwise, they are readable.
  auto mstatus = findCsr(CsrNumber::MSTATUS);
  if (mstatus)
    {
      MstatusFields<URV> fields(mstatus->getReadMask());
      fields.bits_.FS = 0;

      if (flag or superEnabled_)
	fields.bits_.FS = ~ fields.bits_.FS;
      mstatus->setReadMask(fields.value_);
    }
}


template <typename URV>
void
CsRegs<URV>::enableSscofpmf(bool flag)
{
  cofEnabled_ = flag;

  auto csrn = CsrNumber::SCOUNTOVF;
  auto csr = findCsr(csrn);
  if (not csr)
    {
      std::cerr << "Error: enableSscofpmf: CSR number 0x"
		<< std::hex << URV(csrn) << std::dec << " is not defined\n";
      assert(0);
    }
  else
    csr->setImplemented(flag & superEnabled_);

  // Add CSR fields.
  std::vector<typename Csr<URV>::Field> hpm = {{"zero", 3}};
  for (unsigned i = 3; i <= 31; ++i)
    hpm.push_back({"HPM" + std::to_string(i), 1});
  setCsrFields(csrn, hpm);

  // Mask/unmask LCOF bits
  for (auto csrn : {CsrNumber::MIE, CsrNumber::MIP, CsrNumber::SIE, CsrNumber::SIP})
    {
      auto csr = findCsr(csrn);
      if (csr)
	{
	  auto lcof = URV(1) << URV(InterruptCause::LCOF);
	  if (flag)
	    {
	      csr->setWriteMask(csr->getWriteMask() | lcof);
	      csr->setReadMask(csr->getReadMask() | lcof);
	    }
	  else
	    {
	      csr->setWriteMask(csr->getWriteMask() & ~lcof);
	      csr->setReadMask(csr->getReadMask() & ~lcof);
	    }
	}
    }

  mPerfRegs_.enableOverflow(flag);
  if (flag and not mPerfRegs_.ovfCallback_)
    {
      // Define callback to be invoked when a counter overflows. The
      // callback sets the LCOF bit of the MIP CSR.
      mPerfRegs_.ovfCallback_ = [this](unsigned ix) {
	assert(ix < 29);

	// Get value of MHPMEVENT CSR corresponding to counter.
	uint64_t mhpmVal = 0;
	if (not this->getMhpmeventValue(ix, mhpmVal))
	  return; // Should not happen.

	MhpmeventFields fields(mhpmVal);
	if (fields.bits_.OF)
	  return;   // Overflow bit already set: No interrupt.

	fields.bits_.OF = 1;

	CsrNumber evnum = advance(CsrNumber::MHPMEVENT3, ix);
	if (rv32_)
	  evnum = advance(CsrNumber::MHPMEVENTH3, ix);
	auto event = this->findCsr(evnum);
	if (not event)
	  {
	    assert(0);
	    return;
	  }

	if (rv32_)
          {
            event->poke(fields.value_ >> 32);
	    if (superEnabled_)
	      updateScountovfValue(evnum);
          }
	else
          {
            event->poke(fields.value_);
	    if (superEnabled_)
	      updateScountovfValue(evnum);
          }
	this->recordWrite(evnum);

	auto mip = this->findCsr(CsrNumber::MIP);
	if (mip)
	  {
	    URV newVal = mip->read() | (1 << URV(InterruptCause::LCOF));
	    mip->poke(newVal);
	    recordWrite(CsrNumber::MIP);
	  }
      };
    }
}

template <typename URV>
void
CsRegs<URV>::enableZicntr(bool flag)
{
  using CN = CsrNumber;
  for (auto csrn: { CN::CYCLE, CN::TIME, CN::INSTRET })
    {
      auto csr = findCsr(csrn);
      csr->setImplemented(flag);
    }
  if (rv32_)
    for (auto csrn: { CN::CYCLEH, CN::TIMEH, CN::INSTRETH })
      {
	auto csr = findCsr(csrn);
	csr->setImplemented(flag);
      }

  // Make IR/TM/CY bits read only zero in MCOUNTERNE/SCOUNTEREN/HCOUNTEREN if the
  // RETIRED/TIME/CYCLE CSRs are not implemented. This is not explicitly stated in the
  // spec but it is in the lore.
  URV mask = 7;  // Least sig 3 bits of MCOUNTEREN.
  auto& mce = regs_.at(unsigned(CN::MCOUNTEREN));
  auto& sce = regs_.at(unsigned(CN::SCOUNTEREN));
  auto& hce = regs_.at(unsigned(CN::SCOUNTEREN));

  if (flag)
    {
      mce.setReadMask(mce.getReadMask() | mask);
      sce.setReadMask(sce.getReadMask() | mask);
      hce.setReadMask(hce.getReadMask() | mask);
    }
}


template <typename URV>
void
CsRegs<URV>::enableZihpm(bool flag)
{
  using CN = CsrNumber;

  for (unsigned i = 3; i <= 31; ++i)
    {
      auto csrn = advance(CN::HPMCOUNTER3, i - 3);
      auto csr = findCsr(csrn);
      csr->setImplemented(flag);
      if (rv32_)
        {
          auto csrnh = advance(CN::HPMCOUNTER3H, i - 3);
          auto csrh = findCsr(csrnh);
          csrh->setImplemented(flag);
        }
    }

  // If zihmp is disabled make bits corresponding to counters read only zero in
  // MCOUNTEREN/SCOUNTEREN/HCOUNTEREN.
  auto& mce = regs_.at(unsigned(CN::MCOUNTEREN));
  auto& sce = regs_.at(unsigned(CN::SCOUNTEREN));
  auto& hce = regs_.at(unsigned(CN::SCOUNTEREN));
  URV mask = (~URV(0)) << 3;
  if (flag)
    {
      mce.setReadMask(mce.getReadMask() | mask);
      sce.setReadMask(sce.getReadMask() | mask);
      hce.setReadMask(hce.getReadMask() | mask);
    }
  else
    {
      mce.setReadMask(mce.getReadMask() & ~mask);
      sce.setReadMask(sce.getReadMask() & ~mask);
      hce.setReadMask(hce.getReadMask() & ~mask);
    }
}


template <typename URV>
void
CsRegs<URV>::enableSmstateen(bool flag)
{
  using CN = CsrNumber;

  stateenOn_ = flag;

  auto enableCsr = [this] (CN csrn, bool flag) {
    auto csr = findCsr(csrn);
    if (csr)
      csr->setImplemented(flag);
  };

  for (auto csrn : { CN::MSTATEEN0, CN::MSTATEEN1, CN::MSTATEEN2, CN::MSTATEEN3 } )
    enableCsr(csrn, flag);

  if (rv32_)
    for (auto csrn : { CN::MSTATEEN0H, CN::MSTATEEN1H, CN::MSTATEEN2H, CN::MSTATEEN3H } )
      enableCsr(csrn, flag);

  flag &= superEnabled_;
  for (auto csrn : { CN::SSTATEEN0, CN::SSTATEEN1, CN::SSTATEEN2, CN::SSTATEEN3 } )
    enableCsr(csrn, flag);

  flag &= hyperEnabled_;
  for (auto csrn : { CN::HSTATEEN0, CN::HSTATEEN1, CN::HSTATEEN2, CN::HSTATEEN3 } )
    enableCsr(csrn, flag);

  if (rv32_)
    for (auto csrn : { CN::HSTATEEN0H, CN::HSTATEEN1H, CN::HSTATEEN2H, CN::HSTATEEN3H } )
      enableCsr(csrn, flag);
}


template <typename URV>
void
CsRegs<URV>::enableSmrnmi(bool flag)
{
  using CN = CsrNumber; 
  for (auto csrn : { CN::MNSCRATCH, CN::MNEPC, CN::MNCAUSE, CN::MNSTATUS })
    {
      auto csr = findCsr(csrn);
      if (not csr)
	assert(0 && "Undefined CSR in SMRNMI extension");
      else
	csr->setImplemented(flag);
    }
}


template <typename URV>
void
CsRegs<URV>::enableVector(bool flag)
{
  for (auto csrn : { CsrNumber::VSTART, CsrNumber::VXSAT, CsrNumber::VXRM,
		     CsrNumber::VCSR, CsrNumber::VL, CsrNumber::VTYPE,
		     CsrNumber::VLENB } )
    {
      auto csr = findCsr(csrn);
      if (not csr)
        {
          std::cerr << "Error: CsRegs::enableVector: CSR number 0x"
                    << std::hex << URV(csrn) << std::dec << " undefined\n";
          assert(0);
        }
      else
        csr->setImplemented(flag);
    }
}


template <typename URV>
void
CsRegs<URV>::enableAia(bool flag)
{
  using CN = CsrNumber;

  aiaEnabled_ = flag;

  for (auto csrn : { CN::MISELECT, CN::MIREG, CN::MTOPEI, CN::MTOPI, CN::MVIEN,
		     CN::MVIP, CN::SISELECT, CN::SIREG, CN::STOPEI, CN::STOPI })
    {
      auto csr = findCsr(csrn);
      csr->setImplemented(flag);
    }

  bool hflag = hyperEnabled_ and flag;
  for (auto csrn : { CN::HVIEN, CN::HVICTL, CN::HVIPRIO1, CN::HVIPRIO2,   
		     CN::VSISELECT, CN::VSIREG, CN::VSTOPEI, CN::VSTOPI } )
    {
      auto csr = findCsr(csrn);
      csr->setImplemented(hflag);
    }

  if (sizeof(URV) == 4)
    {
      for (auto csrn : { CN::MIDELEGH, CN::MIEH, CN::MVIENH, CN::MVIPH, CN::MIPH,       
			 CN::SIEH, CN::SIPH, CN::HIDELEGH } )
	{
	  auto csr = findCsr(csrn);
	  csr->setImplemented(flag);
	}

      for (auto csrn : { CN::HVIENH, CN::HVIPH, CN::HVIPRIO1H, CN::HVIPRIO2H,
			 CN::VSIEH, CN::VSIPH } )
	{
	  auto csr = findCsr(csrn);
	  csr->setImplemented(hflag);
	}
    }
}


template <typename URV>
void
CsRegs<URV>::enableSsnpm(bool flag)
{
  using CN = CsrNumber;

  if (not rv32_)
    {
      uint8_t mask = flag? 0x3 : 0;
      SenvcfgFields<uint64_t> sf{regs_.at(size_t(CN::SENVCFG)).getReadMask()};
      sf.bits_.PMM = mask;
      regs_.at(size_t(CN::SENVCFG)).setReadMask(sf.value_);

      HenvcfgFields<uint64_t> hf{regs_.at(size_t(CN::HENVCFG)).getReadMask()};
      hf.bits_.PMM = mask;
      regs_.at(size_t(CN::HENVCFG)).setReadMask(hf.value_);

      HstatusFields<uint64_t> hs{regs_.at(size_t(CN::HSTATUS)).getReadMask()};
      hs.bits_.HUPMM = mask;
      regs_.at(size_t(CN::HSTATUS)).setReadMask(hs.value_);
    }
}


template <typename URV>
void
CsRegs<URV>::enableSmnpm(bool flag)
{
  using CN = CsrNumber;

  if (not rv32_)
    {
      MenvcfgFields<uint64_t> hf{regs_.at(size_t(CN::MENVCFG)).getReadMask()};
      uint8_t mask = flag? 0x3 : 0;
      hf.bits_.PMM = mask;
      regs_.at(size_t(CN::MENVCFG)).setReadMask(hf.value_);
    }
}


template <typename URV>
void
CsRegs<URV>::enableZkr(bool flag)
{
  using CN = CsrNumber;

  auto csr = findCsr(CN::SEED);
  if (not csr)
    {
      std::cerr << "Error: enableZkr: CSR number 0x"
		<< std::hex << URV(CN::SEED) << std::dec << " is not defined\n";
      assert(0);
    }
  else
    csr->setImplemented(flag);

  MseccfgFields<URV> mf{regs_.at(size_t(CN::MSECCFG)).getReadMask()};
  mf.bits_.USEED = flag;
  mf.bits_.SSEED = flag;
  regs_.at(size_t(CN::MSECCFG)).setReadMask(mf.value_);
}


template <typename URV>
URV
CsRegs<URV>::legalizeMstatusValue(URV value) const
{
  MstatusFields<URV> fields(value);
  PrivilegeMode mpp = PrivilegeMode(fields.bits_.MPP);
  PrivilegeMode spp = PrivilegeMode(fields.bits_.SPP);

  if (fields.bits_.FS == unsigned(FpStatus::Dirty) or fields.bits_.XS == unsigned(FpStatus::Dirty) or
      fields.bits_.VS == unsigned(VecStatus::Dirty))
    fields.bits_.SD = 1;
  else
    fields.bits_.SD = 0;

  assert(spp == PrivilegeMode(0) or spp == PrivilegeMode(1));

  if (not superEnabled_)
    spp = PrivilegeMode(0);

  if (mpp == PrivilegeMode::Supervisor and not superEnabled_)
    mpp = PrivilegeMode::User;

  if (mpp == PrivilegeMode::Reserved)
    mpp = PrivilegeMode::User;

  if (mpp == PrivilegeMode::User and not userEnabled_)
    mpp = PrivilegeMode::Machine;

  fields.bits_.MPP = unsigned(mpp);
  fields.bits_.SPP = unsigned(spp);

  return fields.value_;
}


template <typename URV>
URV
legalizeMisa(Csr<URV>* csr, URV v)
{
  URV wm = csr->getWriteMask();
  if (wm == 0)
    return csr->getResetValue();

  v = (v & wm) | (csr->read() & ~wm) ;

  // E must be complement of I
  bool i = v & (1 << ('I' - 'A'));
  bool e = v & (1 << ('E' - 'A'));
  if (e == i)
    v ^= v & (1 << ('E' - 'A'));  // Flip E bit.
      
  if ((v & (1 << ('F' - 'A'))) == 0)
    v &= ~(URV(1) << ('D' - 'A'));  // D is off if F is off.

  if ((v & (1 << ('F' - 'A'))) == 0 or (v & (1 << ('D' - 'A'))) == 0)
    v &= ~(URV(1) << ('V' - 'A'));  // V is off if F or D is off.

  if ((v & (1 << ('U' - 'A'))) == 0)
    v &= ~(URV(1) << ('S' - 'A')); // S is off if U is off.

  return v;
}


template <typename URV>
bool
CsRegs<URV>::writeSip(URV value)
{
  using CN = CsrNumber;

  assert(not virtMode_);

  Csr<URV>* sip = getImplementedCsr(CN::SIP);
  if (not sip)
    return false;

  URV prevSipMask = sip->getWriteMask();
  URV sipMask = prevSipMask;

  auto mip = getImplementedCsr(CN::MIP);
  if (mip)
    sipMask &= mip->getWriteMask(); // In case SIP mask is more permissive than MIP.

  auto mideleg = getImplementedCsr(CN::MIDELEG);
  sipMask &= mideleg ? mideleg->read() : 0; // Only delegated bits writeable

  // Bits SGEIP, VSEIP, VSTIP, VSSIP are not writeable in SIE/SIP.
  sipMask &= ~ URV(0x1444);

  // Where mideleg is 0 and mvien is 1, SIP becomes an alias to mvip.
  // See AIA spec section 5.3.
  auto mvien = getImplementedCsr(CsrNumber::MVIEN);
  auto mvip = getImplementedCsr(CsrNumber::MVIP);
  if (mideleg and mvien and mvip)
    {
      URV mvipMask = mvien->read() & ~mideleg->read();
      sipMask &= ~ mvipMask;  // Don't write SIP where SIP is an alias to mvip.
      mvip->write((mvip->read() & ~mvipMask) | (value & mvipMask)); // Write mvip instead.
    }

  sip->setWriteMask(sipMask);
  sip->write(value);
  sip->setWriteMask(prevSipMask);

  recordWrite(CN::SIP);
  return true;
}


template <typename URV>
void
CsRegs<URV>::updateShadowSie()
{
  using CN = CsrNumber;

  // See AIA spec section 5.3.
  auto sie = getImplementedCsr(CN::SIE);
  auto mideleg = getImplementedCsr(CN::MIDELEG);
  auto mvien = getImplementedCsr(CsrNumber::MVIEN);
  auto mvip = getImplementedCsr(CsrNumber::MVIP);
  if (mideleg and mvien and mvip)
    {
      URV value = sie->read();
      URV smask = mvien->read() & ~mideleg->read();
      shadowSie_ = (shadowSie_ & ~smask) | (value & smask);
    }
}


template <typename URV>
bool
CsRegs<URV>::writeSie(URV value)
{
  using CN = CsrNumber;

  assert(not virtMode_);

  Csr<URV>* sie = getImplementedCsr(CN::SIE);
  if (not sie)
    return false;

  URV prevSieMask = sie->getWriteMask();
  URV sieMask = prevSieMask;

  auto mie = getImplementedCsr(CN::MIE);
  if (mie)
    sieMask &= mie->getWriteMask(); // In case SIE mask is more permissive than MIE.

  auto mideleg = getImplementedCsr(CN::MIDELEG);
  sieMask &= mideleg ? mideleg->read() : 0; // Only delegated bits writeable

  // Bits SGEIP, VSEIP, VSTIP, VSSIP are not writeable in SIE/SIP.
  sieMask &= ~ URV(0x1444);

  // Where mideleg is 0 and mvien is 1, SIE becomes writable independent of MIP.
  // See AIA spec section 5.3.
  auto mvien = getImplementedCsr(CsrNumber::MVIEN);
  auto mvip = getImplementedCsr(CsrNumber::MVIP);
  if (mideleg and mvien and mvip)
    {
      URV smask = mvien->read() & ~mideleg->read();
      sieMask &= ~ smask;  // Don't write SIE where SIE is indepedent of MIP.
      shadowSie_ = (shadowSie_ & ~smask) | (value & smask); // Write shadow instead.
    }

  sie->setWriteMask(sieMask);
  sie->write(value);
  sie->setWriteMask(prevSieMask);

  recordWrite(CN::SIE);
  return true;
}


template <typename URV>
bool
CsRegs<URV>::writeSstateen(CsrNumber num, URV value)
{
  using CN = CsrNumber;

  if (num >= CN::SSTATEEN0 and num <= CN::SSTATEEN3)
    {
      CN base = CN::SSTATEEN0;
      unsigned ix = unsigned(num) - unsigned(base);

      auto csr = getImplementedCsr(num, virtMode_);
      if (not csr)
	return false;

      URV prevMask = csr->getWriteMask();
      URV mask = prevMask;

      CN mnum = advance(CN::MSTATEEN0, ix);
      auto mcsr = getImplementedCsr(mnum);
      if (mcsr)
	mask &= mcsr->read();

      if (virtMode_)
	{
	  CN hnum = advance(CN::HSTATEEN0, ix);
	  auto hcsr = getImplementedCsr(hnum);
	  if (hcsr)
	    mask &= hcsr->read();
	}

      csr->setWriteMask(mask);
      csr->write(value);
      csr->setWriteMask(prevMask);
      recordWrite(num);
      return true;
    }

  return false;
}


template <typename URV>
bool
CsRegs<URV>::writeHstateen(CsrNumber num, URV value)
{
  using CN = CsrNumber;

  if ((num >= CN::HSTATEEN0 and num <= CN::HSTATEEN3) or
      (num >= CN::HSTATEEN0H and num <= CN::HSTATEEN3H))

    {
      CN base = CN::HSTATEEN0;
      if (num >= CN::HSTATEEN0H and num <= CN::HSTATEEN3H)
	base = CN::HSTATEEN0H;
      unsigned ix = unsigned(num) - unsigned(base);

      auto csr = getImplementedCsr(num, virtMode_);
      if (not csr)
	return false;

      URV prevMask = csr->getWriteMask();
      URV mask = prevMask;

      CN mnum = CN::MSTATEEN0;
      if (num >= CN::HSTATEEN0H and num <= CN::HSTATEEN3H)
        mnum = CN::MSTATEEN0H;
      mnum = advance(mnum, ix);
      auto mcsr = getImplementedCsr(mnum);
      if (mcsr)
	mask &= mcsr->read();

      csr->setWriteMask(mask);
      csr->write(value);
      csr->setWriteMask(prevMask);
      recordWrite(num);
      return true;
    }

  return false;
}


template <typename URV>
bool
CsRegs<URV>::writeMireg(CsrNumber num, URV value)
{
  URV sel = 0;
  peek(CsrNumber::MISELECT, sel);

  if (imsic_)
    {
      Csr<URV>* csr = getImplementedCsr(num, virtMode_);
      if (not csr)
	return false;

      if (imsic_->writeMireg(sel, value))
	{
	  imsic_->readMireg(sel, value);
	  csr->write(value);
	  recordWrite(num);
	  return true;
	}
    }
  return false;
}


template <typename URV>
bool
CsRegs<URV>::writeSireg(CsrNumber num, URV value)
{
  URV sel = 0;
  peek(CsrNumber::SISELECT, sel);

  if (imsic_)
    {
      Csr<URV>* csr = getImplementedCsr(num, virtMode_);
      if (not csr)
	return false;

      unsigned guest = 0;
      if (virtMode_)
	{
	  URV hs = regs_.at(size_t(CsrNumber::HSTATUS)).read();
	  HstatusFields<URV> hsf(hs);
	  guest = hsf.bits_.VGEIN;
	}

      if (imsic_->writeSireg(virtMode_, guest, sel, value))
	{
	  imsic_->readSireg(virtMode_, guest, sel, value);
	  csr->write(value);
	  recordWrite(num);
	  return true;
	}
    }
  return false;
}


template <typename URV>
bool
CsRegs<URV>::writeVsireg(CsrNumber num, URV value)
{
  URV sel = 0;
  peek(CsrNumber::VSISELECT, sel);

  if (imsic_)
    {
      Csr<URV>* csr = getImplementedCsr(num, virtMode_);
      if (not csr)
	return false;

      unsigned guest = 0;
      URV hs = regs_.at(size_t(CsrNumber::HSTATUS)).read();
      HstatusFields<URV> hsf(hs);
      guest = hsf.bits_.VGEIN;

      if (imsic_->writeSireg(true, guest, sel, value))
	{
	  imsic_->readSireg(true, guest, sel, value);
	  csr->write(value);
	  recordWrite(num);
	  return true;
	}
    }
  return false;
}


template <typename URV>
bool
CsRegs<URV>::writeMtopei()
{
  if (not imsic_)
    return false;

  // Section 3.9 of AIA: Write to STOPEI clears the pending bit
  // corresponding to the topid before the write.
  unsigned id = imsic_->machineTopId();
  if (id)
    imsic_->setMachinePending(id, false);
  return true;
}


template <typename URV>
bool
CsRegs<URV>::writeStopei()
{
  if (not imsic_)
    return false;

  // Section 3.9 of AIA: Write to STOPEI clears the pending bit
  // corresponding to the topid before the write.
  unsigned id = imsic_->supervisorTopId();
  if (id)
    imsic_->setSupervisorPending(id, false);
  return true;
}


template <typename URV>
bool
CsRegs<URV>::writeVstopei()
{
  if (not imsic_)
    return false;

  const auto& hs = regs_.at(size_t(CsrNumber::HSTATUS));
  URV hsVal = hs.read();
  HstatusFields<URV> hsf(hsVal);

  unsigned vgein = hsf.bits_.VGEIN;
  if (not vgein or vgein >= imsic_->guestCount())
    return false;

  unsigned id = imsic_->guestTopId(vgein);
  if (id)
    imsic_->setGuestPending(vgein, id, false);
  return true;
}


template <typename URV>
void
CsRegs<URV>::enableHenvcfgStce(bool flag)
{
  using CN = CsrNumber;

  // If flag is false, HENVCFG.STCE becomes read-only-zero.
  if (rv32_)
    {
      HenvcfghFields<uint32_t> hf{uint32_t(regs_.at(size_t(CN::HENVCFGH)).getReadMask())};
      hf.bits_.STCE = flag;
      regs_.at(size_t(CN::HENVCFGH)).setReadMask(hf.value_);

      hf = uint32_t(regs_.at(size_t(CN::HENVCFGH)).getWriteMask());
      hf.bits_.STCE = flag;
      regs_.at(size_t(CN::HENVCFGH)).setWriteMask(hf.value_);
    }
  else
    {
      HenvcfgFields<uint64_t> hf{regs_.at(size_t(CN::HENVCFG)).getReadMask()};
      hf.bits_.STCE = flag;
      regs_.at(size_t(CN::HENVCFG)).setReadMask(hf.value_);

      hf = regs_.at(size_t(CN::HENVCFG)).getWriteMask();
      hf.bits_.STCE = flag;
      regs_.at(size_t(CN::HENVCFG)).setWriteMask(hf.value_);
    }
}


template <typename URV>
void
CsRegs<URV>::enableMenvcfgStce(bool flag)
{
  using CN = CsrNumber;

  // If flag is false, MENVCFG.STCE becomes read-only-zero.
  if (rv32_)
    {
      MenvcfghFields<uint32_t> hf{uint32_t(regs_.at(size_t(CN::MENVCFGH)).getReadMask())};
      hf.bits_.STCE = flag;
      regs_.at(size_t(CN::MENVCFGH)).setReadMask(hf.value_);

      hf = uint32_t(regs_.at(size_t(CN::MENVCFGH)).getWriteMask());
      hf.bits_.STCE = flag;
      regs_.at(size_t(CN::MENVCFGH)).setWriteMask(hf.value_);
    }
  else
    {
      MenvcfgFields<uint64_t> hf{regs_.at(size_t(CN::MENVCFG)).getReadMask()};
      hf.bits_.STCE = flag;
      regs_.at(size_t(CN::MENVCFG)).setReadMask(hf.value_);

      hf = regs_.at(size_t(CN::MENVCFG)).getWriteMask();
      hf.bits_.STCE = flag;
      regs_.at(size_t(CN::MENVCFG)).setWriteMask(hf.value_);
    }

  bool stce = menvcfgStce();
  enableHenvcfgStce(stce);
}


template <typename URV>
void
CsRegs<URV>::enableHenvcfgPbmte(bool flag)
{
  using CN = CsrNumber;

  if (rv32_)
    {
      HenvcfghFields<uint32_t> hf{uint32_t(regs_.at(size_t(CN::HENVCFGH)).getReadMask())};
      hf.bits_.PBMTE = flag;
      regs_.at(size_t(CN::HENVCFGH)).setReadMask(hf.value_);

      hf = uint32_t(regs_.at(size_t(CN::HENVCFGH)).getWriteMask());
      hf.bits_.PBMTE = flag;
      regs_.at(size_t(CN::HENVCFGH)).setWriteMask(hf.value_);
    }
  else
    {
      HenvcfgFields<uint64_t> hf{regs_.at(size_t(CN::HENVCFG)).getReadMask()};
      hf.bits_.PBMTE = flag;
      regs_.at(size_t(CN::HENVCFG)).setReadMask(hf.value_);

      hf = regs_.at(size_t(CN::HENVCFG)).getWriteMask();
      hf.bits_.PBMTE = flag;
      regs_.at(size_t(CN::HENVCFG)).setWriteMask(hf.value_);
    }
}


template <typename URV>
void
CsRegs<URV>::enableMenvcfgPbmte(bool flag)
{
  using CN = CsrNumber;

  if (rv32_)
    {
      HenvcfghFields<uint32_t> hf{uint32_t(regs_.at(size_t(CN::MENVCFGH)).getReadMask())};
      hf.bits_.PBMTE = flag;
      regs_.at(size_t(CN::MENVCFGH)).setReadMask(hf.value_);

      hf = uint32_t(regs_.at(size_t(CN::MENVCFGH)).getWriteMask());
      hf.bits_.PBMTE = flag;
      regs_.at(size_t(CN::MENVCFGH)).setWriteMask(hf.value_);
    }
  else
    {
      HenvcfgFields<uint64_t> hf{regs_.at(size_t(CN::MENVCFG)).getReadMask()};
      hf.bits_.PBMTE = flag;
      regs_.at(size_t(CN::MENVCFG)).setReadMask(hf.value_);

      hf = regs_.at(size_t(CN::MENVCFG)).getWriteMask();
      hf.bits_.PBMTE = flag;
      regs_.at(size_t(CN::MENVCFG)).setWriteMask(hf.value_);
    }

  bool pbmte = menvcfgPbmte();
  enableHenvcfgPbmte(pbmte);
}


template <typename URV>
void
CsRegs<URV>::enableTriggers(bool flag)
{
  using CN = CsrNumber;

  triggersOn_ = true;

  auto enableCsr = [this] (CN csrn, bool flag) {
    auto csr = findCsr(csrn);
    if (csr)
      csr->setImplemented(flag);
  };

  for (auto csrn : { CN::TSELECT, CN::TDATA1, CN::TDATA2, CN::TDATA3, CN::TINFO,
		     CN::TCONTROL, CN::MCONTEXT })
    enableCsr(csrn, flag);

  enableCsr(CN::SCONTEXT, flag and superEnabled_);
  enableCsr(CN::HCONTEXT, flag and superEnabled_ and hyperEnabled_);
}


template <typename URV>
bool
CsRegs<URV>::write(CsrNumber csrn, PrivilegeMode mode, URV value)
{
  using CN = CsrNumber;

  Csr<URV>* csr = getImplementedCsr(csrn, virtMode_);
  if (not csr or mode < csr->privilegeMode() or not isStateEnabled(csrn, mode, virtMode_) or
      csr->isReadOnly())
    return false;
  CN num = csr->getNumber();  // CSR may have been remapped from S to VS

  if (csr->isDebug() and not inDebugMode())
    return false; // Debug-mode register.

  if (isPmpaddrLocked(num))
    {
      recordWrite(num);
      return true;  // Writing a locked PMPADDR register has no effect.
    }

  if (num >= CN::TDATA1 and num <= CN::TINFO)
    {
      if (not writeTrigger(num, mode, value))
	return false;
      recordWrite(num);
      return true;
    }

  // Write mask of SIP/SIE is a combined with that of MIP/MIE and
  // delgation registers.
  if (num == CN::SIP)
    return writeSip(value);
  if (num == CN::SIE)
    return writeSie(value);
  if (num == CN::MVIP)
    return writeMvip(value);

  if (num >= CN::SSTATEEN0 and num <= CN::SSTATEEN3)
    return writeSstateen(num, value);

  if ((num >= CN::HSTATEEN0 and num <= CN::HSTATEEN3) or
      (num >= CN::HSTATEEN0H and num <= CN::HSTATEEN3H))
    return writeHstateen(num, value);

  if (num == CN::MSTATUS or num == CN::SSTATUS or num == CN::VSSTATUS)
    {
      value &= csr->getWriteMask();
      value = legalizeMstatusValue(value);
      csr->poke(value);   // Write cannot modify SD bit of status: poke it.
      recordWrite(num);

      // Cache interrupt enable from mstatus.mie.
      if (num == CN::MSTATUS)
	{
	  MstatusFields<URV> fields(csr->read());
	  interruptEnable_ = fields.bits_.MIE;
	}
      return true;
    }

  if (num == CN::MISA)
    {
      value = legalizeMisa(csr, value);
      csr->pokeNoMask(value);
      recordWrite(num);
      return true;
    }

  if (num == CN::MIREG)
    return writeMireg(num, value);
  else if (num == CN::SIREG)
    return writeSireg(num, value);
  else if (num == CN::VSIREG)
    return writeVsireg(num, value);
  else if (num == CN::MTOPEI)
    return writeMtopei();
  else if (num == CN::STOPEI)
    return writeStopei();
  else if (num == CN::VSTOPEI)
    return writeVstopei();

  if (num >= CN::PMPCFG0 and num <= CN::PMPCFG15)
    {
      URV prev = 0;
      peek(num, prev);
      value = legalizePmpcfgValue(prev, value);
    }
  else if ((num >= CN::PMACFG0 and num <= CN::PMACFG31) or
	   (num >= CN::PMACFG32 and num <= CN::PMACFG63))
    {
      URV prev = 0;
      peek(num, prev);
      value = legalizePmacfgValue(prev, value);
    }
  else if (num == CN::MNSTATUS)
    {
      using MNF = MnstatusFields;
      MNF mnf{value};
      if (mnf.bits_.NMIE == 0 and MNF{peekMnstatus()}.bits_.NMIE == 1)
	{
	  mnf.bits_.NMIE = 1;  // Attempt to clear mnstatus.nmie has no effect
	  value = mnf.value_;
	}
    }
  else if (num == CN::TSELECT)
    {
      if (value >= triggers_.size())
	return true; // New value out of bounds. Preserve old.
    }

  csr->write(value);
  recordWrite(csrn);

  if (num == CN::MENVCFG)
    {
      bool stce = menvcfgStce();
      enableHenvcfgStce(stce); // MENVCFG.STCE off makes HENVCFG.STCE read-only zero.

      bool pbmte = menvcfgPbmte();
      enableHenvcfgPbmte(pbmte);
    }
  else if ((num >= CN::MHPMEVENT3 and num <= CN::MHPMEVENT31) or
	   (num >= CN::MHPMEVENTH3 and num <= CN::MHPMEVENTH31))
    {
      updateCounterControl(num);
      if (cofEnabled_ and superEnabled_)
        {
          if (not rv32_ or (rv32_ and num >= CN::MHPMEVENTH3 and num <= CN::MHPMEVENTH31))
            updateScountovfValue(num);
        }
    }
  else if (num == CN::FFLAGS or num == CN::FRM or num == CN::FCSR)
    updateFcsrGroupForWrite(num, value);   // fflags and frm are part of fcsr
  else if (num == CN::VXSAT or num == CN::VXRM or num == CN::VCSR)
    updateVcsrGroupForWrite(num, value);   // vxsat and vrm are part of vcsr
  else if (num == CN::MCOUNTEREN or num == CN::SCOUNTEREN or num == CN::HCOUNTEREN)
    updateCounterPrivilege();  // Reflect counter accessibility in user/supervisor.
  else if (num == CN::HVICTL)
    updateVirtInterruptCtl();
  else if (num == CN::MVIEN or num == CN::MVIP)
    updateShadowSie();
  else if (num == CN::TCONTROL)
    triggers_.enableMachineMode(tcontrolMte());
  else
    hyperWrite(csr);   // Update hypervisor CSR aliased bits.

  if (num == CN::MENVCFG or num == CN::HENVCFG)
    updateSstc();

  return true;
}


template <typename URV>
bool
CsRegs<URV>::isWriteable(CsrNumber num, PrivilegeMode pm, bool vm) const
{
  const Csr<URV>* csr = getImplementedCsr(num, vm);
  if (not csr or pm < csr->privilegeMode() or not isStateEnabled(num, pm, vm) or
      csr->isReadOnly())
    return false;

  if (csr->isDebug() and not inDebugMode())
    return false;  // Debug-mode register.

  return true;
}


template <typename URV>
bool
CsRegs<URV>::isReadable(CsrNumber num, PrivilegeMode pm, bool vm) const
{
  const Csr<URV>* csr = getImplementedCsr(num, vm);
  if (not csr or pm < csr->privilegeMode() or not isStateEnabled(num, pm, vm))
    return false;

  if (csr->isDebug() and not inDebugMode())
    return false;  // Debug-mode register.

  return true;
}


template <typename URV>
void
CsRegs<URV>::reset()
{
  for (auto& csr : regs_)
    if (csr.isImplemented())
      {
	csr.reset();
	if (hyperEnabled_ and csr.getNumber() == CsrNumber::MIDELEG)
	  {
	    // If hypervisor is enabled then VSEIP, VTSIP, VSSIP, and SGEIP bits
	    // of MIDELEG are read-only one.
	    auto sgeip = geilen_ ? URV(1) << 12 : URV(0);  // Bit SGEIP
	    URV vsBits = URV(0x444) | sgeip;
	    csr.pokeNoMask(csr.read() | vsBits);
	  }
      }

  triggers_.reset();
  mPerfRegs_.reset();
  triggers_.enableMachineMode(tcontrolMte());

  // Cache interrupt enable.
  Csr<URV>* mstatus = getImplementedCsr(CsrNumber::MSTATUS);
  if (mstatus)
    {
      MstatusFields<URV> fields(mstatus->read());
      interruptEnable_ = fields.bits_.MIE;
    }

  mdseacLocked_ = false;
}


template <typename URV>
bool
CsRegs<URV>::configCsr(std::string_view name, bool implemented, URV resetValue,
                       URV mask, URV pokeMask, bool isDebug, bool shared)
{
  auto iter = nameToNumber_.find(name);
  if (iter == nameToNumber_.end())
    return false;

  size_t num = size_t(iter->second);
  if (num >= regs_.size())
    return false;

  return configCsr(CsrNumber(num), implemented, resetValue, mask, pokeMask,
		   isDebug, shared);
}


template <typename URV>
bool
CsRegs<URV>::configCsrByUser(std::string_view name, bool implemented, URV resetValue,
			     URV mask, URV pokeMask, bool isDebug, bool shared)
{
  auto iter = nameToNumber_.find(name);
  if (iter == nameToNumber_.end())
    return false;

  size_t num = size_t(iter->second);
  if (num >= regs_.size())
    return false;

  bool ok = configCsr(CsrNumber(num), implemented, resetValue, mask, pokeMask,
		      isDebug, shared);

  // Make user choice to disable a CSR sticky.
  if (not implemented)
    {
      auto csr = findCsr(CsrNumber(num));
      if (csr)
	{
	  if (csr->isMandatory())
	    std::cerr << "Error: Cannot disable mandatory CSR " << csr->getName() << '\n';
	  else
	    csr->setUserDisabled(true);
	}
    }

  return ok;
}


template <typename URV>
bool
CsRegs<URV>::configCsr(CsrNumber csrNum, bool implemented, URV resetValue,
                       URV mask, URV pokeMask, bool isDebug, bool shared)
{
  if (size_t(csrNum) >= regs_.size())
    {
      std::cerr << "ConfigCsr: CSR number " << size_t(csrNum)
		<< " out of bound\n";
      return false;
    }

  auto& csr = regs_.at(size_t(csrNum));
  if (csr.isMandatory() and not implemented)
    {
      std::cerr << "CSR " << csr.getName() << " is mandatory and is being "
		<< "configured as not-implemented -- configuration ignored.\n";
      return false;
    }

  csr.setImplemented(implemented);
  csr.setInitialValue(resetValue);
  csr.setWriteMask(mask);
  csr.setPokeMask(pokeMask);
  csr.pokeNoMask(resetValue);
  csr.setIsDebug(isDebug);
  csr.setIsShared(shared);

  // Cache interrupt enable.
  if (csrNum == CsrNumber::MSTATUS)
    {
      MstatusFields<URV> fields(csr.read());
      interruptEnable_ = fields.bits_.MIE;

      // Update masks of sstatus.
      auto& sstatus = regs_.at(size_t(CsrNumber::SSTATUS));
      sstatus.setWriteMask(sstatus.getWriteMask() & csr.getWriteMask());
      sstatus.setPokeMask(sstatus.getPokeMask() & csr.getPokeMask());
    }

  return true;
}


template <typename URV>
bool
CsRegs<URV>::configMachineModePerfCounters(unsigned numCounters, bool cof)
{
  if (numCounters > 29)
    {
      std::cerr << "No more than 29 machine mode performance counters "
		<< "can be defined\n";
      return false;
    }

  unsigned errors = 0;
  bool shared = false;

  for (unsigned i = 0; i < 29; ++i)
    {
      URV resetValue = 0, mask = ~URV(0), pokeMask = ~URV(0);
      URV evMask = ~URV(0), evPokeMask = ~URV(0);  // Event regs masks

      if constexpr (sizeof(URV) == 8)
	{
	  // If counter overflow is on, then bits 56 and 57 are reserved.
	  if (cof)
	    {
	      MhpmeventFields fields{0};
	      fields.bits_.res = ~fields.bits_.res;  // Set reserved bits to all ones
	      evMask &= ~fields.value_;        // Clear reserved bits in mask
	      evPokeMask &= ~fields.value_;    // Clear reserved bits in mask
	    }
	}

      if (i >= numCounters)
	mask = pokeMask = evMask = evPokeMask = 0;

      CsrNumber csrNum = advance(CsrNumber::MHPMCOUNTER3, i);
      bool isDebug = false;
      if (not configCsr(csrNum, true, resetValue, mask, pokeMask, isDebug,
                        shared))
	errors++;

      if (rv32_)
         {
	   csrNum = advance(CsrNumber::MHPMCOUNTER3H, i);
	   if (not configCsr(csrNum, true, resetValue, mask, pokeMask,
                             isDebug, shared))
	     errors++;
	 }

      csrNum = advance(CsrNumber::MHPMEVENT3, i);
      if (not configCsr(csrNum, true, resetValue, evMask, evPokeMask, isDebug,
                        shared))
	errors++;
    }

  if (errors == 0)
    {
      mPerfRegs_.config(numCounters);
      tiePerfCounters(mPerfRegs_.counters_);
    }

  return errors == 0;
}


template <typename URV>
bool
CsRegs<URV>::configUserModePerfCounters(unsigned numCounters)
{
  if (numCounters > mPerfRegs_.size())
    {
      std::cerr << "User mode number of performance counters (" << numCounters
                << ") cannot exceed that of machine mode ("
                << mPerfRegs_.size() << '\n';
      return false;
    }

  unsigned errors = 0;
  bool shared = false;

  // Configure numCouters. These will be tied to the corresponding
  // machine perf counters in tiePerfCounters.
  for (unsigned i = 0; i < 29; ++i)
    {
      URV resetValue = 0, mask = ~URV(0), pokeMask = ~URV(0);
      if (i >= numCounters)
	mask = pokeMask = 0;

      CsrNumber csrNum = advance(CsrNumber::HPMCOUNTER3, i);
      bool isDebug = false;
      if (not configCsr(csrNum, false, resetValue, mask, pokeMask, isDebug,
                        shared))
	errors++;

      if (rv32_)
         {
	   csrNum = advance(CsrNumber::HPMCOUNTER3H, i);
	   if (not configCsr(csrNum, false, resetValue, mask, pokeMask,
                             isDebug, shared))
	     errors++;
	 }
    }

  return errors == 0;
}


template <typename URV>
void
CsRegs<URV>::updateFcsrGroupForWrite(CsrNumber number, URV value)
{
  if (number == CsrNumber::FFLAGS)
    {
      auto fcsr = getImplementedCsr(CsrNumber::FCSR);
      if (fcsr)
	{
          URV mask = URV(FpFlags::FcsrMask);
	  URV fcsrVal = fcsr->read();
          fcsrVal = (fcsrVal & ~mask) | (value & mask);
	  fcsr->write(fcsrVal);
	  // recordWrite(CsrNumber::FCSR);
	}
      return;
    }

  if (number == CsrNumber::FRM)
    {
      auto fcsr = getImplementedCsr(CsrNumber::FCSR);
      if (fcsr)
	{
	  URV fcsrVal = fcsr->read();
          URV mask = URV(RoundingMode::FcsrMask);
          URV shift = URV(RoundingMode::FcsrShift);
          fcsrVal = (fcsrVal & ~mask) | ((value << shift) & mask);
	  fcsr->write(fcsrVal);
	  // recordWrite(CsrNumber::FCSR);
          setSimulatorRoundingMode(RoundingMode((fcsrVal & mask) >> shift));
	}
      return;
    }

  if (number == CsrNumber::FCSR)
    {
      URV newVal = value & URV(FpFlags::FcsrMask);
      auto fflags = getImplementedCsr(CsrNumber::FFLAGS);
      if (fflags and fflags->read() != newVal)
	{
	  fflags->write(newVal);
	  // recordWrite(CsrNumber::FFLAGS);
	}

      newVal = (value & URV(RoundingMode::FcsrMask)) >> URV(RoundingMode::FcsrShift);
      auto frm = getImplementedCsr(CsrNumber::FRM);
      if (frm and frm->read() != newVal)
	{
	  frm->write(newVal);
	  // recordWrite(CsrNumber::FRM);
	}
      setSimulatorRoundingMode(RoundingMode(newVal));
    }
}


template <typename URV>
void
CsRegs<URV>::updateFcsrGroupForPoke(CsrNumber number, URV value)
{
  if (number == CsrNumber::FFLAGS)
    {
      auto fcsr = getImplementedCsr(CsrNumber::FCSR);
      if (fcsr)
	{
          URV mask = URV(FpFlags::FcsrMask);
	  URV fcsrVal = fcsr->read();
          fcsrVal = (fcsrVal & ~mask) | (value & mask);
	  fcsr->poke(fcsrVal);
	}
      return;
    }

  if (number == CsrNumber::FRM)
    {
      auto fcsr = getImplementedCsr(CsrNumber::FCSR);
      if (fcsr)
	{
	  URV fcsrVal = fcsr->read();
          URV mask = URV(RoundingMode::FcsrMask);
          URV shift = URV(RoundingMode::FcsrShift);
          fcsrVal = (fcsrVal & ~mask) | ((value << shift) & mask);
	  fcsr->poke(fcsrVal);
          setSimulatorRoundingMode(RoundingMode((fcsrVal & mask) >> shift));
	}
      return;
    }

  if (number == CsrNumber::FCSR)
    {
      URV newVal = value & URV(FpFlags::FcsrMask);
      auto fflags = getImplementedCsr(CsrNumber::FFLAGS);
      if (fflags and fflags->read() != newVal)
        fflags->poke(newVal);

      newVal = (value & URV(RoundingMode::FcsrMask)) >> URV(RoundingMode::FcsrShift);
      auto frm = getImplementedCsr(CsrNumber::FRM);
      if (frm and frm->read() != newVal)
        frm->poke(newVal);
      setSimulatorRoundingMode(RoundingMode(newVal));
    }
}


template <typename URV>
void
CsRegs<URV>::updateVcsrGroupForWrite(CsrNumber number, URV value)
{
  if (number == CsrNumber::VXSAT)
    {
      auto vcsr = getImplementedCsr(CsrNumber::VCSR);
      if (vcsr)
	{
          URV mask = 1;
	  URV vcsrVal = vcsr->read();
          vcsrVal = (vcsrVal & ~mask) | (value & mask);
	  vcsr->write(vcsrVal);
	  // recordWrite(CsrNumber::VCSR);
	}
      return;
    }

  if (number == CsrNumber::VXRM)
    {
      auto vcsr = getImplementedCsr(CsrNumber::VCSR);
      if (vcsr)
	{
	  URV vcsrVal = vcsr->read();
          URV mask = URV(VecRoundingMode::VcsrMask);
          URV shift = URV(VecRoundingMode::VcsrShift);
          vcsrVal = (vcsrVal & ~mask) | ((value << shift) & mask);
	  vcsr->write(vcsrVal);
	  // recordWrite(CsrNumber::VCSR);
	}
      return;
    }

  if (number == CsrNumber::VCSR)
    {
      URV newVal = value & 1;
      auto vxsat = getImplementedCsr(CsrNumber::VXSAT);
      if (vxsat and vxsat->read() != newVal)
	{
	  vxsat->write(newVal);
	  // recordWrite(CsrNumber::VXSAT);
	}

      newVal = (value & URV(VecRoundingMode::VcsrMask)) >> URV(VecRoundingMode::VcsrShift);
      auto vxrm = getImplementedCsr(CsrNumber::VXRM);
      if (vxrm and vxrm->read() != newVal)
	{
	  vxrm->write(newVal);
	  // recordWrite(CsrNumber::VXRM);
	}
    }
}


template <typename URV>
void
CsRegs<URV>::updateVcsrGroupForPoke(CsrNumber number, URV value)
{
  if (number == CsrNumber::VXSAT)
    {
      auto vcsr = getImplementedCsr(CsrNumber::VCSR);
      if (vcsr)
	{
          URV mask = 1;
	  URV vcsrVal = vcsr->read();
          vcsrVal = (vcsrVal & ~mask) | (value & mask);
	  vcsr->poke(vcsrVal);
	}
      return;
    }

  if (number == CsrNumber::VXRM)
    {
      auto vcsr = getImplementedCsr(CsrNumber::VCSR);
      if (vcsr)
	{
	  URV vcsrVal = vcsr->read();
          URV mask = URV(VecRoundingMode::VcsrMask);
          URV shift = URV(VecRoundingMode::VcsrShift);
          vcsrVal = (vcsrVal & ~mask) | ((value << shift) & mask);
	  vcsr->poke(vcsrVal);
	}
      return;
    }

  if (number == CsrNumber::VCSR)
    {
      URV newVal = value & 1;
      auto vxsat = getImplementedCsr(CsrNumber::VXSAT);
      if (vxsat and vxsat->read() != newVal)
        vxsat->poke(newVal);

      newVal = (value & URV(VecRoundingMode::VcsrMask)) >> URV(VecRoundingMode::VcsrShift);
      auto vxrm = getImplementedCsr(CsrNumber::VXRM);
      if (vxrm and vxrm->read() != newVal)
        vxrm->poke(newVal);
    }
}


template <typename URV>
void
CsRegs<URV>::recordWrite(CsrNumber num)
{
  if (not recordWrite_)
    return;
  auto& lwr = lastWrittenRegs_;
  unsigned ix = unsigned(num);

  // When CSR with corresponds virtual CSR is written (e.g. stval and
  // vstval), mark the virtual CSR so that it gets reported as modified.
  if (virtMode_ and ix < regs_.size() and regs_.at(ix).mapsToVirtual())
    {
      CsrNumber vnum = advance(num, 0x100);  // Get VCSR corresponding to CSR
      if (std::find(lwr.begin(), lwr.end(), vnum) == lwr.end())
	lwr.push_back(vnum);
      return;
    }

  if (std::find(lwr.begin(), lwr.end(), num) == lwr.end())
    lwr.push_back(num);
}


template <typename URV>
void
CsRegs<URV>::defineMachineRegs()
{
  URV rom = 0;        // Read-only mask: no bit writeable.
  URV wam = ~URV(0);  // Write-all mask: all bits writeable.

  bool mand = true;  // Mandatory.
  bool imp = true;   // Implemented.

  using Csrn = CsrNumber;

  // Machine info.
  defineCsr("mvendorid",  Csrn::MVENDORID,  mand, imp, 0, rom, rom);
  defineCsr("marchid",    Csrn::MARCHID,    mand, imp, 0, rom, rom);
  defineCsr("mimpid",     Csrn::MIMPID,     mand, imp, 0, rom, rom);
  defineCsr("mhartid",    Csrn::MHARTID,    mand, imp, 0, rom, rom);
  defineCsr("mconfigptr", Csrn::MCONFIGPTR, mand, imp, 0, rom, rom);

  // Machine status setup.

  // mstatus
  //           S R        T T T M S M X  F  M  V  S M U S U M R S U
  //           D E        S W V X U P S  S  P  S  P P B P P I E I I
  //             S        R   M R M R       P     P I E I I E S E E
  //                                V               E   E E
  URV mask = 0b0'00000000'1'1'1'1'1'1'11'11'11'11'1'1'0'1'0'1'0'1'0;
  URV val =  0b0'00000000'0'0'0'0'0'0'00'00'11'00'0'0'0'0'0'0'0'0'0;
  if (not rv32_)
    {
      // SXL and UXL (currently not writable).
      val |= uint64_t(0b1010) << 32;   // Value of SXL and UXL : sxlen=uxlen=64
    }
  URV pokeMask = mask | (URV(1) << (sizeof(URV)*8 - 1));  // Make SD pokable.

  defineCsr("mstatus", Csrn::MSTATUS, mand, imp, val, mask, pokeMask);
  if (rv32_)
    {
      mask = 0;
      auto c = defineCsr("mstatush", Csrn::MSTATUSH, mand, imp, 0, mask, mask);
      c->markAsHighHalf(true);
    }

  val = 0x4020112d;  // MISA: acdfimv
  if constexpr (sizeof(URV) == 8)
    val = 0x800000000020112d;  // MISA: acdfimv
  defineCsr("misa", Csrn::MISA, mand, imp, val, rom, rom);

  // Bits corresponding to reserved interrupts are hardwired to zero
  // in medeleg.
  URV userBits = ( (URV(1) << unsigned(ExceptionCause::RESERVED0)) |
                   (URV(1) << unsigned(ExceptionCause::RESERVED1)) |
                   (URV(1) << unsigned(ExceptionCause::RESERVED2)) |
                   (URV(1) << unsigned(ExceptionCause::RESERVED3)));
  mask = wam & ~ userBits;
  defineCsr("medeleg", Csrn::MEDELEG, !mand, !imp, 0, mask, mask);

  defineCsr("mideleg", Csrn::MIDELEG, !mand, !imp, 0, wam, wam);

  // Interrupt enable: Least sig 12 bits corresponding to the 12
  // interrupt causes are writable.
  // TODO: SGEIE (bit 12)
  URV mieMask = 0xfff; 
  defineCsr("mie", Csrn::MIE, mand, imp, 0, mieMask, mieMask);

  // Initial value of 0: vectored interrupt. Mask of ~2 to make bit 1
  // non-writable.
  mask = ~URV(2);
  defineCsr("mtvec", Csrn::MTVEC, mand, imp, 0, mask, mask);

  mask = pokeMask = 0xffffffff;  // Only least sig 32 bits writable
  defineCsr("mcounteren", Csrn::MCOUNTEREN, !mand, imp, 0, mask, pokeMask);

  mask = 0xfffffffd;  // Least sig 32 bis writable except for bit 1.
  defineCsr("mcountinhibit", Csrn::MCOUNTINHIBIT, !mand, imp, 0, mask, mask);

  // Machine trap handling: mscratch and mepc.
  defineCsr("mscratch", Csrn::MSCRATCH, mand, imp, 0, wam, wam);
  mask = ~URV(1);  // Bit 0 of MEPC is not writable.
  defineCsr("mepc", Csrn::MEPC, mand, imp, 0, mask, mask);

  // All bits of mcause writeable.
  defineCsr("mcause", Csrn::MCAUSE, mand, imp, 0, wam, wam);
  defineCsr("mtval", Csrn::MTVAL, mand, imp, 0, wam, wam);

  // MIP is read-only for CSR instructions but the bits corresponding
  // to defined interrupts are modifiable.
  defineCsr("mip", CsrNumber::MIP, mand, imp, 0, rom, mieMask | 0x3000);

  // Physical memory protection. Odd-numbered PMPCFG are only present
  // in 32-bit implementations.
  uint64_t cfgMask = 0x9f9f9f9f;
  if (not rv32_)
    cfgMask = 0x9f9f9f9f9f9f9f9fL;
  for (unsigned i = 0; i < 16; ++i)
    {
      bool implemented = rv32_ or (i & 1) == 0;  // Only even numbered CSRs in rv64
      std::string name = std::string("pmpcfg") + std::to_string(i);
      Csrn csrn = Csrn(unsigned(Csrn::PMPCFG0) + i);
      defineCsr(name, csrn,  !mand, implemented, 0, cfgMask, cfgMask);
    }

  uint64_t pmpMask = 0xffffffff;
  if (not rv32_)
    pmpMask = 0x003f'ffff'ffff'ffffL; // Top 10 bits are zeros

  for (unsigned i = 0; i < 64; ++i)
    {
      std::string name = std::string("pmpaddr") + std::to_string(i);
      Csrn num = Csrn{unsigned(Csrn::PMPADDR0) + i};
      defineCsr(std::move(name), num,  !mand, imp, 0, pmpMask, pmpMask);
    }

  URV menvMask = 0xf1;
  if constexpr (sizeof(URV) == 8)
    menvMask = 0xe0000003000000f1;
  defineCsr("menvcfg", Csrn::MENVCFG, !mand, imp, 0, menvMask, menvMask);
  if (rv32_)
    {
      menvMask = 0xe0000003;
      auto c = defineCsr("menvcfgh", Csrn::MENVCFGH, !mand, imp, 0, menvMask, menvMask);
      c->markAsHighHalf(true);
    }

  uint32_t mseMask = 0x300;
  defineCsr("mseccfg", Csrn::MSECCFG, !mand, imp, 0, mseMask, mseMask);
  if (rv32_)
    {
      auto c = defineCsr("mseccfgh", Csrn::MSECCFGH, !mand, imp, 0, rom, rom);
      c->markAsHighHalf(true);
    }

  // Machine Counter/Timers.
  defineCsr("mcycle",    Csrn::MCYCLE,    mand, imp, 0, wam, wam);
  defineCsr("minstret",  Csrn::MINSTRET,  mand, imp, 0, wam, wam);
  if (rv32_)
    {
      auto c = defineCsr("mcycleh",   Csrn::MCYCLEH,   mand, imp, 0, wam, wam);
      c->markAsHighHalf(true);
      c = defineCsr("minstreth", Csrn::MINSTRETH, mand, imp, 0, wam, wam);
      c->markAsHighHalf(true);
    }

  // Non maskable interrupts.
  defineCsr("mnscratch", Csrn::MNSCRATCH, !mand, !imp, 0, wam, wam);

  mask = ~URV(1); // Bit 0 of MNEPC is not writeable
  defineCsr("mnepc", Csrn::MNEPC, !mand, !imp, 0, mask, mask);

  mask = URV(1) << (sizeof(URV)*8 - 1);  // Most sig bit is read-only 1
  defineCsr("mncause", Csrn::MNCAUSE, !mand, !imp, mask, ~mask, ~mask);

  mask = 0b1100010001000;  // Fields MNPV, MNPP, and NMIE writeable.
  defineCsr("mnstatus", Csrn::MNSTATUS, !mand, !imp, 0, mask, pokeMask);

  // Define mhpmcounter3/mhpmcounter3h to mhpmcounter31/mhpmcounter31h
  // as write-anything/read-zero (user can change that in the config
  // file by setting the number of writeable counters). Same for
  // mhpmevent3/mhpmevent3h to mhpmevent3h/mhpmevent31h.
  for (unsigned i = 3; i <= 31; ++i)
    {
      CsrNumber csrNum = advance(CsrNumber::MHPMCOUNTER3, i - 3);
      std::string name = "mhpmcounter" + std::to_string(i);
      defineCsr(name, csrNum, mand, imp, 0, rom, rom);

      if (rv32_)
        {
          // High register counterpart of mhpmcounter.
          name += "h";
          csrNum = advance(CsrNumber::MHPMCOUNTER3H, i - 3);
          bool hmand = rv32_;  // high counters mandatory only in rv32
          auto c = defineCsr(std::move(name), csrNum, hmand, imp, 0, rom, rom);
	  c->markAsHighHalf(true);
        }

      csrNum = advance(CsrNumber::MHPMEVENT3, i - 3);
      name = "mhpmevent" + std::to_string(i);
      defineCsr(std::move(name), csrNum, mand, imp, 0, rom, rom);
    }

  // add CSR fields
  addMachineFields();
}


template <typename URV>
void
CsRegs<URV>::tieSharedCsrsTo(CsRegs<URV>& target)
{
  if (this == &target)
    return;

  assert(regs_.size() == target.regs_.size());
  for (size_t i = 0; i < regs_.size(); ++i)
    {
      CsrNumber csrn = CsrNumber(i);
      auto csr = getImplementedCsr(csrn);
      auto targetCsr = target.getImplementedCsr(csrn);
      if (csr)
        {
          assert(targetCsr);
          if (csr->isShared())
            {
              assert(targetCsr->isShared());
              csr->tie(targetCsr->valuePtr_);
            }
        }
      else
        assert(not targetCsr);
    }
}


template <typename URV>
void
CsRegs<URV>::tiePerfCounters(std::vector<uint64_t>& counters)
{
  // Since the user-mode counters are a shadow of their machine-mode
  // counterparts, we tie them as well regardless of whether or not
  // they are configured.

  if (rv32_)
    {
      // Tie each mhpmcounter CSR value to the least significant 4
      // bytes of the corresponding counters_ entry. Tie each
      // mhpmcounterh CSR value to the most significan 4 bytes of the
      // corresponding counters_ entry.
      for (unsigned num = 3; num <= 31; ++num)
	{
	  unsigned ix = num - 3;
	  if (ix >= counters.size())
	    break;

	  unsigned highIx = ix +  unsigned(CsrNumber::MHPMCOUNTER3H);
	  Csr<URV>& csrHigh = regs_.at(highIx);
	  URV* low = reinterpret_cast<URV*>(&counters.at(ix));
          URV* high = low + 1;
	  csrHigh.tie(high);

	  unsigned lowIx = ix +  unsigned(CsrNumber::MHPMCOUNTER3);
	  Csr<URV>& csrLow = regs_.at(lowIx);
	  csrLow.tie(low);

          // Tie the user-mode performance counter to their
          // machine-mode counterparts.
          highIx = ix +  unsigned(CsrNumber::HPMCOUNTER3H);
          regs_.at(highIx).tie(high);
          lowIx = ix +  unsigned(CsrNumber::HPMCOUNTER3);
          regs_.at(lowIx).tie(low);
	}
    }
  else
    {
      for (unsigned num = 3; num <= 31; ++num)
	{
	  unsigned ix = num - 3;
	  if (ix >= counters.size())
	    break;
	  unsigned csrIx = ix +  unsigned(CsrNumber::MHPMCOUNTER3);
	  Csr<URV>& csr = regs_.at(csrIx);
	  URV* loc = reinterpret_cast<URV*>(&counters.at(ix));
	  csr.tie(loc);

          // Tie user-mode perf register to corresponding machine mode reg.
          csrIx = ix +  unsigned(CsrNumber::HPMCOUNTER3);
          regs_.at(csrIx).tie(loc);
	}
    }
}


template <typename URV>
void
CsRegs<URV>::defineSupervisorRegs()
{
  bool mand = true;   // Mandatory.
  bool imp = true;    // Implemented.
  URV wam = ~ URV(0); // Write-all mask: all bits writeable.

  // Supervisor trap SETUP_CSR.

  using Csrn = CsrNumber;

  // sstatus
  //           S R        T T T M S M X  F  M  V  S M U S R M R S R
  //           D E        S W V X U P S  S  P  S  P P B P E I E I E
  //             S        R   M R M R       P     P I E I S E S E S
  //                                V               E   E  
  URV mask = 0b0'00000000'0'0'0'1'1'0'11'11'00'11'1'0'0'1'0'0'0'1'0;
  URV pokeMask = mask | (URV(1) << (sizeof(URV)*8 - 1));  // Make SD pokable.
  defineCsr("sstatus",    Csrn::SSTATUS,    !mand, !imp, 0, mask, pokeMask);

  auto sstatus = findCsr(Csrn::SSTATUS);
  if (sstatus)
    {
      // SSTATUS tied to MSTATUS but not all bits are readable.
      sstatus->setReadMask(0x800de762L);
      if constexpr (sizeof(URV) == 8)
	sstatus->setReadMask(0x80000003000de762L);
      sstatus->setMapsToVirtual(true);
    }

  // SSTATUS shadows MSTATUS
  auto mstatus = findCsr(Csrn::MSTATUS);
  if (sstatus and mstatus)
    sstatus->tie(mstatus->valuePtr_);

  defineCsr("stvec",      Csrn::STVEC,      !mand, !imp, 0, wam, wam);

  mask = pokeMask = 0xffffffff;  // Only least sig 32 bits writable
  defineCsr("scounteren", Csrn::SCOUNTEREN, !mand, !imp, 0, wam, wam);

  // Supervisor Trap Handling 
  defineCsr("sscratch",   Csrn::SSCRATCH,   !mand, !imp, 0, wam, wam);
  mask = ~URV(1);  // Bit 0 of SEPC is not writable.
  defineCsr("sepc",       Csrn::SEPC,       !mand, !imp, 0, mask, mask);
  defineCsr("scause",     Csrn::SCAUSE,     !mand, !imp, 0, wam, wam);
  defineCsr("stval",      Csrn::STVAL,      !mand, !imp, 0, wam, wam);

  // Bits of SIE appear hardwired to zreo unless delegated. By default only bit LOCFIE,
  // SSIE, STIE, and SEIE are writeable when delegated.
  mask = 0x2222;
  defineCsr("sie",        Csrn::SIE,        !mand, !imp, 0, mask, mask);
  auto sie = findCsr(Csrn::SIE);
  auto mie = findCsr(Csrn::MIE);
  if (sie and mie)
    sie->tie(mie->valuePtr_);

  // Bits of SIP appear hardwired to zreo unless delegated.
  mask = 0x2002;  // Only bits LCOFIP and SSIP bit writable (when delegated)
  defineCsr("sip",        Csrn::SIP,        !mand, !imp, 0, mask, mask);

  auto sip = findCsr(Csrn::SIP);
  auto mip = findCsr(Csrn::MIP);
  if (sip and mip)
    sip->tie(mip->valuePtr_); // Sip is a shadow if mip

  mask = 0xf1;
  if constexpr (sizeof(URV) == 8)
    mask = 0x00000003000000f1;  // PMM field writable.
  defineCsr("senvcfg",    Csrn::SENVCFG,    !mand, !imp, 0, mask, mask);

  mask = 0;
  defineCsr("scountovf",  Csrn::SCOUNTOVF,  !mand, !imp, 0, mask, 0xfffffff8);

  // Supervisor Protection and Translation 
  defineCsr("satp",       Csrn::SATP,       !mand, !imp, 0, wam, wam);

  // Supervisor time compare.
  defineCsr("stimecmp",   Csrn::STIMECMP,   !mand, !imp, 0, wam, wam);

  // Mark supervisor CSR that maps to virtual supervisor counterpart
  for (auto csrn : { Csrn::SSTATUS, Csrn::SIE, Csrn::STVEC,
		     Csrn::SSCRATCH, Csrn::SEPC,
		     Csrn::SCAUSE, Csrn::STVAL, Csrn::SIP,
		     Csrn::SATP, Csrn::STIMECMP })
    {
      auto csr = findCsr(csrn);
      if (csr)
	csr->setMapsToVirtual(true);
    }

  if (rv32_)
    {
      auto csr = findCsr(Csrn::STIMECMPH);
      if (csr)
	csr->setMapsToVirtual(true);
    }

  // add CSR fields
  addSupervisorFields();
}


template <typename URV>
void
CsRegs<URV>::defineUserRegs()
{
  bool mand = true;    // Mandatory.
  bool imp  = true;    // Implemented.
  URV  wam  = ~URV(0); // Write-all mask: all bits writeable.

  using CN = CsrNumber;

  // User Counter/Timers
  auto c = defineCsr("cycle", CN::CYCLE,    !mand, !imp,  0, wam, wam);
  c->setHypervisor(true);
  c = defineCsr("time",       CN::TIME,     !mand, !imp,  0, wam, wam);
  c->setHypervisor(true);
  c = defineCsr("instret",    CN::INSTRET,  !mand, !imp,  0, wam, wam);
  c->setHypervisor(true);

  c = defineCsr("cycleh",     CN::CYCLEH,   !mand, !imp, 0, wam, wam);
  c->setHypervisor(true);
  c->markAsHighHalf(true);
  c = defineCsr("timeh",      CN::TIMEH,    !mand, !imp, 0, wam, wam);
  c->setHypervisor(true);
  c->markAsHighHalf(true);
  c = defineCsr("instreth",   CN::INSTRETH, !mand, !imp, 0, wam, wam);
  c->setHypervisor(true);
  c->markAsHighHalf(true);

  // Define hpmcounter3/hpmcounter3h to hpmcounter31/hpmcounter31h
  // as write-anything/read-zero (user can change that in the config
  // file).  Same for mhpmevent3/mhpmevent3h to mhpmevent3h/mhpmevent31h.
  for (unsigned i = 3; i <= 31; ++i)
    {
      CsrNumber csrNum = advance(CsrNumber::HPMCOUNTER3, i - 3);
      std::string name = "hpmcounter" + std::to_string(i);
      c = defineCsr(name, csrNum, !mand, !imp, 0, wam, wam);
      c->setHypervisor(true);

      // High register counterpart of mhpmcounter.
      name += "h";
      csrNum = advance(CsrNumber::HPMCOUNTER3H, i - 3);
      c = defineCsr(std::move(name), csrNum, !mand, !imp, 0, wam, wam);
      c->setHypervisor(true);
      c->markAsHighHalf(true);
    }

  // Quality of service
  URV mask = 0x0fff0fff;
  c = defineCsr("srmcfg", CN::SRMCFG, !mand, !imp, 0, mask, mask);
  c->setHypervisor(true);

  // add CSR fields
  addUserFields();
}


template <typename URV>
void
CsRegs<URV>::defineHypervisorRegs()
{
  bool mand = true;    // Mandatory.
  bool imp  = true;    // Implemented.
  URV  wam  = ~URV(0); // Write-all mask: all bits writeable.

  using Csrn = CsrNumber;

  Csr<URV>* csr = nullptr;

  URV reset = 0;
  URV mask = 0b000000000'1'1'1'00'111111'00'1'1'1'1'1'00000;
  if constexpr (sizeof(URV) == 8)
    reset = reset | (URV(2) << 32);  // VSXL = 2 (64-bits).
  URV pokeMask = mask;
    
  csr = defineCsr("hstatus",     Csrn::HSTATUS,     !mand, !imp, reset, mask, pokeMask);
  csr->setHypervisor(true);

  using EC = ExceptionCause;
  mask = ~((URV(1) << unsigned(EC::S_ENV_CALL))               |
	   (URV(1) << unsigned(EC::VS_ENV_CALL))              |
	   (URV(1) << unsigned(EC::M_ENV_CALL))               |
	   (URV(1) << unsigned(EC::INST_GUEST_PAGE_FAULT))    |
	   (URV(1) << unsigned(EC::LOAD_GUEST_PAGE_FAULT))    |
	   (URV(1) << unsigned(EC::VIRT_INST))                |
	   (URV(1) << unsigned(EC::STORE_GUEST_PAGE_FAULT)))  ;

  pokeMask = mask;
  csr = defineCsr("hedeleg",     Csrn::HEDELEG,     !mand, !imp, 0, mask, pokeMask);
  csr->setHypervisor(true);

  using IC = InterruptCause;

  // Bits 10 6 and 2 are writeable.
  mask = ((URV(1) << unsigned(IC::VS_SOFTWARE))  |
	  (URV(1) << unsigned(IC::VS_TIMER))     |
	  (URV(1) << unsigned(IC::VS_EXTERNAL))) ;

  pokeMask = mask;
  csr = defineCsr("hideleg",     Csrn::HIDELEG,     !mand, !imp, 0, mask, pokeMask);
  csr->setHypervisor(true);

  pokeMask = mask = 0x1444;     // Bits SGEIP, VSEIP, VSTIP, and VSSIP writeable.
  csr = defineCsr("hie",         Csrn::HIE,         !mand, !imp, 0, mask, pokeMask);
  csr->setHypervisor(true);

  mask = pokeMask = 0xffffffff;  // Only least sig 32 bits writable
  csr = defineCsr("hcounteren",  Csrn::HCOUNTEREN,  !mand, !imp, 0, mask, pokeMask);
  csr->setHypervisor(true);
  pokeMask = mask = ~URV(1); // All bits writeable except bit 0
  csr = defineCsr("hgeie",       Csrn::HGEIE,       !mand, !imp, 0, mask, pokeMask);
  csr->setHypervisor(true);
  csr = defineCsr("htval",       Csrn::HTVAL,       !mand, !imp, 0, wam, wam);
  csr->setHypervisor(true);

  mask = 0x4; // Bit VSSIP writeable
  pokeMask = 0x1444; // Bits SGEIP, VSEIP, VSTIP, and VSSIP pokeable.
  csr = defineCsr("hip",         Csrn::HIP,         !mand, !imp, 0, mask, pokeMask);
  csr->setHypervisor(true);

  mask = pokeMask = 0x444; // Bits VSEIP, VSTIP, and VSSIP.
  csr = defineCsr("hvip",        Csrn::HVIP,        !mand, !imp, 0, mask, pokeMask);
  csr->setHypervisor(true);

  csr = defineCsr("htinst",      Csrn::HTINST,      !mand, !imp, 0, wam, wam);
  csr->setHypervisor(true);
  pokeMask = mask = ~URV(1); // All bits writeable except bit 0
  csr = defineCsr("hgeip",       Csrn::HGEIP,       !mand, !imp, 0, mask, pokeMask);
  csr->setHypervisor(true);
  csr = defineCsr("henvcfg",     Csrn::HENVCFG,     !mand, !imp, 0, wam, wam);
  csr->setHypervisor(true);
  csr = defineCsr("henvcfgh",    Csrn::HENVCFGH,    !mand, !imp, 0, wam, wam);
  csr->setHypervisor(true); csr->markAsHighHalf(true);

  mask = ~(URV(0x3) << (rv32_? 29 : 58));
  pokeMask = mask;
  csr = defineCsr("hgatp",       Csrn::HGATP,       !mand, !imp, 0, mask, pokeMask);
  csr->setHypervisor(true);
  csr = defineCsr("htimedelta",  Csrn::HTIMEDELTA,  !mand, !imp, 0, wam, wam);
  csr->setHypervisor(true);
  csr = defineCsr("htimedeltah", Csrn::HTIMEDELTAH, !mand, !imp, 0, wam, wam);
  csr->setHypervisor(true); csr->markAsHighHalf(true);

  // This may be already defined with trigger CSRs.
  if (not nameToNumber_.contains("hcontext"))
    csr = defineCsr("hcontext",    Csrn::HCONTEXT,    !mand, !imp, 0, wam, wam);
  else
    csr = findCsr(Csrn::HCONTEXT);
  csr->setHypervisor(true);

  // vsstatus
  //           S R        T T T M S M X  F  M  V  S M U S U M R S U
  //           D E        S W V X U P S  S  P  S  P P B P P I E I I
  //             S        R   M R M R       P     P I E I I E S E E
  //                                V               E   E E
  mask     = 0b0'00000000'0'0'0'1'1'0'11'11'00'11'1'0'0'1'0'0'0'1'0;
  URV val  = 0b0'00000000'0'0'0'0'0'0'00'00'00'00'0'0'0'0'0'0'0'0'0;
  pokeMask = mask | (URV(1) << (sizeof(URV)*8 - 1));  // Make SD pokable.
  if (not rv32_)
    {
      val |= uint64_t(0b10) << 32;  // Value of UXL: uxlen=64
    }
  csr = defineCsr("vsstatus",    Csrn::VSSTATUS,    !mand, !imp, val, mask, pokeMask);
  csr->setHypervisor(true);

  mask = pokeMask = 0x222;
  csr = defineCsr("vsie",        Csrn::VSIE,        !mand, !imp, 0, wam, wam);
  csr->setHypervisor(true);

  csr = defineCsr("vstvec",      Csrn::VSTVEC,      !mand, !imp, 0, wam, wam);
  csr->setHypervisor(true);
  csr = defineCsr("vssratch",    Csrn::VSSCRATCH,   !mand, !imp, 0, wam, wam);
  csr->setHypervisor(true);
  mask = ~URV(1);  // Bit 0 of VSEPC is not writable.
  csr = defineCsr("vsepc",       Csrn::VSEPC,       !mand, !imp, 0, mask, mask);
  csr->setHypervisor(true);
  csr = defineCsr("vscause",     Csrn::VSCAUSE,     !mand, !imp, 0, wam, wam);
  csr->setHypervisor(true);
  csr = defineCsr("vstval",      Csrn::VSTVAL,      !mand, !imp, 0, wam, wam);
  csr->setHypervisor(true);

  mask = 0x2;   // Only bit SSIE is writeable
  pokeMask = 0x222;
  csr = defineCsr("vsip",        Csrn::VSIP,        !mand, !imp, 0, mask, pokeMask);
  csr->setHypervisor(true);

  csr = defineCsr("vsatp",       Csrn::VSATP,       !mand, !imp, 0, wam, wam);
  csr->setHypervisor(true);
  csr = defineCsr("vsstimecmp",  Csrn::VSTIMECMP,   !mand, !imp, 0, wam, wam);
  csr->setHypervisor(true);
  if (rv32_)
    {
      csr = defineCsr("vsstimecmph",  Csrn::VSTIMECMPH,   !mand, !imp, 0, wam, wam);
      if (csr)
	{
	  csr->setHypervisor(true);
	  csr->markAsHighHalf(true);
	}
    }
  

  // additional machine CSRs
  csr = defineCsr("mtval2",      Csrn::MTVAL2,      !mand, !imp, 0, wam, wam);
  csr = defineCsr("mtinst",      Csrn::MTINST,      !mand, !imp, 0, wam, wam);

  // In MIP bits corresponding to SGEIP/VSEIP/VSTIP/VSSIP are pokeable.
  csr = findCsr(Csrn::MIP);
  if (csr)
    {
      csr->setPokeMask(csr->getPokeMask() | 0x1444);
      csr->setWriteMask(csr->getWriteMask() | 0x4);  // Bit VSSIP is writeable.
    }

  // In MIE bits corresponding to SGEIP/VSEIP/VSTIP/VSSIP are pokeable/writeable.
  csr = findCsr(Csrn::MIE);
  if (csr)
    {
      csr->setWriteMask(csr->getWriteMask() | 0x1444);
      csr->setPokeMask(csr->getPokeMask() | 0x1444);
    }

  addHypervisorFields();
}


template <typename URV>
void
CsRegs<URV>::defineDebugRegs()
{
  bool mand = true; // Mandatory.
  bool imp = true;  // Implemented.
  URV wam = ~URV(0);  // Write-all mask: all bits writeable.

  using Csrn = CsrNumber;

  // Debug/Trace registers.
  defineCsr("scontext",  Csrn::SCONTEXT,  !mand, !imp,  0, wam, wam);
  defineCsr("mscontext", Csrn::MSCONTEXT, !mand, !imp,  0, wam, wam);
  defineCsr("tselect",   Csrn::TSELECT,   !mand, !imp,  0, wam, wam);
  defineCsr("tdata1",    Csrn::TDATA1,    !mand, !imp,  0, wam, wam);
  defineCsr("tdata2",    Csrn::TDATA2,    !mand, !imp,  0, wam, wam);
  defineCsr("tdata3",    Csrn::TDATA3,    !mand, !imp,  0, wam, wam);

  URV mask = 0x100ffff;   // Only least sig bit of version is writeable.
  URV reset = 0x10087d;   // Version 1, Tmext/Legacy/Custom types are not supported.
  defineCsr("tinfo",    Csrn::TINFO,    !mand, !imp,  reset, mask, mask);

  mask = 0x88;   // Only MPTE and MTE bits writable.
  defineCsr("tcontrol", Csrn::TCONTROL, !mand, !imp, 0, mask, mask);

  defineCsr("mcontext", Csrn::MCONTEXT, !mand, !imp, 0, wam, wam);
  if (not nameToNumber_.contains("hcontext"))
    defineCsr("hcontext", Csrn::HCONTEXT, !mand, !imp, 0, wam, wam);

  // Define triggers.
  unsigned triggerCount = 4;  // FIXME: why 4?
  triggers_ = Triggers<URV>(triggerCount);

  // Debug mode registers.
  URV dcsrVal = 0x40000003;
  URV dcsrMask = 0x00008e04;
  URV dcsrPokeMask = dcsrMask | 0x1cf; // Cause field modifiable
  bool isDebug = true;
  defineCsr("dcsr", Csrn::DCSR, !mand, imp, dcsrVal, dcsrMask,
	    dcsrPokeMask, isDebug);

  // Least sig bit of dpc is not writeable.
  URV dpcMask = ~URV(1);
  defineCsr("dpc", CsrNumber::DPC, !mand, imp, 0, dpcMask, dpcMask, isDebug);

  defineCsr("dscratch0", CsrNumber::DSCRATCH0, !mand, !imp, 0, wam, wam,
	    isDebug);
  defineCsr("dscratch1", CsrNumber::DSCRATCH1, !mand, !imp, 0, wam, wam,
	    isDebug);

  // Add CSR fields.
  addDebugFields();
}


template <typename URV>
void
CsRegs<URV>::defineVectorRegs()
{
  bool mand = true;  // Mndatory
  bool imp = true;   // Implemented

  defineCsr("vstart", CsrNumber::VSTART, !mand, !imp, 0, 0, 0);
  defineCsr("vxsat",  CsrNumber::VXSAT,  !mand, !imp, 0, 1, 1);  // 1 bit
  defineCsr("vxrm",   CsrNumber::VXRM,   !mand, !imp, 0, 3, 3);  // 2 bits
  defineCsr("vcsr",   CsrNumber::VCSR,   !mand, !imp, 0, 7, 7);  // 3 bits
  URV pokeMask = ~URV(0);
  defineCsr("vl",     CsrNumber::VL,     !mand, !imp, 0, 0, pokeMask);

  uint64_t mask = 0x800000ff;
  if (not rv32_)
    mask = 0x80000000000000ffL;
  defineCsr("vtype",  CsrNumber::VTYPE,  !mand, !imp, mask & ~URV(0xff), mask, mask);

  defineCsr("vlenb",  CsrNumber::VLENB,  !mand, !imp, 0, 0, 0);

  // add CSR fields
  addVectorFields();
}


template <typename URV>
void
CsRegs<URV>::defineFpRegs()
{
  bool mand = true;  // Mndatory
  bool imp = true;   // Implemented

  // User Floating-Point CSRs
  URV wam = ~URV(0);  // Write-all mask: all bits writeable.
  defineCsr("fflags",   CsrNumber::FFLAGS,   !mand, !imp, 0, wam, wam);
  defineCsr("frm",      CsrNumber::FRM,      !mand, !imp, 0, wam, wam);
  defineCsr("fcsr",     CsrNumber::FCSR,     !mand, !imp, 0, 0xff, 0xff);

  // add FP fields
  addFpFields();
}


template <typename URV>
void
CsRegs<URV>::defineAiaRegs()
{
  bool mand = true;  // Mndatory
  bool imp = true;   // Implemented
  URV wam = ~URV(0);  // Write-all mask: all bits writeable.

  // Advanced interrupt archtecture CSRs
  using CN = CsrNumber;

  defineCsr("miselect",   CN::MISELECT,   !mand, !imp, 0, wam, wam);
  defineCsr("mireg",      CN::MIREG,      !mand, !imp, 0, wam, wam);
  defineCsr("mtopei",     CN::MTOPEI,     !mand, !imp, 0, wam, wam);
  defineCsr("mtopi",      CN::MTOPI,      !mand, !imp, 0, wam, wam);
  
  URV mask = 0b10'000'0010;  // Bits 9 and 1 (SEI, SSI).
  defineCsr("mvien",      CN::MVIEN,      !mand, !imp, 0, mask, mask);

  defineCsr("mvip",       CN::MVIP,       !mand, !imp, 0, mask, mask);
  defineCsr("siselect",   CN::SISELECT,   !mand, !imp, 0, wam, wam);
  defineCsr("sireg",      CN::SIREG,      !mand, !imp, 0, wam, wam);
  defineCsr("stopei",     CN::STOPEI,     !mand, !imp, 0, wam, wam);
  defineCsr("stopi",      CN::STOPI,      !mand, !imp, 0, wam, wam);

  defineCsr("hvien",      CN::HVIEN,      !mand, !imp, 0, wam, wam)->setHypervisor(true);
  defineCsr("hvictl",     CN::HVICTL,     !mand, !imp, 0, wam, wam)->setHypervisor(true);
  defineCsr("hviprio1",   CN::HVIPRIO1,   !mand, !imp, 0, wam, wam)->setHypervisor(true);
  defineCsr("hviprio2",   CN::HVIPRIO2,   !mand, !imp, 0, wam, wam)->setHypervisor(true);
  defineCsr("vsiselect",  CN::VSISELECT,  !mand, !imp, 0, wam, wam)->setHypervisor(true);
  defineCsr("vsireg",     CN::VSIREG,     !mand, !imp, 0, wam, wam)->setHypervisor(true);
  defineCsr("vstopei",    CN::VSTOPEI,    !mand, !imp, 0, wam, wam)->setHypervisor(true);
  defineCsr("vstopi",     CN::VSTOPI,     !mand, !imp, 0, wam, wam)->setHypervisor(true);

  for (auto csrn : { CN::SISELECT, CN::SIREG, CN::STOPEI, CN::STOPI } )
    {
      auto csr = findCsr(csrn);
      if (csr)
	csr->setMapsToVirtual(true);
    }

  if (sizeof(URV) == 4)
    {
      defineCsr("midelegh", CN::MIDELEGH, !mand, !imp, 0, wam, wam)->markAsHighHalf(true);
      defineCsr("mieh",     CN::MIEH,     !mand, !imp, 0, wam, wam)->markAsHighHalf(true);
      defineCsr("mvienh",   CN::MVIENH,   !mand, !imp, 0, wam, wam)->markAsHighHalf(true);
      defineCsr("mviph",    CN::MVIPH,    !mand, !imp, 0, wam, wam)->markAsHighHalf(true);
      defineCsr("miph",     CN::MIPH,     !mand, !imp, 0, wam, wam)->markAsHighHalf(true);
      defineCsr("sieh",     CN::SIEH,     !mand, !imp, 0, wam, wam)->markAsHighHalf(true);
      defineCsr("siph",     CN::SIPH,     !mand, !imp, 0, wam, wam)->markAsHighHalf(true);
      defineCsr("hidelegh", CN::HIDELEGH, !mand, !imp, 0, wam, wam)->markAsHighHalf(true);
      defineCsr("hvienh",   CN::HVIENH,   !mand, !imp, 0, wam, wam)->markAsHighHalf(true);
      defineCsr("hviph",    CN::HVIPH,    !mand, !imp, 0, wam, wam)->markAsHighHalf(true);
      defineCsr("hviprio1h",CN::HVIPRIO1H,!mand, !imp, 0, wam, wam)->markAsHighHalf(true);
      defineCsr("hviprio2h",CN::HVIPRIO2H,!mand, !imp, 0, wam, wam)->markAsHighHalf(true);
      defineCsr("vsieh",    CN::VSIEH,    !mand, !imp, 0, wam, wam)->markAsHighHalf(true);
      defineCsr("vsiph",    CN::VSIPH,    !mand, !imp, 0, wam, wam)->markAsHighHalf(true);

      for (auto csrn : { CN::SIEH, CN::SIPH } )
	{
	  auto csr = findCsr(csrn);
	  if (csr)
	    csr->setMapsToVirtual(true);
	}

      for (auto csrn : { CN::HVIENH, CN::HVIPRIO1H, CN::HVIPRIO2H } )
	{
	  auto csr = findCsr(csrn);
	  if (csr)
	    csr->setHypervisor(true);
	}
    }

  addAiaFields();
}


template <typename URV>
void
CsRegs<URV>::defineStateEnableRegs()
{
  bool mand = true;  // Mndatory
  bool imp = true;   // Implemented

  // Default: none of the sstateen CSRs are writable.
  defineCsr("sstateen0", CsrNumber::SSTATEEN0,  !mand, !imp, 0, 0, 0);
  defineCsr("sstateen1", CsrNumber::SSTATEEN1,  !mand, !imp, 0, 0, 0);
  defineCsr("sstateen2", CsrNumber::SSTATEEN2,  !mand, !imp, 0, 0, 0);
  defineCsr("sstateen3", CsrNumber::SSTATEEN3,  !mand, !imp, 0, 0, 0);

  URV mask = 0;  // Default: nothing writable.

  if constexpr (sizeof(URV) == 8)
    mask = uint64_t(0b1101111) << 57;   // Bits 57 to 63

  defineCsr("mstateen0", CsrNumber::MSTATEEN0,  !mand, !imp, 0, mask, mask);
  defineCsr("mstateen1", CsrNumber::MSTATEEN1,  !mand, !imp, 0, 0, 0);
  defineCsr("mstateen2", CsrNumber::MSTATEEN2,  !mand, !imp, 0, 0, 0);
  defineCsr("mstateen3", CsrNumber::MSTATEEN3,  !mand, !imp, 0, 0, 0);

  defineCsr("hstateen0", CsrNumber::HSTATEEN0,  !mand, !imp, 0, mask, mask)->setHypervisor(true);
  defineCsr("hstateen1", CsrNumber::HSTATEEN1,  !mand, !imp, 0, 0, 0)->setHypervisor(true);
  defineCsr("hstateen2", CsrNumber::HSTATEEN2,  !mand, !imp, 0, 0, 0)->setHypervisor(true);
  defineCsr("hstateen3", CsrNumber::HSTATEEN3,  !mand, !imp, 0, 0, 0)->setHypervisor(true);

  if (sizeof(URV) == 4)
    {
      mask = URV(0b1101111) << 25;   // Bits 25 to 31
      defineCsr("sstateen0h", CsrNumber::MSTATEEN0H,  !mand, !imp, 0, mask, mask);
      defineCsr("sstateen1h", CsrNumber::MSTATEEN1H,  !mand, !imp, 0, 0, 0);
      defineCsr("sstateen2h", CsrNumber::MSTATEEN2H,  !mand, !imp, 0, 0, 0);
      defineCsr("sstateen3h", CsrNumber::MSTATEEN3H,  !mand, !imp, 0, 0, 0);

      defineCsr("hstateen0h", CsrNumber::HSTATEEN0H,  !mand, !imp, 0, mask, mask);
      defineCsr("hstateen1h", CsrNumber::HSTATEEN1H,  !mand, !imp, 0, 0, 0);
      defineCsr("hstateen2h", CsrNumber::HSTATEEN2H,  !mand, !imp, 0, 0, 0);
      defineCsr("hstateen3h", CsrNumber::HSTATEEN3H,  !mand, !imp, 0, 0, 0);
    }
}


template <typename URV>
void
CsRegs<URV>::defineEntropyReg()
{
  using CN = CsrNumber;

  bool imp = false;
  bool mand = false;

  uint32_t rom = 0;
  uint32_t pokeMask = 0xc000ffff;

  // Entropy source
  auto csr = defineCsr("seed", CN::SEED, mand, imp, 0, rom, pokeMask);
  csr->setHypervisor(true);
}


template <typename URV>
void
CsRegs<URV>::definePmaRegs()
{
  using CN = CsrNumber;

  bool imp = true;
  bool mand = true;

  uint64_t reset = 0x7, mask = 0xfc0ffffffffff1ff;
  uint64_t pokeMask = ~(uint64_t(0x3f) << 52);   // Bits 52 to 57 are read only zero

  for (unsigned i = 0; i < 64; ++i)
    {
      std::string name = std::string("pmacfg") + std::to_string(i);
      CN num = advance(CN::PMACFG0, i);
      if (i >= 32)
	num = advance(CN::PMACFG32, i - 32);
      defineCsr(name, num, !mand, !imp, reset, mask, pokeMask);
    }
}


template <typename URV>
bool
CsRegs<URV>::peek(CsrNumber num, URV& value, bool virtMode) const
{
  using CN = CsrNumber;

  auto csr = getImplementedCsr(num, virtMode);
  if (not csr)
    return false;
  num = csr->getNumber();  // CSR may have been remapped from S to VS

  if (num >= CN::TDATA1 and num <= CN::TINFO)
    return readTrigger(num, PrivilegeMode::Machine, value);

  if (num == CN::FFLAGS or num == CN::FRM)
    {
      auto fcsr = getImplementedCsr(CN::FCSR);
      if (not fcsr)
        return false;
      value = fcsr->read();
      if (num == CN::FFLAGS)
        value = value & URV(FpFlags::FcsrMask);
      else
        value = (value & URV(RoundingMode::FcsrMask)) >> URV(RoundingMode::FcsrShift);
      return true;
    }

  if (num == CN::MTOPEI)
    {
      if (not imsic_)
	return false;
      value = imsic_->machineTopId();
      value |= value << 16;  // Bits 26:16 same as bits 10;0 as required by spec.
      return true;
    }
  else if (num == CN::STOPEI)
    {
      if (not imsic_)
	return false;
      value = imsic_->supervisorTopId();
      value |= value << 16;  // Bits 26:16 same as bits 10;0 as required by spec.
      return true;
    }
  else if (num == CN::VSTOPEI)
    {
      if (not imsic_)
	return false;
      const auto& hs = regs_.at(size_t(CsrNumber::HSTATUS));
      URV hsVal = hs.read();
      HstatusFields<URV> hsf(hsVal);
      unsigned vgein = hsf.bits_.VGEIN;
      if (not vgein or vgein >= imsic_->guestCount())
	return false;
      value = imsic_->guestTopId(vgein);
      value |= value << 16;  // Bits 26:16 same as bits 10;0 as required by spec.
      return true;
    }

  if (num == CsrNumber::MTOPI or num == CsrNumber::STOPI or
      num == CsrNumber::VSTOPI)
    return readTopi(num, value);
  else if (num == CN::SIP)
    return readSip(value);
  else if (num == CN::SIE)
    return readSie(value);
  else if (num == CN::MVIP)
    return readMvip(value);

  value = csr->read();

  if (virtMode and (num == CN::TIME or num == CN::TIMEH))
    value = adjustTimeValue(num, value);  // In virt mode, time is time + htimedelta.
  else if (num >= CN::PMPADDR0 and num <= CN::PMPADDR63)
    value = adjustPmpValue(num, value);
  else if (num >= CN::SSTATEEN0 and num <= CN::SSTATEEN3)
    value = adjustSstateenValue(num, value);
  else if ((num >= CN::HSTATEEN0 and num <= CN::HSTATEEN3) or
           (num >= CN::HSTATEEN0H and num <= CN::HSTATEEN3H))
    value = adjustHstateenValue(num, value);
  else if (num == CN::SCOUNTOVF)
    value = adjustScountovfValue(value);

  return true;
}
  

template <typename URV>
bool
CsRegs<URV>::poke(CsrNumber num, URV value)
{
  using CN = CsrNumber;

  Csr<URV>* csr = getImplementedCsr(num, virtMode_);
  if (not csr)
    return false;

  if (isPmpaddrLocked(num))
    return true;  // Writing a locked PMPADDR register has no effect.

  if (num >= CN::TDATA1 and num <= CN::TINFO)
    return pokeTrigger(num, value);

  // Poke mask of SIP/SIE is combined with that of MIE/MIP.
  if (num == CN::SIP or num == CN::SIE)
    {
      // Get MIP/MIE
      auto mcsr = getImplementedCsr(CN(unsigned(num) + 0x200));
      if (mcsr)
        {
          URV prevMask = csr->getPokeMask();
	  URV tmpMask = prevMask & mcsr->getPokeMask();
          csr->setPokeMask(tmpMask);
          csr->poke(value);
          csr->setPokeMask(prevMask);
        }
      else
        csr->poke(value);
      return true;
    }

  if (num == CN::MISA)
    {
      value = legalizeMisa(csr, value);
      csr->pokeNoMask(value);
      return true;
    }

  if (num >= CN::PMPCFG0 and num <= CN::PMPCFG15)
    {
      URV prev = 0;
      peek(num, prev);
      value = legalizePmpcfgValue(prev, value);
    }
  else if ((num >= CN::PMACFG0 and num <= CN::PMACFG31) or
	   (num >= CN::PMACFG32 and num <= CN::PMACFG63))
    {
      URV prev = 0;
      peek(num, prev);
      value = legalizePmacfgValue(prev, value);
    }
  else if (num == CN::MSTATUS or num == CN::SSTATUS or num == CN::VSSTATUS)
    {
      value &= csr->getPokeMask();
      value = legalizeMstatusValue(value);
    }
  else if (num == CN::TSELECT)
    {
      if (value >= triggers_.size())
	return true; // New value out of bounds. Preserve old.
    }

  csr->poke(value);

  if (num == CN::MENVCFG)
    {
      bool stce = menvcfgStce();
      enableHenvcfgStce(stce); // MENVCFG.STCE off makes HENVCFG.STCE read-only zero.

      bool pbmte = menvcfgPbmte();
      enableHenvcfgPbmte(pbmte);
    }
  if ((num >= CN::MHPMEVENT3 and num <= CN::MHPMEVENT31) or
      (num >= CN::MHPMEVENTH3 and num <= CN::MHPMEVENTH31))
    {
      updateCounterControl(num);
      if (cofEnabled_ and superEnabled_)
        {
          if (rv32_ and num >= CN::MHPMEVENTH3 and num <= CN::MHPMEVENTH31)
            updateScountovfValue(num);
          else if (not rv32_)
            updateScountovfValue(num);
        }
    }
  else if (num == CN::FFLAGS or num == CN::FRM or num == CN::FCSR)
    updateFcsrGroupForPoke(num, value);   // fflags and frm are parts of fcsr
  else if (num == CN::VXSAT or num == CN::VXRM or num == CN::VCSR)
    updateVcsrGroupForPoke(num, value); // fflags and frm are parts of fcsr
  else if (num == CN::MCOUNTEREN or num == CN::SCOUNTEREN or num == CN::HCOUNTEREN)
    updateCounterPrivilege();  // Reflect counter accessibility in user/supervisor.
  else if (num == CN::HVICTL)
    updateVirtInterruptCtl();
  else if (num == CN::MVIEN or num == CN::MVIP)
    updateShadowSie();
  else if (num == CN::TCONTROL)
    triggers_.enableMachineMode(tcontrolMte());

  // Cache interrupt enable.
  if (num == CN::MSTATUS)
    {
      MstatusFields<URV> fields(csr->read());
      interruptEnable_ = fields.bits_.MIE;
    }
  else if (num == CN::MCOUNTEREN or num == CN::SCOUNTEREN or num == CN::HCOUNTEREN)
    updateCounterPrivilege();  // Reflect counter accessibility in user/supervisor.
  else if (num == CN::HVICTL)
    updateVirtInterruptCtl();
  else
    hyperPoke(csr);    // Update hypervisor CSR aliased bits.

  if (num == CN::MENVCFG or num == CN::HENVCFG)
    updateSstc();

  return true;
}


template <typename URV>
bool
CsRegs<URV>::readTrigger(CsrNumber number, PrivilegeMode mode, URV& value) const
{
  // Determine currently selected trigger.
  URV trigger = 0;
  if (not read(CsrNumber::TSELECT, mode, trigger))
    return false;

  if (number == CsrNumber::TDATA1)
    return triggers_.readData1(trigger, value);

  if (number == CsrNumber::TDATA2)
    return triggers_.readData2(trigger, value);

  if (number == CsrNumber::TDATA3)
    return triggers_.readData3(trigger, value);

  if (number == CsrNumber::TINFO)
    return triggers_.readInfo(trigger, value);

  return false;
}


template <typename URV>
bool
CsRegs<URV>::writeTrigger(CsrNumber number, PrivilegeMode mode, URV value)
{
  // Determine currently selected trigger.
  URV trigger = 0;
  if (not read(CsrNumber::TSELECT, mode, trigger))
    return false;

  // The CSR instructions never execute in debug mode.
  bool dMode = false;
  if (number == CsrNumber::TDATA1)
    {
      bool ok = triggers_.writeData1(trigger, dMode, value);
      if (ok) 
	{
	  // TDATA1 modified, update cached values
	  hasActiveTrigger_ = triggers_.hasActiveTrigger();
	  hasActiveInstTrigger_ = triggers_.hasActiveInstTrigger();
	}
      return ok;
    }

  if (number == CsrNumber::TDATA2)
    return triggers_.writeData2(trigger, dMode, value);

  if (number == CsrNumber::TDATA3)
    return triggers_.writeData3(trigger, dMode, value);

  if (number == CsrNumber::TINFO)
    return triggers_.writeInfo(trigger, dMode, value);

  return false;
}


template <typename URV>
bool
CsRegs<URV>::pokeTrigger(CsrNumber number, URV value)
{
  // Determine currently selected trigger.
  URV trigger = 0;
  if (not read(CsrNumber::TSELECT, PrivilegeMode::Machine, trigger))
    return false;

  if (number == CsrNumber::TDATA1)
    {
      bool ok = triggers_.pokeData1(trigger, value);
      if (ok) 
	{
	  // TDATA1 modified, update cached values
	  hasActiveTrigger_ = triggers_.hasActiveTrigger();
	  hasActiveInstTrigger_ = triggers_.hasActiveInstTrigger();
	}
      return ok;
    }

  if (number == CsrNumber::TDATA2)
    return triggers_.pokeData2(trigger,value);

  if (number == CsrNumber::TDATA3)
    return triggers_.pokeData3(trigger, value);

  if (number == CsrNumber::TINFO)
    return triggers_.pokeInfo(trigger, value);

  return false;
}


template <typename URV>
bool
CsRegs<URV>::readTopi(CsrNumber number, URV& value) const
{
  using IC = InterruptCause;

  auto mip = getImplementedCsr(CsrNumber::MIP)->read();
  if (seiPin_)
    mip |= URV(1) << URV(IC::S_EXTERNAL);

  auto mie = getImplementedCsr(CsrNumber::MIE)->read();

  auto mideleg = getImplementedCsr(CsrNumber::MIDELEG);
  URV midelegMask = mideleg? mideleg->read() : 0;

  const uint8_t iidShift = 16;
  auto highest_prio = [](uint64_t bits) -> unsigned {
    using IC = InterruptCause;

    for (InterruptCause ic : { IC::M_EXTERNAL, IC::M_SOFTWARE, IC::M_TIMER,
                               IC::S_EXTERNAL, IC::S_SOFTWARE, IC::S_TIMER,
                               IC::G_EXTERNAL,
                               IC::VS_EXTERNAL, IC::VS_SOFTWARE, IC::VS_TIMER,
                               IC::LCOF } )
	{
          URV mask = URV(1) << unsigned(ic);
          if (bits & mask)
            return unsigned(ic);
        }
    return 0;
  };

  value = 0;
  if (number == CsrNumber::MTOPI)
    {
      // We can set IPRIO=1 for read-only zero iprio arrays
      unsigned iid = highest_prio(mip & mie & ~midelegMask);
      if (iid)
        value = (iid << iidShift) | 1;
      return true;
    }

  if (number == CsrNumber::STOPI or number == CsrNumber::VSTOPI)
    {
      auto hideleg = getImplementedCsr(CsrNumber::HIDELEG);
      URV hidelegMask = hideleg? hideleg->read() : 0;

      if (not virtMode_)
        {
          unsigned iid = highest_prio(mip & mie & midelegMask & ~hidelegMask);
          if (iid)
            value = (iid << iidShift) | 1;
          return true;
        }

      auto vs = mip & mie & midelegMask & hidelegMask & ~(URV(1) << unsigned(IC::G_EXTERNAL));
      bool external = (vs & (URV(1) << unsigned(IC::VS_EXTERNAL))) != 0;

      auto csr = getImplementedCsr(CsrNumber::HVICTL);
      HvictlFields hvictl = csr? csr->read() : 0;
      unsigned iprio = hvictl.bits_.IPRIO;
      unsigned dpr = hvictl.bits_.DPR;
      unsigned iid = hvictl.bits_.IID;
      unsigned sExternal = unsigned(IC::S_EXTERNAL);

      if (external)
        {
          unsigned id = 0;
          if (imsic_)
            {
              URV hsVal = regs_.at(size_t(CsrNumber::HSTATUS)).read();
              HstatusFields<URV> hsf(hsVal);
              unsigned vgein = hsf.bits_.VGEIN;

              if (not vgein or vgein >= imsic_->guestCount())
                return false;
              id = imsic_->guestTopId(vgein);
            }
          if (id != 0)
            value = (sExternal << iidShift) | id;
          else if (iid == sExternal and iprio != 0)
            value = (sExternal << iidShift) | iprio;
          else
            value = (sExternal << iidShift) | 256;
        }

      bool vti = hvictl.bits_.VTI;
      if (not vti and not value)
        {
          if (vs & (URV(1) << unsigned(IC::VS_SOFTWARE)))
            value = unsigned(IC::S_SOFTWARE) << iidShift; // TODO: read-only zero hivprio
          else if (vs & (URV(1) << unsigned(IC::VS_TIMER)))
            value = unsigned(IC::S_TIMER) << iidShift;
        }
      if (vti and iid != sExternal and not (dpr and value))
          // DPR solely determines priority between candidates
          value = (iid << iidShift) | iprio;

      return true;
    }

  return false;
}


template <typename URV>
unsigned
CsRegs<URV>::getPmpConfigByteFromPmpAddr(CsrNumber csrn) const
{
  if (csrn < CsrNumber::PMPADDR0 or csrn > CsrNumber::PMPADDR63)
    return 0;

  unsigned pmpIx = unsigned(csrn) - unsigned(CsrNumber::PMPADDR0);

  // Determine rank of config register corresponding to pmpIx.
  unsigned cfgOffset = pmpIx / 4; // 0, 1, 2, ... or 15.

  // Identify byte within config register.
  unsigned byteIx = pmpIx % 4;

  if (not rv32_)
    {
      cfgOffset = (cfgOffset / 2) * 2;  // 0, 2, 4, ... or 14
      byteIx = pmpIx % 8;
    }

  CsrNumber cfgNum = advance(CsrNumber::PMPCFG0, cfgOffset);

  URV val = 0;
  if (peek(cfgNum, val))
    return (val >> 8*byteIx) & 0xff;

  return 0;
}


template <typename URV>
URV
CsRegs<URV>::adjustPmpValue(CsrNumber csrn, URV value) const
{
  if (csrn < CsrNumber::PMPADDR0 or csrn > CsrNumber::PMPADDR63)
    return value;   // Not a PMPADDR CSR.

  if (pmpG_ == 0)
    return value;

  unsigned byte = getPmpConfigByteFromPmpAddr(csrn);

  unsigned aField =(byte >> 3) & 3;
  if (aField < 2)
    {
      // A field is OFF or TOR
      if (pmpG_ >= 1)
        value = (value >> pmpG_) << pmpG_; // Clear least sig G bits.
    }
  else
    {
      // A field is NAPOT
      if (pmpG_ >= 2)
        {
          unsigned width = rv32_ ? 32 : 64;
	  URV mask = ~URV(0);
	  if (width >= pmpG_ - 1)
	    mask >>= (width - pmpG_ + 1);
          value = value | mask; // Set to 1 least sig G-1 bits
        }
    }

  return value;
}


template <typename URV>
URV
CsRegs<URV>::legalizePmpcfgValue(URV current, URV value) const
{
  URV legal = 0;
  for (unsigned i = 0; i < sizeof(value); ++i)
    {
      uint8_t cb = (current >> (i*8)) & 0xff;  // Current byte.
      uint8_t nb = (value >> (i*8)) & 0xff;    // New byte.

      if (cb >> 7)
        nb = cb; // Field is locked. Use byte from current value.
      else
	{
	  unsigned aField = (nb >> 3) & 3;
	  if (aField == 2)   // NA4
	    {
	      // If G is >= 1 then NA4 is not selectable in the A field.
	      if (not pmpNa4_ or (pmpG_ != 0 and aField == 2))
		nb = (cb & 0x18) | (nb & ~0x18);  // Preserve A field.
	    }
	  else if (aField == 1)  // TOR
	    {
	      if (not pmpTor_)   // TOR not supported
		nb = (cb & 0x18) | (nb & ~0x18);  // Preserve A field.
	    }

	  // w=1 r=0 is not allowed: Preserve the xwr field.
	  if ((nb & 3) == 2)
	    {
	      nb = (cb & 7) | (nb & ~7);   // Preserve xwr field.
	    }
	}

      legal = legal | (URV(nb) << i*8);
    }

  return legal;
}


template <typename URV>
URV
CsRegs<URV>::legalizePmacfgValue(URV prev, URV next) const
{
  // If any of the fields are illegal, keep current value.

  uint64_t val = next;

  uint64_t n = val >> 58;
  if (n > 0 and n < 12)
    return prev;

#if 0
  unsigned reserved = (val >> 52) & 0x3f;  // Bits 57 to 52.
  if (reserved != 0)
    return prev;  // Reserved bits must be zero.
#endif

  bool read = (val & 1);       // bit 0
  bool write = (val & 2);      // bit 1
  bool exec = (val & 4);       // bit 2
  bool cacheable = val & 0x80; // Bit 7
  bool coherent = val & 0x100; // Bit 8, routing for IO.

  unsigned memType = (val >> 3) & 3;   // Bits 4:3
  bool io = memType != 0;

  unsigned amo = (val >> 5) & 3;   // Bits 6:5

  if (io)
    {
      if (write and !read and !exec)
	return prev;
      if (amo != 0)
	return prev;  // IO must be amo-none.
      if (write and not read)
	return prev;  // Cannot have write without read.
      if (coherent)
	return prev;  // IO routing constraint.
    }
  else
    {
      // Either RWX or no access.
      unsigned count = read + write + exec;
      if (count != 0 and count != 3)
	return prev;

      if (cacheable and amo != 3)
	return prev;   // Cacheable must be amo-arithmetic.
      if (not cacheable and amo != 0)
	return prev;   // Non-cacheable must be amo-none.
      if (cacheable and not coherent)
	return prev;
    }

  return next;
}


template <typename URV>
void
CsRegs<URV>::updateScountovfValue(CsrNumber mhpmNum)
{
  using CN = CsrNumber;

  auto scountovf = getImplementedCsr(CN::SCOUNTOVF);
  if (not scountovf)
    {
      assert(0);
      return;
    }

  auto mhpm = getImplementedCsr(mhpmNum);
  if (not mhpm)
    {
      assert(0);
      return;
    }

  URV value = mhpm->read();
  bool of = value >> (8*sizeof(URV) - 1);

  URV ix = 3;
  if (rv32_)
    {
      assert(mhpmNum >= CN::MHPMEVENTH3 and mhpmNum <= CN::MHPMEVENTH31);
      ix += uint32_t(mhpmNum) - uint32_t(CN::MHPMEVENTH3);
    }
  else
    {
      assert(mhpmNum >= CN::MHPMEVENT3 and mhpmNum <= CN::MHPMEVENT31);
      ix += uint32_t(mhpmNum) - uint32_t(CN::MHPMEVENT3);
    }

  URV mask = ~ (1 << ix);
  URV prev = scountovf->read() & mask;
  scountovf->poke(of << ix | prev);
}


template <typename URV>
bool
CsRegs<URV>::isPmpaddrLocked(CsrNumber csrn) const
{
  if (csrn < CsrNumber::PMPADDR0 or csrn > CsrNumber::PMPADDR63)
    return false;   // Not a PMPADDR CSR.

  unsigned byte = getPmpConfigByteFromPmpAddr(csrn);
  bool locked = byte & 0x80;
  if (locked)
    return true;

  // If the next PMPADDR is top-of-range and is locked, then the
  // current PMADDR is considered to be locked.
  if (csrn >= CsrNumber::PMPADDR63)
    return false;  // No next PMPADDR register.

  CsrNumber csrn2 = advance(csrn, 1);
  byte = getPmpConfigByteFromPmpAddr(csrn2);
  locked = byte & 0x80;
  bool tor = ((byte >> 3) & 3) == 1;
  return locked and tor;
}


template <typename URV>
void
CsRegs<URV>::updateCounterPrivilege()
{
  URV mMask = 0;
  if (not peek(CsrNumber::MCOUNTEREN, mMask))
    return;

  URV sMask = 0;
  peek(CsrNumber::SCOUNTEREN, sMask);

  URV hMask = 0;
  peek(CsrNumber::HCOUNTEREN, hMask);

  // Bits 0, 1, 2, 3 to 31 of mask correspond to CYCLE, TIME, INSTRET,
  // HPMCOUNTER3 to HPMCOUNTER31
  for (unsigned i = 0; i < 32; ++i)
    {
      bool mFlag = (mMask >> i) & 1;
      PrivilegeMode nextMode = PrivilegeMode::Machine;
      bool virtAccess = false;

      if (mFlag)
        {
          if (superEnabled_)
            {
              nextMode = PrivilegeMode::Supervisor;
              bool sFlag = (sMask >> i) & 1;

              if (sFlag and userEnabled_)
                nextMode = PrivilegeMode::User;
            }
          else if (userEnabled_)
            nextMode = PrivilegeMode::User;

          // from the spec, if counter is visible from VU, by effect it will also be
          // visible from U i.e. if a counter is visible from U and VS, then it must also
          // be visible to VU.
          if (hyperEnabled_)
            virtAccess = (hMask >> i) & 1;
        }

      unsigned num = i + unsigned(CsrNumber::CYCLE);

      CsrNumber csrn = CsrNumber(num);
      auto csr = getImplementedCsr(csrn);
      if (csr)
        {
          csr->setPrivilegeMode(nextMode);
          csr->setHypervisor(!virtAccess);
        }

      csrn = advance(CsrNumber::CYCLEH, i);
      csr = getImplementedCsr(csrn);
      if (csr)
        {
          csr->setPrivilegeMode(nextMode);
          csr->setHypervisor(!virtAccess);
        }
    }

  // Both STCE and TM control (v)stimecmp accessability.
  bool stce = menvcfgStce(); mMask &= (stce << 1);
  bool hstce = henvcfgStce(); hMask &= (hstce << 1);

  auto stimecmp = getImplementedCsr(CsrNumber::STIMECMP);
  auto stimecmph = getImplementedCsr(CsrNumber::STIMECMPH);
  for (auto csr : {stimecmp, stimecmph})
    {
      if (csr)
        {
          if ((mMask & 2) == 0)  // TM bit clear in mcounteren.
            csr->setPrivilegeMode(PrivilegeMode::Machine);
          else if (superEnabled_)
            csr->setPrivilegeMode(PrivilegeMode::Supervisor);
	  if (hyperEnabled_)
	    {
	      bool noVs = (mMask & 2) == 2 and (hMask & 2) == 0;
	      csr->setHypervisor(noVs);  // Not accessible from VS
	    }
        }
    }

  auto vstimecmp = getImplementedCsr(CsrNumber::VSTIMECMP);
  auto vstimecmph = getImplementedCsr(CsrNumber::VSTIMECMPH);
  for (auto csr : {vstimecmp, vstimecmph})
    {
      if (csr)
        {
          if ((mMask & 2) == 0)  // TM bit clear in mcounteren.
            csr->setPrivilegeMode(PrivilegeMode::Machine);
          else if (superEnabled_)
            csr->setPrivilegeMode(PrivilegeMode::Supervisor);
        }
    }
}


template <typename URV>
void
CsRegs<URV>::updateVirtInterruptCtl()
{
  URV val;
  peek(CsrNumber::HVICTL, val);
  HvictlFields hvictl(val);
  bool vti = hvictl.bits_.VTI;

  auto csr = getImplementedCsr(CsrNumber::VSIP);
  if (csr)
    csr->setHypervisor(not vti);
  csr = getImplementedCsr(CsrNumber::VSIPH);
  if (csr)
    csr->setHypervisor(not vti);
  csr = getImplementedCsr(CsrNumber::VSIE);
  if (csr)
    csr->setHypervisor(not vti);
  csr = getImplementedCsr(CsrNumber::VSIEH);
  if (csr)
    csr->setHypervisor(not vti);
}


template <typename URV>
void
CsRegs<URV>::updateCounterControl(CsrNumber csrn)
{
  unsigned counterIx = 0;
  if (not getIndexOfMhpmevent(csrn, counterIx))
    {
      assert(0);
      return;
    }

  // This gets 64-bit value (MHPMEVEN and MHPMEVENTH in rv32).
  uint64_t value = 0;
  if (not getMhpmeventValue(counterIx, value))
    {
      assert(0);
      return;
    }

  uint32_t mask = ~uint32_t(0);  // All privilege modes enabled.
  URV event = (value << 8 >> 8);  // Drop top 8 bits of 64-bit value.

  if (hasPerfEventSet_)
    {
      if (not perfEventSet_.contains(event))
        event = 0;
    }
  else
    event = std::min(event, maxEventId_);

  if (cofEnabled_)
    {
      MhpmeventFields fields(value);
      event = fields.bits_.EVENT;
      if (fields.bits_.MINH)
	mask &= ~ mPerfRegs_.privModeToMask(PrivilegeMode::Machine, false);
      if (fields.bits_.SINH)
	mask &= ~ mPerfRegs_.privModeToMask(PrivilegeMode::Supervisor, false);
      if (fields.bits_.UINH)
	mask &= ~ mPerfRegs_.privModeToMask(PrivilegeMode::User, false);
      if (fields.bits_.VSINH)
	mask &= ~ mPerfRegs_.privModeToMask(PrivilegeMode::Supervisor, true);
      if (fields.bits_.VUINH)
	mask &= ~ mPerfRegs_.privModeToMask(PrivilegeMode::User, true);
    }

  assignEventToCounter(event, counterIx, mask);
}


template <typename URV>
void
CsRegs<URV>::addMachineFields()
{
  constexpr unsigned xlen = sizeof(URV)*8;
  setCsrFields(CsrNumber::MVENDORID, {{"OFFSET", 7}, {"BANK", 25}});
  setCsrFields(CsrNumber::MARCHID, {{"marchid", xlen}});
  setCsrFields(CsrNumber::MIMPID, {{"mimpid", xlen}});
  setCsrFields(CsrNumber::MHARTID, {{"mhartid", xlen}});
  setCsrFields(CsrNumber::MCONFIGPTR, {{"mconfigptr", xlen}});
  setCsrFields(CsrNumber::MISA, {{"EXT", 26}, {"zero", xlen - 28}, {"MXL", 2}});
  // TODO: field for each trap?
  setCsrFields(CsrNumber::MEDELEG, {{"medeleg", xlen}});
  setCsrFields(CsrNumber::MIDELEG, {{"mideleg", xlen}});
  setCsrFields(CsrNumber::MIE,
    {{"zero", 1}, {"SSIE", 1}, {"zero", 1}, {"MSIE", 1},
     {"zero", 1}, {"STIE", 1}, {"zero", 1}, {"MTIE", 1},
     {"zero", 1}, {"SEIE", 1}, {"zero", 1}, {"MEIE", 1},
     {"zero", 1}, {"LCOFIE", 1}, {"zero", xlen - 14}});
  setCsrFields(CsrNumber::MIP,
    {{"zero", 1}, {"SSIP", 1}, {"zero", 1}, {"MSIP", 1},
     {"zero", 1}, {"STIP", 1}, {"zero", 1}, {"MTIP", 1},
     {"zero", 1}, {"SEIP", 1}, {"zero", 1}, {"MEIP", 1},
     {"zero", 1}, {"LCOFIP", 1}, {"zero", xlen - 14}});
  setCsrFields(CsrNumber::MTVEC, {{"MODE", 2}, {"BASE", xlen - 2}});

  std::vector<typename Csr<URV>::Field> mcount = {{"CY", 1}, {"TM", 1}, {"IR", 1}};
  std::vector<typename Csr<URV>::Field> hpm;
  for (unsigned i = 3; i <= 31; ++i)
    hpm.push_back({"HPM" + std::to_string(i), 1});
  mcount.insert(mcount.end(), hpm.begin(), hpm.end());
  setCsrFields(CsrNumber::MCOUNTEREN, mcount);
  mcount.at(1) = {"zero", 1}; // TM cleared for MCOUNTINHIBIT
  setCsrFields(CsrNumber::MCOUNTINHIBIT, mcount);
  setCsrFields(CsrNumber::MSCRATCH, {{"mscratch", xlen}});
  setCsrFields(CsrNumber::MEPC, {{"mepc", xlen}});
  setCsrFields(CsrNumber::MCAUSE, {{"CODE", xlen - 1}, {"INT", 1}});
  setCsrFields(CsrNumber::MTVAL, {{"mtval", xlen}});
  setCsrFields(CsrNumber::MCYCLE, {{"mcycle", xlen}});
  setCsrFields(CsrNumber::MINSTRET, {{"minstret", xlen}});

  if (rv32_)
    {
      setCsrFields(CsrNumber::MSTATUS,
        {{"UIE",  1}, {"SIE",  1}, {"res1", 1}, {"MIE",   1},
         {"UPIE", 1}, {"SPIE", 1}, {"UBE",  1}, {"MPIE",  1},
         {"SPP",  1}, {"VS",   2}, {"MPP",  2}, {"FS",    2},
         {"XS",   2}, {"MPRV", 1}, {"SUM",  1}, {"MXR",   1},
         {"TVM",  1}, {"TW",   1}, {"TSR",  1}, {"res0",  8},
         {"SD",   1}});
      setCsrFields(CsrNumber::MSTATUSH,
         {{"res1", 4}, {"SBE", 1}, {"MBE", 1}, {"GVA",   1},
	  {"MPV",  1}, {"res0", 24}});
      setCsrFields(CsrNumber::MENVCFG,
        {{"FIOM", 1}, {"res0",  3}, {"CBIE", 2}, {"CBCFE", 1},
         {"CBZE", 1}, {"res1", 24}});
      setCsrFields(CsrNumber::MENVCFGH,
        {{"PMM", 2}, {"res0", 28}, {"PBMTE", 1}, {"STCE", 1}});
      setCsrFields(CsrNumber::MCYCLEH, {{"mcycleh", 32}});
      setCsrFields(CsrNumber::MINSTRETH, {{"minstreth", 32}});
    }
  else
    {
      setCsrFields(CsrNumber::MSTATUS,
        {{"UIE",  1},  {"SIE",  1}, {"res2", 1}, {"MIE",   1},
         {"UPIE", 1},  {"SPIE", 1}, {"UBE",  1}, {"MPIE",  1},
         {"SPP",  1},  {"VS",   2}, {"MPP",  2}, {"FS",    2},
         {"XS",   2},  {"MPRV", 1}, {"SUM",  1}, {"MXR",   1},
         {"TVM",  1},  {"TW",   1}, {"TSR",  1}, {"res1",  9},
         {"UXL",  2},  {"SXL",  2}, {"SBE",  1}, {"MBE",   1},
         {"GVA",  1},  {"MPV",  1}, {"res0", 23}, {"SD",   1}});
      setCsrFields(CsrNumber::MENVCFG,
        {{"FIOM", 1}, {"res0",  3}, {"CBIE", 2}, {"CBCFE", 1},
         {"CBZE", 1}, {"res1", 24}, {"PMM",  2}, {"res2", 27},
         {"ADUE", 1}, {"PBMTE", 1}, {"STCE", 1}});
    }

  unsigned pmpIx = 0;
  for (unsigned i = 0; i < 16; i += 2)
    {
      std::vector<typename Csr<URV>::Field> pmps;

      if (rv32_)
        {
          CsrNumber csrNum = advance(CsrNumber::PMPCFG0, i + 1);
          unsigned end = pmpIx + 4;
          for (; pmpIx < end; pmpIx++)
            {
              std::string name = "pmp" + std::to_string(pmpIx) + "cfg";
              pmps.push_back({name + "R", 1});
              pmps.push_back({name + "W", 1});
              pmps.push_back({name + "X", 1});
              pmps.push_back({name + "A", 2});
              pmps.push_back({name + "zero", 2});
              pmps.push_back({name + "L", 1});
            }
          setCsrFields(csrNum, pmps);
        }
      else
        {
          CsrNumber csrNum = advance(CsrNumber::PMPCFG0, i);
          unsigned end = pmpIx + 8;
          for (; pmpIx < end; pmpIx++)
            {
              std::string name = "pmp" + std::to_string(pmpIx) + "cfg";
              pmps.push_back({name + "R", 1});
              pmps.push_back({name + "W", 1});
              pmps.push_back({name + "X", 1});
              pmps.push_back({name + "A", 2});
              pmps.push_back({name + "zero", 2});
              pmps.push_back({name + "L", 1});
            }

          setCsrFields(csrNum, pmps);
        }
    }
  for (unsigned i = 0; i < 64; ++i)
    {
      CsrNumber csrNum = advance(CsrNumber::PMPADDR0, i);
      if (rv32_)
        setCsrFields(csrNum, {{"addr", 32}});
      else
        setCsrFields(csrNum, {{"addr", 54}, {"zero", 10}});
    }

  for (unsigned i = 0; i < 64; ++i)
    {
      CsrNumber csrNum;
      if (i < 32)
        csrNum = advance(CsrNumber::PMACFG0, i);
      else
        csrNum = advance(CsrNumber::PMACFG32, i-32);
      setCsrFields(csrNum,
      {{"permission",         3},     {"memtype",   2}, {"amotype", 2},
       {"cache_or_combining", 1},     {"coherency", 1}, {"res1",    3},
       {"pa",                44},     {"res0",      2}, {"size",    6}});
    }

  for (unsigned i = 3; i <= 31; ++i)
    {
      CsrNumber csrNum = advance(CsrNumber::MHPMCOUNTER3, i - 3);
      std::string name = "mhpmcounter" + std::to_string(i);
      setCsrFields(csrNum, {{name, xlen}});
      if (rv32_)
        {
          // High register counterpart of mhpmcounter.
          csrNum = advance(CsrNumber::MHPMCOUNTER3H, i - 3);
          name += "h";
          setCsrFields(csrNum, {{name, xlen}});
        }

      csrNum = advance(CsrNumber::MHPMEVENT3, i - 3);
      name = "mhpmevent" + std::to_string(i);
      if (rv32_)
        {
          setCsrFields(csrNum, {{name, xlen}});

          // High register counterpart of mhpmevent
          csrNum = advance(CsrNumber::MHPMEVENTH3, i - 3);
          name += "h";
        }
      setCsrFields(csrNum,
        {{name, xlen - 8}, {"res", 2}, {"VUINH", 1}, {"VSINH", 1},
        {"UINH", 1}, {"SINH", 1}, {"MINH", 1}, {"OF", 1}});
    }
}


template <typename URV>
void
CsRegs<URV>::addSupervisorFields()
{
  constexpr unsigned xlen = sizeof(URV)*8;
  setCsrFields(CsrNumber::STVEC, {{"MODE", 2}, {"BASE", xlen - 2}});

  std::vector<typename Csr<URV>::Field> scount = {{"CY", 1}, {"TM", 1}, {"IR", 1}};
  std::vector<typename Csr<URV>::Field> hpm;
  for (unsigned i = 3; i <= 31; ++i)
    hpm.push_back({"HPM" + std::to_string(i), 1});
  scount.insert(scount.end(), hpm.begin(), hpm.end());
  setCsrFields(CsrNumber::SCOUNTEREN, scount);

  setCsrFields(CsrNumber::SSCRATCH, {{"sscratch", xlen}});
  setCsrFields(CsrNumber::SEPC, {{"sepc", xlen}});
  setCsrFields(CsrNumber::SCAUSE, {{"CODE", xlen - 1}, {"INT", 1}});
  setCsrFields(CsrNumber::STVAL, {{"stval", xlen}});
  setCsrFields(CsrNumber::SIE,
    {{"zero", 1}, {"SSIE", 1}, {"zero", 3}, {"STIE", 1},
     {"zero", 3}, {"SEIE", 1}, {"zero", 3}, {"LCOFIE", 1},
     {"zero", xlen - 14}});
  setCsrFields(CsrNumber::SIP,
    {{"zero", 1}, {"SSIP", 1}, {"zero", 3}, {"STIP", 1},
     {"zero", 3}, {"SEIP", 1}, {"zero", 3}, {"LCOFIP", 1},
     {"zero", xlen - 14}});

  if (rv32_)
    {
      setCsrFields(CsrNumber::SSTATUS,
        {{"res0", 1}, {"SIE",  1}, {"res1",  3}, {"SPIE", 1},
         {"UBE",  1}, {"res2", 1}, {"SPP",   1}, {"VS",   2},
         {"res3", 2}, {"FS",   2}, {"XS",    2}, {"res4", 1},
         {"SUM",  1}, {"MXR",  1}, {"res5", 11}, {"SD",   1}});
      setCsrFields(CsrNumber::SATP,
        {{"PPN", 22}, {"ASID", 9}, {"MODE", 1}});
      setCsrFields(CsrNumber::SENVCFG,
        {{"FIOM", 1}, {"res0", 3}, {"CBIE", 2}, {"CBCFE", 1},
         {"CBZE", 1}, {"res1", xlen - 8}});
    }
  else
    {
      setCsrFields(CsrNumber::SSTATUS,
        {{"res0",  1}, {"SIE",  1}, {"res1",  3}, {"SPIE",  1},
         {"UBE",   1}, {"res2", 1}, {"SPP",   1}, {"VS",    2},
         {"res3",  2}, {"FS",   2}, {"XS",    2}, {"res4",  1},
         {"SUM",   1}, {"MXR",  1}, {"res5", 12}, {"UXL",   2},
         {"res6", 29}, {"SD",   1}});
      setCsrFields(CsrNumber::SATP,
        {{"PPN", 44}, {"ASID", 16}, {"MODE", 4}});
      setCsrFields(CsrNumber::SENVCFG,
        {{"FIOM", 1}, {"res0",  3}, {"CBIE", 2}, {"CBCFE", 1},
         {"CBZE", 1}, {"res1", 24}, {"PMM",  2}, {"res2", xlen - 34}});
    }
}


template <typename URV>
void
CsRegs<URV>::addUserFields()
{
  constexpr unsigned xlen = sizeof(URV)*8;
  setCsrFields(CsrNumber::CYCLE, {{"cycle", xlen}});
  setCsrFields(CsrNumber::TIME, {{"time", xlen}});
  setCsrFields(CsrNumber::INSTRET, {{"instret", xlen}});
  if (rv32_)
    {
      setCsrFields(CsrNumber::CYCLEH, {{"cycleh", xlen}});
      setCsrFields(CsrNumber::TIMEH, {{"timeh", xlen}});
      setCsrFields(CsrNumber::INSTRETH, {{"instreth", xlen}});
    }

  for (unsigned i = 3; i <= 31; ++i)
    {
      CsrNumber csrNum = advance(CsrNumber::HPMCOUNTER3, i - 3);
      std::string name = "hpmcounter" + std::to_string(i);
      setCsrFields(csrNum, {{name, xlen}});
      if (rv32_)
        {
          // High register counterpart of hpmcounter.
          csrNum = advance(CsrNumber::HPMCOUNTER3H, i - 3);
          name += "h";
          setCsrFields(csrNum, {{name, xlen}});
        }
    }

  setCsrFields(CsrNumber::SRMCFG,
      {{"RCID", 12}, {"res0", 4}, {"MCID", 12}, {"res1", xlen - 28}});
}


template <typename URV>
void
CsRegs<URV>::addVectorFields()
{
  constexpr unsigned xlen = sizeof(URV)*8;
  setCsrFields(CsrNumber::VSTART, {{"vstart", xlen}});
  setCsrFields(CsrNumber::VXSAT, {{"vxsat", 1}, {"zero", xlen - 1}});
  setCsrFields(CsrNumber::VXRM, {{"vxrm", 2}, {"zero", xlen - 2}});
  setCsrFields(CsrNumber::VCSR,
    {{"vxsat", 1}, {"vxrm", 2}, {"zero", xlen - 3}});
  setCsrFields(CsrNumber::VL, {{"vl", xlen}});
  setCsrFields(CsrNumber::VTYPE,
    {{"LMUL",       3}, {"SEW",   3}, {"VTA", 1}, {"VMA", 1},
     {"res", xlen - 9}, {"ILL", 1}});
  setCsrFields(CsrNumber::VLENB, {{"vlenb", xlen}});
}


template <typename URV>
void
CsRegs<URV>::addFpFields()
{
  setCsrFields(CsrNumber::FFLAGS,
    {{"NX", 1}, {"UF", 1}, {"OF", 1}, {"DZ", 1}, {"NV", 1}});
  setCsrFields(CsrNumber::FRM, {{"frm", 3}});
  setCsrFields(CsrNumber::FCSR, {{"fflags", 5}, {"frm", 3}, {"res0", 24}});
}


template <typename URV>
void
CsRegs<URV>::addHypervisorFields()
{
  using Csrn = CsrNumber;
  constexpr unsigned xlen = sizeof(URV)*8;
  // TODO: fix this to compile-time fields
  setCsrFields(Csrn::HEDELEG, {{"hedeleg", xlen}});
  setCsrFields(Csrn::HIDELEG, {{"hideleg", xlen}});
  setCsrFields(Csrn::HVIP,
      {{"zero", 2}, {"VSSIP", 1}, {"zero", 3}, {"VSTIP", 1},
       {"zero", 3}, {"VSEIP", 1}, {"zero", 5}});
  setCsrFields(Csrn::HIE,
      {{"zero", 2}, {"VSSIE", 1}, {"zero", 3}, {"VSTIE", 1}, {"zero", 3},
       {"VSEIE", 1}, {"zero", 1}, {"SGEIE", 1}, {"zero", xlen - 14}});
  setCsrFields(Csrn::HIP,
      {{"zero", 2}, {"VSSIP", 1}, {"zero", 3}, {"VSTIP", 1}, {"zero", 3},
       {"VSEIP", 1}, {"zero", 1}, {"SGEIP", 1}, {"zero", xlen - 14}});
  setCsrFields(Csrn::HGEIE, {{"zero", 1}, {"hgeie", xlen - 1}});
  setCsrFields(Csrn::HGEIP, {{"zero", 1}, {"hgeip", xlen - 1}});

  std::vector<typename Csr<URV>::Field> hcount = {{"CY", 1}, {"TM", 1}, {"IR", 1}};
  std::vector<typename Csr<URV>::Field> hpm;
  for (unsigned i = 3; i <= 31; ++i)
    hpm.push_back({"HPM" + std::to_string(i), 1});
  hcount.insert(hcount.end(), hpm.begin(), hpm.end());
  setCsrFields(Csrn::HCOUNTEREN, hcount);
  setCsrFields(Csrn::HTIMEDELTA, {{"htimedelta", xlen}});
  setCsrFields(Csrn::HTVAL, {{"htval", xlen}});
  setCsrFields(Csrn::HTINST, {{"htinst", xlen}});

  setCsrFields(Csrn::VSTVEC, {{"MODE", 2}, {"BASE", xlen - 2}});
  setCsrFields(Csrn::VSSCRATCH, {{"sscratch", xlen}});
  setCsrFields(Csrn::VSEPC, {{"sepc", xlen}});
  setCsrFields(Csrn::VSCAUSE, {{"CODE", xlen - 1}, {"INT", 1}});
  setCsrFields(Csrn::VSTVAL, {{"stval", xlen}});
  setCsrFields(Csrn::VSIE,
    {{"zero", 1}, {"SSIE", 1}, {"zero", 3}, {"STIE", 1},
     {"zero", 3}, {"SEIE", 1}, {"zero", xlen - 10}});
  setCsrFields(Csrn::VSIP,
    {{"zero", 1}, {"SSIP", 1}, {"zero", 3}, {"STIP", 1},
     {"zero", 3}, {"SEIP", 1}, {"zero", xlen - 10}});

  setCsrFields(Csrn::MTVAL2, {{"mtval2", xlen}});
  setCsrFields(Csrn::MTINST, {{"mtinst", xlen}});

  std::vector<typename Csr<URV>::Field> fields;
  if (getCsrFields(Csrn::MIP, fields))
    {
      fields.at(2) = {"VSSIP", 1};
      fields.at(6) = {"VSTIP", 1};
      fields.at(10) = {"VSEIP", 1};
      setCsrFields(Csrn::MIP, fields);
    }

  if (getCsrFields(Csrn::MIE, fields))
    {
      fields.at(2) = {"VSSIE", 1};
      fields.at(6) = {"VSTIE", 1};
      fields.at(10) = {"VSEIE", 1};
      setCsrFields(Csrn::MIE, fields);
    }

  if (rv32_)
    {
      setCsrFields(Csrn::HSTATUS,
        {{"res0", 5}, {"VSBE", 1}, {"GVA", 1},   {"SPV", 1},  {"SPVP", 1},
         {"HU", 1},   {"res1", 2}, {"VGEIN", 6}, {"res2", 2}, {"VTVM", 1},
         {"VTW", 1},  {"VTSR", 1}, {"res3", 9}});
      setCsrFields(Csrn::HENVCFG,
        {{"FIOM", 1}, {"res0", 3}, {"CBIE", 2}, {"CBCFE", 1}, {"CBZE", 1},
         {"res1", xlen - 8}});
      setCsrFields(Csrn::HENVCFGH,
        {{"PMM", 2}, {"res0", 28}, {"PBMTE", 1}, {"VSTCE", 1}});
      setCsrFields(Csrn::HTIMEDELTAH, {{"htimedeltah", xlen}});
      setCsrFields(Csrn::HGATP,
        {{"PPN", 22}, {"VMID", 7}, {"zero", 2}, {"MODE", 1}});
      setCsrFields(Csrn::VSSTATUS,
        {{"res0", 1}, {"SIE",  1}, {"res1",  3}, {"SPIE", 1},
         {"UBE",  1}, {"res2", 1}, {"SPP",   1}, {"VS",   2},
         {"res3", 2}, {"FS",   2}, {"XS",    2}, {"res4", 1},
         {"SUM",  1}, {"MXR",  1}, {"res5", 11}, {"SD",   1}});
      setCsrFields(Csrn::VSATP,
        {{"PPN", 22}, {"ASID", 9}, {"MODE", 1}});
    }
  else
    {
      setCsrFields(Csrn::HSTATUS,
        {{"res0", 5}, {"VSBE", 1}, {"GVA", 1},   {"SPV", 1},  {"SPVP", 1},
         {"HU", 1},   {"res1", 2}, {"VGEIN", 6}, {"res2", 2}, {"VTVM", 1},
         {"VTW", 1},  {"VTSR", 1}, {"res3", 9},  {"VSXL", 2}, {"res4", 14},
         {"HUPMM", 2}, {"res5", 14}});
      setCsrFields(Csrn::HENVCFG,
        {{"FIOM",  1}, {"res0", 3}, {"CBIE", 2}, {"CBCFE", 1}, {"CBZE", 1},
         {"res1", 24}, {"PMM", 2}, {"res2", 27}, {"ADUE",  1}, {"PBMTE", 1},
         {"VSTCE", 1}});
      setCsrFields(Csrn::HGATP,
        {{"PPN", 44}, {"VMID", 14}, {"zero", 2}, {"MODE", 4}});
      setCsrFields(Csrn::VSSTATUS,
        {{"res0",  1}, {"SIE",  1}, {"res1",  3}, {"SPIE",  1},
         {"UBE",   1}, {"res2", 1}, {"SPP",   1}, {"VS",    2},
         {"res3",  2}, {"FS",   2}, {"XS",    2}, {"res4",  1},
         {"SUM",   1}, {"MXR",  1}, {"res5", 12}, {"UXL",   2},
         {"res6", 29}, {"SD",   1}});
      setCsrFields(Csrn::VSATP,
        {{"PPN", 44}, {"ASID", 16}, {"MODE", 4}});
    }
}


template <typename URV>
void
CsRegs<URV>::addAiaFields()
{
  using Csrn = CsrNumber;
  constexpr unsigned xlen = sizeof(URV)*8;

  setCsrFields(Csrn::MTOPEI,
      {{"prio", 11}, {"identity", 11}, {"zero", xlen - 22}});
  setCsrFields(Csrn::STOPEI,
      {{"prio", 11}, {"identity", 11}, {"zero", xlen - 22}});
  setCsrFields(Csrn::VSTOPEI,
      {{"prio", 11}, {"identity", 11}, {"zero", xlen - 22}});
}

template <typename URV>
void
CsRegs<URV>::addDebugFields()
{
  using Csrn = CsrNumber;
  constexpr unsigned xlen = sizeof(URV)*8;

  setCsrFields(Csrn::TDATA1,
      {{"data", xlen - 5}, {"dmode", 1}, {"ttype", 4}});
  setCsrFields(Csrn::TCONTROL,
      {{"zero", 3}, {"mte", 1}, {"zero", 3}, {"zero", xlen - 8}});

  if (rv32_)
    {
      setCsrFields(Csrn::TINFO,
          {{"info", 16}, {"zero", 8}, {"version", 8}});
    }
  else
    {
      setCsrFields(Csrn::TINFO,
          {{"info", 16}, {"zero", 8}, {"version", 8}, {"zero", xlen - 32}});
    }
}


template <typename URV>
void
CsRegs<URV>::hyperWrite(Csr<URV>* csr)
{
  if (not hyperEnabled_)
    return;

  auto num = csr->getNumber();
  auto value = csr->read();

  auto hip = getImplementedCsr(CsrNumber::HIP);
  auto hvip = getImplementedCsr(CsrNumber::HVIP);
  auto mip = getImplementedCsr(CsrNumber::MIP);
  auto vsip = getImplementedCsr(CsrNumber::VSIP);
  auto vsie = getImplementedCsr(CsrNumber::VSIE);
  auto hideleg = getImplementedCsr(CsrNumber::HIDELEG);

  URV prevHipVal = hip->prevValue();

  URV hieMask = 0x1444; // SGEIE, VSEIE, VSTIE and VSSIE.

  auto updateCsr = [this](Csr<URV>* csr, URV val) {
    if (csr and csr->read() != val)
      {
	csr->poke(val);
	recordWrite(csr->getNumber());
      }
  };

  if (num == CsrNumber::HIDELEG)
    {
      assert(hideleg);
      URV mask = 0x222;   // Bits VSEIP, VSTIP, and VSSIP of VSIP
      mask &= (hideleg->read() >> 1);
      if (vsip)
	vsip->setReadMask(mask);
      if (vsie)
	vsie->setReadMask(mask);
    }
  else if (num == CsrNumber::MIP)
    {
      // Updating MIP is reflected into HIP/VSIP.
      URV val = mip->read() & hieMask;
      hip->poke(val | (hip->read() & ~hieMask));
      updateCsr(vsip, val >> 1);
    }
  else if (num == CsrNumber::HIP)
    {
      // Updating HIP is reflected into MIP/VSIP.
      URV val = hip->read() & hieMask;
      updateCsr(mip, val | (mip->read() & ~hieMask));
      updateCsr(vsip, val >> 1);
    }
  else if (num == CsrNumber::HVIP)
    {
      // Writing HVIP injects values into HIP. FIX : Need to logical-or external values
      // for VSEIP and VSTIP.
      if (hip)
	{
	  // Bit 10 (VSEIP) of HIP is the or of bit 10 of HVIP and HGEIP bit
	  // selected by GVEIN.
	  URV hsVal = regs_.at(size_t(CsrNumber::HSTATUS)).read();
	  HstatusFields<URV> hsf(hsVal);
	  unsigned vgein = hsf.bits_.VGEIN;
	  URV hgeipVal = regs_.at(size_t(CsrNumber::HGEIP)).read();
	  unsigned bit = (hgeipVal >> vgein) & 1;  // Bit of HGEIP selected by VGEIN
	  value = value | (bit << 10);  // Or HGEIP bit selected by GVEIN.
	  hip->poke(value);
	}

      updateCsr(vsip, value >> 1);
    }
  else if (num == CsrNumber::HGEIP or num == CsrNumber::HSTATUS)
    {
      // Updating HGEIP or HSTATUS.VGEIN is reflected in HIP
      if (hip)
        {
	  URV hsVal = regs_.at(size_t(CsrNumber::HSTATUS)).read();
	  HstatusFields<URV> hsf(hsVal);
	  unsigned vgein = hsf.bits_.VGEIN;
	  URV hgeipVal = regs_.at(size_t(CsrNumber::HGEIP)).read();
	  unsigned bit = (hgeipVal >> vgein) & 1;  // Bit of HGEIP selected by VGEIN
	  // Update bit VSEIP (10) of HIP.
	  hip->poke(hip->read() & ~(URV(1) << 10));  // Clear bit 10 of HIP
	  URV mask = bit << 10;
	  if (hvip)
	    mask |= (hvip->read() & (1 << 10));  // Or bit 10 of HVIP.
          hip->poke(hip->read() | mask);  // Set HIP bit 10 to or of HVIP and HGEIP bits.
        }
    }
  else if (num == CsrNumber::VSIP)
    {
      // Updating VSIP injects values into writeable bits of HIP
      if (hip)
        {
	  value = value << 1;  // Aliased bits shifted in HIP
	  if (hideleg)
	    {
	      URV newVal = (hip->read() & ~hideleg->read()) | (value & hideleg->read());
	      hip->poke(newVal);
	    }
	  else
	    hip->poke(value);
        }
    }

  bool hipUpdated = false;
  if (hip->read() != prevHipVal)
    {
      hipUpdated = true;
      recordWrite(CsrNumber::HIP);
    }

  if (hipUpdated)
    {
      // Writing HIP changes bit VSSIP in HVIP.
      if (hvip and num != CsrNumber::HVIP)
	{
	  URV mask = 0x4; // Bit VSSIP
	  URV newVal = (hip->read() & mask) | (hvip->read() & ~mask);
	  updateCsr(hvip, newVal);
	}

      // Updating HIP is reflected in VSIP.
      if (vsip and num != CsrNumber::VSIP)
	{
	  URV val = hip->read() & ~ URV(0x1000);  // Clear bit 12 (SGEIP)
	  updateCsr(vsip, val >> 1);
	}

      // Updating HIP is reflected in MIP.
      if (mip and num != CsrNumber::MIP)
	{
	  URV newVal = (mip->read() & ~hieMask) | (hip->read() & hieMask);
	  updateCsr(mip, newVal);
	}
    }

  auto hie = getImplementedCsr(CsrNumber::HIE);
  auto mie = getImplementedCsr(CsrNumber::MIE);
  if (num == CsrNumber::HIE)
    {
      // Updating HIE is reflected into MIE/VSIE.
      URV val = hie->read() & hieMask;
      URV mieVal = (mie->read() & ~hieMask) | val;
      updateCsr(mie, mieVal);
      updateCsr(vsie, val >> 1);
    }
  else if (num == CsrNumber::MIE)
    {
      // Updating MIE is reflected into HIE/VSIE.
      URV val = (mie->read() & hieMask);
      URV hieVal = val | (hie->read() & ~hieMask);
      updateCsr(hie, hieVal);
      updateCsr(vsie, val >> 1);
    }
  else if (num == CsrNumber::VSIE)
    {
      URV vsMask = 0x444;  // VSEIP, VSTIP and VSSIP.
      if (hideleg)
	vsMask = vsMask & hideleg->read();

      URV val = ((vsie->read() << 1) & vsMask);
      URV mieVal = (mie->read() & ~vsMask) | val;
      updateCsr(mie, mieVal);

      URV hieVal = (hie->read() & ~vsMask) | val;
      updateCsr(hie, hieVal);
    }
}


template <typename URV>
void
CsRegs<URV>::hyperPoke(Csr<URV>* csr)
{
  auto num = csr->getNumber();
  auto value = csr->read();

  auto hip = getImplementedCsr(CsrNumber::HIP);
  auto hvip = getImplementedCsr(CsrNumber::HVIP);
  auto mip = getImplementedCsr(CsrNumber::MIP);
  auto vsip = getImplementedCsr(CsrNumber::VSIP);
  auto hideleg = getImplementedCsr(CsrNumber::HIDELEG);

  bool hipUpdated = num == CsrNumber::HIP;
  URV hieMask = 0x1444; // SGEIE, VSEIE, VSTIE and VSSIE.

  if (num == CsrNumber::MIP)
    {
      // Updating MIP is reflected into HIP/VSIP.
      URV val = mip->read() & hieMask;
      if (hip)
	{
	  hip->poke(val | (hip->read() & ~hieMask));
	  hipUpdated = true;
	}
      if (vsip)
	{
	  if (hideleg)
	    val &= hideleg->read();
	  vsip->poke(val >> 1);
	}
    }
  else if (num == CsrNumber::HIP)
    {
      URV val = hip->read() & hieMask;
      // Updating HIP is reflected into MIP/VSIP.
      if (mip)
	{
	  mip->poke(val | (mip->read() & ~hieMask));
	}
      if (vsip)
	{
	  if (hideleg)
	    val &= hideleg->read();
	  vsip->poke(val >> 1);
	}
    }
  else if (num == CsrNumber::HVIP)
    {
      // Poking HVIP injects values into HIP. FIX : Need to
      // logical-or external values for VSEIP and VSTIP.
      if (hip)
        {
	  URV hsVal = regs_.at(size_t(CsrNumber::HSTATUS)).read();
	  HstatusFields<URV> hsf(hsVal);
	  unsigned vgein = hsf.bits_.VGEIN;
	  URV hgeipVal = regs_.at(size_t(CsrNumber::HGEIP)).read();
	  unsigned bit = (hgeipVal >> vgein) & 1;  // Bit of HGEIP selected by VGEIN
	  value = value | (bit << 10);
          hip->poke(value);
          hipUpdated = true;
        }
      if (vsip)
	{
	  if (hideleg)
	    value &= hideleg->read();
	  vsip->poke(value >> 1);
	}
    }
  else if (num == CsrNumber::HGEIP or num == CsrNumber::HSTATUS)
    {
      // Updating HGEIP or HSTATUS.VGEIN is reflected in HIP
      // FIX: only do this when VGEIN is updated
      if (hip)
        {
	  URV hsVal = regs_.at(size_t(CsrNumber::HSTATUS)).read();
	  HstatusFields<URV> hsf(hsVal);
	  unsigned vgein = hsf.bits_.VGEIN;
	  URV hgeipVal = regs_.at(size_t(CsrNumber::HGEIP)).read();
	  unsigned bit = (hgeipVal >> vgein) & 1;  // Bit of HGEIP selected by VGEIN
	  // Update bit VSEIP (10) of HIP.
	  hip->poke(hip->read() & ~(URV(1) << 10));  // Clear bit 10 of HIP
	  URV mask = bit << 10;
          hip->poke(hip->read() | mask);  // Set bit 10 to HGEIP bit selected by VGEIN.
          hipUpdated = true;
        }
    }
  else if (num == CsrNumber::VSIP)
    {
      // Updating VSIP injects values into writeable bits of HIP
      if (hip)
        {
	  value = value << 1;  // Aliased bits shifter in HIP
	  if (hideleg)
	    {
	      URV newVal = (hip->read() & ~hideleg->read()) | (value & hideleg->read());
	      hip->poke(newVal);
	    }
	  else
	    hip->poke(value);
          hipUpdated = true;
        }
    }

  if (hipUpdated)
    {
      // Writing HIP changes bit VSSIP in HVIP.
      if (hvip and num != CsrNumber::HVIP)
	{
	  URV mask = 0x4; // Bit VSSIP
	  URV newVal = (hip->read() & mask) | (hvip->read() & ~mask);
	  hvip->poke(newVal);
	}

      // Updating HIP is reflected in VSIP.
      if (vsip and num != CsrNumber::VSIP)
	{
	  URV val = hip->read() & ~ URV(0x1000);  // Clear bit 12 (SGEIP)
	  vsip->poke(val >> 1);
	}

      // Updating HIP is reflected in MIP.
      if (mip and num != CsrNumber::MIP)
	{
	  URV newVal = (mip->read() & ~hieMask) | (hip->read() & hieMask);
	  mip->poke(newVal);
	}
    }

  auto hie = getImplementedCsr(CsrNumber::HIE);
  auto mie = getImplementedCsr(CsrNumber::MIE);
  auto vsie = getImplementedCsr(CsrNumber::VSIE);
  if (num == CsrNumber::HIE)
    {
      URV val = hie->read() & hieMask;
      if (mie)
        mie->poke((mie->read() & ~hieMask) | val);
      if (vsie)
	{
	  if (hideleg)
	    val &= hideleg->read();
          vsie->poke(val >> 1);
	}
    }
  else if (num == CsrNumber::MIE)
    {
      URV val = (mie->read() & hieMask);
      if (hie)
        hie->poke(val | (hie->read() & ~hieMask));
      if (vsie)
        {
	  if (hideleg)
	    val &= hideleg->read();
          vsie->poke(val >> 1);
        }
    }
  else if (num == CsrNumber::VSIE)
    {
      URV vsMask = 0x444;  // VSEIP, VSTIP and VSSIP.
      if (hideleg)
	vsMask = vsMask & hideleg->read();
      URV val = ((vsie->read() << 1) & vsMask);
      if (mie)
        mie->poke((mie->read() & ~vsMask) | val);
      if (hie)
        hie->poke(val | (hie->read() & ~vsMask));
    }
}


template <typename URV>
bool
CsRegs<URV>::isStateEnabled(CsrNumber num, PrivilegeMode pm, bool vm) const
{
  if (not stateenOn_ or pm == PrivilegeMode::Machine)
    return true;

  using CN = CsrNumber;
  // sstateen not applicable for now
  CN csrn = rv32_? CN::MSTATEEN0H : CN::MSTATEEN0;
  if (vm)
    csrn = rv32_? CN::HSTATEEN0H : CN::HSTATEEN0;

  int enableBit = -1;
  unsigned offset = 0;
  if (num == CN::SRMCFG)
    enableBit = 55;
  if (num == CN::HCONTEXT or num == CN::SCONTEXT)
    enableBit = 57;
  // hgeip hgeie
  else if (num == CN::MISELECT or num == CN::MIREG or num == CN::MTOPEI or num == CN::MTOPI or
	   num == CN::MVIEN or num == CN::MVIP or num == CN::MIDELEGH or num == CN::MIEH or
	   num == CN::MVIENH or num == CN::MVIPH or num == CN::MIPH or num == CN::STOPEI or
	   num == CN::VSTOPEI)
    enableBit = 58;  // IMSIC state.
  if (num == CN::SIPH or num == CN::SIEH or num == CN::STOPI or num == CN::HIDELEGH or
      num == CN::HVIEN or num == CN::HVIENH or num == CN::HVIPH or num == CN::HVICTL or
      num == CN::HVIPRIO1 or num == CN::HVIPRIO1H or num == CN::HVIPRIO2 or
      num == CN::HVIPRIO2H or num == CN::VSIPH or num == CN::VSIEH or num == CN::VSTOPI)
    enableBit = 59;  // AIA state not controlled by bits 58 and 60
  else if (num == CN::SISELECT or num == CN::SIREG or num == CN::VSISELECT or num == CN::VSIREG)
    enableBit = 60;
  else if (num == CN::SIREG)
    {
      URV select = 0;
      if (peek(CN::SISELECT, select))
	{
	  if (select >= 0x30 and select <= 0x3f)
	    enableBit = 59;  // Sections 2.5 and 5.4.1 of AIA
	}
    }
  else if (num == CN::HENVCFG or num == CN::HENVCFGH or num == CN::SENVCFG)
    enableBit = 62;
  else if (num >= CN::HSTATEEN0 and num <= CN::HSTATEEN3)
    {
      enableBit = 63;
      offset = unsigned(num) - unsigned(CN::HSTATEEN0);
    }
  else if (num >= CN::HSTATEEN0H and num <= CN::HSTATEEN3H)
    {
      enableBit = 63;
      offset = unsigned(num) - unsigned(CN::HSTATEEN0H);
    }
  else if (num >= CN::SSTATEEN0 and num <= CN::SSTATEEN3)
    {
      enableBit = 63;
      offset = unsigned(num) - unsigned(CN::SSTATEEN0);
    }

  if (enableBit < 0)
    return true;  // CSR not affected by STATEEN

  csrn = advance(csrn, offset);
  auto csr = getImplementedCsr(csrn);
  if (not csr)
    return true;

  if (rv32_) enableBit -= 8*sizeof(URV);
  URV value = csr->read();
  return (value >> enableBit) & 1;
}


template class WdRiscv::CsRegs<uint32_t>;
template class WdRiscv::CsRegs<uint64_t>;<|MERGE_RESOLUTION|>--- conflicted
+++ resolved
@@ -829,7 +829,6 @@
       csr->setReadMask(mask);
     }
 
-<<<<<<< HEAD
   if (flag)
     {
       auto hideleg = getImplementedCsr(CsrNumber::HIDELEG);
@@ -845,10 +844,6 @@
 	vsie->setReadMask(mask);
     }
 
-  // Re-enable once RTL is ready.
-#if 0
-=======
->>>>>>> f357f709
   // Enable/disable hypervisor related exceptions (bits 23:20 in MEDELEG).
   csr = findCsr(CN::MEDELEG);
   if (csr)
