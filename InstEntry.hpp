--- conflicted
+++ resolved
@@ -26,13 +26,7 @@
 
   enum class OperandType { IntReg, FpReg, CsReg, VecReg, Imm, None };
   enum class OperandMode { Read, Write, ReadWrite, None };
-<<<<<<< HEAD
-  enum class InstType { Load, Store, Multiply, Divide, Branch, Int, Rvf, Rvd,
-                        Csr, Atomic, Vector, Zba, Zbb, Zbc, Zbe, Zbf, Zbm, Zbp,
-                        Zbr, Zbs, Zbt, Zfh };
-=======
   enum class RvFormat { R, R4, I, S, B, U, J, None };
->>>>>>> eba5e1d3
 
   /// Return true if given instruction is a 4-byte instruction.
   inline bool
@@ -199,13 +193,10 @@
     RvExtension extension() const
     { return ext_; }
 
-<<<<<<< HEAD
-=======
     /// Return the RISCV instruction format. 
     RvFormat format() const
     { return fmt_; }
 
->>>>>>> eba5e1d3
     /// Return true if this is a load instruction (lb, lh, flw, lr ...)
     bool isLoad() const
     { return isLoad_; }
@@ -243,11 +234,6 @@
     { return ext_ == RvExtension::F or ext_ == RvExtension::D or
 	ext_ == RvExtension::Zfh; }
 
-    /// Return true if a floating point instruction (fadd.s, fadd.d ...)
-    bool isFp() const
-    { return type_ == InstType::Rvf or type_ == InstType::Rvd or
-	type_ == InstType::Zfh; }
-
     /// Return true if this is a CSR instruction.
     bool isCsr() const
     { return id_ >= InstId::csrrw and id_ <= InstId::csrrci; }
@@ -308,26 +294,20 @@
     bool hasRoundingMode() const
     { return hasRm_; }
 
-<<<<<<< HEAD
-=======
     /// Return true if instruction writes FFLAGS CSR.
     bool modifiesFflags() const
     { return modifiesFflags_; }
 
->>>>>>> eba5e1d3
   protected:
 
     /// Mark instruction as having a rounding mode field.
     void setHasRoundingMode(bool flag)
     { hasRm_ = flag; }
 
-<<<<<<< HEAD
-=======
     /// Mark instruction as modifying FFLAGS.
     void setModifiesFflags(bool flag)
     { modifiesFflags_ = flag; }
 
->>>>>>> eba5e1d3
     /// Mark instruction as having unsigned source operands.
     void setIsUnsigned(bool flag)
     { isUns_ = flag; }
@@ -393,13 +373,9 @@
     bool isStore_ = false;
     bool isPerfLoad_ = false;  // True if perf counters view instr as load.
     bool isPerfStore_ = false; // True if perf counters view instr as store.
-<<<<<<< HEAD
-    bool hasRm_ = false;       // True if instr has an explicit rounding mode 
-=======
     bool hasRm_ = false;       // True if instr has an explicit rounding mode .
     bool modifiesFflags_ = false; // True if instr modifed FFLAGS.
     bool isDiv_ = false;       // True for integer divide or remainder instr.
->>>>>>> eba5e1d3
   };
 
 
@@ -436,13 +412,10 @@
     /// fp instruction.
     void perfCountFpLoadStore(bool flag);
 
-<<<<<<< HEAD
-=======
     /// Return the instruction vector table.
     std::vector<InstEntry> getInstVec()
     { return instVec_; }
 
->>>>>>> eba5e1d3
   private:
 
     // Helper to the constructor.
