--- conflicted
+++ resolved
@@ -592,6 +592,7 @@
 
   // Enable extensions if corresponding bits are set in the MISA CSR.
   processExtensions();
+  csRegs_.reset();
 
   perfControl_ = ~uint32_t(0);
   URV value = 0;
@@ -2425,6 +2426,8 @@
   PM nextMode = PM::Machine;
   virtMode_ = false;
 
+  typedef InterruptCause IC;
+
   // But they can be delegated to supervisor.
   if (isRvs() and origMode != PM::Machine)
     {
@@ -2432,17 +2435,24 @@
       URV delegVal = 0;
       peekCsr(csrn, delegVal);
       if (delegVal & (URV(1) << cause))
-        nextMode = PM::Supervisor;
-
-      // In hypervisor, traps can be further delegated to virtual supervisor (VS)
-      // except for guest page faults
-      if (isRvh() and origVirtMode)
 	{
-	  csrn = interrupt? CsrNumber::HIDELEG : CsrNumber::HEDELEG;
-	  delegVal = 0;
-	  peekCsr(csrn, delegVal);
-	  if (delegVal & (URV(1) << cause))
-	    virtMode_ = true;
+	  nextMode = PM::Supervisor;
+
+	  // In hypervisor, traps can be further delegated to virtual supervisor (VS)
+	  // except for guest page faults
+	  if (isRvh() and origVirtMode)
+	    {
+	      csrn = interrupt? CsrNumber::HIDELEG : CsrNumber::HEDELEG;
+	      delegVal = 0;
+	      peekCsr(csrn, delegVal);
+	      if (delegVal & (URV(1) << cause))
+		{
+		  virtMode_ = true;
+		  // Remap the cause to non-VS cause (e.g. VSTIME becomes STIME).
+		  if (cause == URV(IC::VS_EXTERNAL) or cause == URV(IC::VS_TIMER) or cause == URV(IC::VS_SOFTWARE))
+		    cause--;
+		}
+	    }
 	}
     }
   csRegs_.setVirtualMode(virtMode_);
@@ -2504,7 +2514,6 @@
       if (not csRegs_.write(CsrNumber::SSTATUS, privMode_, msf.value_))
 	assert(0 and "Failed to write SSTATUS register");
       if (not virtMode_)
-<<<<<<< HEAD
 	{
 	  // Trap taken into HS privilege.
 	  hstatus_.bits_.SPV = origVirtMode;  // Save virt mode.
@@ -2515,17 +2524,6 @@
 	    }
 	  hstatus_.bits_.GVA = gva;
 	}
-=======
-        {
-          hstatus_.bits_.SPV = origVirtMode;
-          if (origVirtMode)
-            {
-              assert(origMode == PM::User or origMode == PM::Supervisor);
-              hstatus_.bits_.SPVP = unsigned(origMode);
-            }
-          hstatus_.bits_.GVA = gva;
-        }
->>>>>>> f8d62181
       updateCachedSstatus();
 
       if (isRvh())
