// Copyright 2020 Western Digital Corporation or its affiliates.
//
// Licensed under the Apache License, Version 2.0 (the "License");
// you may not use this file except in compliance with the License.
// You may obtain a copy of the License at
//
//     http://www.apache.org/licenses/LICENSE-2.0
//
// Unless required by applicable law or agreed to in writing, software
// distributed under the License is distributed on an "AS IS" BASIS,
// WITHOUT WARRANTIES OR CONDITIONS OF ANY KIND, either express or implied.
// See the License for the specific language governing permissions and
// limitations under the License.

#include <iomanip>
#include <iostream>
#include <sstream>
#include <climits>
#include <map>
#include <mutex>
#include <array>
#include <atomic>
#include <numeric>
#include <cstring>
#include <ctime>
#include <poll.h>
#include <sys/ioctl.h>

#include <fcntl.h>
#include <sys/time.h>
#include <sys/stat.h>

#include <cassert>
#include <csignal>

#include <cinttypes>
#include <sys/socket.h>
#include <netinet/in.h>

#include <thread>
#include <chrono>

#include <boost/algorithm/string.hpp>

#include "instforms.hpp"
#include "DecodedInst.hpp"
#include "Hart.hpp"
#include "Mcm.hpp"
#include "PerfApi.hpp"
#include "wideint.hpp"


#ifndef SO_REUSEPORT
#define SO_REUSEPORT SO_REUSEADDR
#endif


using namespace WdRiscv;


template <typename TYPE>
static
bool
parseNumber(std::string_view numberStr, TYPE& number)
{
  bool good = not numberStr.empty();

  if (good)
    {
      char* end = nullptr;
      if constexpr (sizeof(TYPE) == 4)
        number = strtoul(numberStr.data(), &end, 0);
      else if constexpr (sizeof(TYPE) == 8)
        number = strtoull(numberStr.data(), &end, 0);
      else
	{
	  std::cerr << "Error: parseNumber: Only 32/64-bit RISCV harts supported\n";
	  return false;
	}
      if (end and *end)
	good = false;  // Part of the string are non parseable.
    }
  return good;
}


template <typename URV>
Hart<URV>::Hart(unsigned hartIx, URV hartId, unsigned numHarts, Memory& memory,
                Syscall<URV>& syscall, std::atomic<uint64_t>& time)
  : hartIx_(hartIx), numHarts_(numHarts), memory_(memory),
    pmpManager_(),
    intRegs_(32),
    csRegs_(pmpManager_),
    fpRegs_(32),
    syscall_(syscall),
    time_(time),
    virtMem_(hartIx, memory.pageSize(), 2048)
{
  setupVirtMemCallbacks();

  // Enable default extensions
  for (RvExtension ext : { RvExtension::C, RvExtension::M })
    enableExtension(ext, true);

  decodeCacheSize_ = 128*1024;  // Must be a power of 2.
  decodeCacheMask_ = decodeCacheSize_ - 1;
  decodeCache_.resize(decodeCacheSize_);

  interruptStat_.resize(size_t(InterruptCause::MAX_CAUSE) + 1);
  exceptionStat_.resize(size_t(ExceptionCause::MAX_CAUSE) + 1);

  // Tie frequently updated CSR to variables held in the hart so that their values can be
  // obtained directly by the hart and without having to use the read/write/peek/poke
  // interfaces. This is done for speed.
  tieCsrs();

  // Configure MHARTID CSR.
  bool implemented = true, shared = false;
  URV mask = 0, pokeMask = 0;

  csRegs_.configCsr(CsrNumber::MHARTID, implemented, hartId, mask, pokeMask, shared);

  // Give disassembler a way to get abi-names of CSRs.
  auto callback = [this](unsigned ix) {
    auto csr = this->findCsr(CsrNumber(ix));
    return csr? csr->getName() : std::string_view{};
  };
  disas_.setCsrNameCallback(callback);

  using IC = InterruptCause;

  // Define the default machine interrupts in high to low priority. VS interrupts
  // VSTIP/VSEIP/VSSIP are always delegated to supervisor privilege (section 19.4.2 of
  // privileged spec).
  mInterrupts_ = { IC{24}, IC{23}, IC{43}, // Ascalon local interrupts.
                   IC::M_EXTERNAL, IC::M_SOFTWARE, IC::M_TIMER,
                   IC::S_EXTERNAL, IC::S_SOFTWARE, IC::S_TIMER,
                   IC::G_EXTERNAL, IC::LCOF, IC{35} };

  // Define the default supervisor (S/HS) interrupts in high to low priority.
  sInterrupts_ = { IC{24}, IC{23}, IC{43}, // Ascalon local interrupts.
                   IC::M_EXTERNAL, IC::M_SOFTWARE, IC::M_TIMER,
                   IC::S_EXTERNAL, IC::S_SOFTWARE, IC::S_TIMER,
                   IC::G_EXTERNAL, IC::VS_EXTERNAL, IC::VS_SOFTWARE,
                   IC::VS_TIMER, IC::LCOF, IC{35} };

  // Define the virtual supervisor (VS) interrupts in high to low priority.
  vsInterrupts_ = { IC::VS_EXTERNAL, IC::VS_SOFTWARE, IC::VS_TIMER, IC::LCOF };

  // Define possible NMIs.
  nmInterrupts_ = { 0xf0001000, 0xf0000001, 0xf0000000, 3, 2, 1, 0 };
}


template <typename URV>
Hart<URV>::~Hart()
{
  if (branchBuffer_.max_size() and not branchTraceFile_.empty())
    saveBranchTrace(branchTraceFile_);
  if (cacheBuffer_.max_size() and not cacheTraceFile_.empty())
    saveCacheTrace(cacheTraceFile_);
}


template <typename URV>
void Hart<URV>::filterMachineInterrupts(bool verbose) {
  // Get the poke masks for the MIP and MIE CSRs.
  const Csr<URV>* mipCsr = csRegs_.findCsr(CsrNumber::MIP);
  const Csr<URV>* mieCsr = csRegs_.findCsr(CsrNumber::MIE);

  URV maskMIP = mipCsr->getPokeMask();
  URV maskMIE = mieCsr->getPokeMask();

  // Combine the masks (only bits allowed in both are effective).
  URV combinedMask = maskMIP & maskMIE;

  // For each bit allowed by the hardware, warn if the user did not provide it.
  if (verbose) {
    // Build a set of the interrupt causes provided by the user.
    std::unordered_set<unsigned> userCauses;
    for (const auto &ic : mInterrupts_)
      userCauses.insert(static_cast<unsigned>(ic));

    for (unsigned bitPos = 0; bitPos < sizeof(URV) * 8; ++bitPos) {
      if (combinedMask & (URV(1) << bitPos)) {
        if (userCauses.find(bitPos) == userCauses.end()) {
          std::cerr << "Warning: Interrupt cause " << bitPos
                    << " is allowed by hardware mask but not provided in configuration.\n";
        }
      }
    }
  }

  // Remove any interrupt cause for which the corresponding bit in the combined mask is 0.
  mInterrupts_.erase(
    std::remove_if(
      mInterrupts_.begin(), mInterrupts_.end(),
      [combinedMask](InterruptCause ic) {
        unsigned bitPos = static_cast<unsigned>(ic);
        return ((combinedMask & (URV(1) << bitPos)) == 0);
      }
    ),
    mInterrupts_.end()
  );
}

template <typename URV>
void Hart<URV>::filterSupervisorInterrupts(bool verbose) {
  // Get the poke masks for SIP and SIE.
  const Csr<URV>* sipCsr = csRegs_.findCsr(CsrNumber::SIP);
  const Csr<URV>* sieCsr = csRegs_.findCsr(CsrNumber::SIE);

  URV maskSIP = sipCsr->getPokeMask();
  URV maskSIE = sieCsr->getPokeMask();

  // Combined mask: only bits allowed by both.
  URV combinedMask = maskSIP & maskSIE;
  
  // Always allow S_EXTERNAL regardless of the mask.
  const unsigned s_external = static_cast<unsigned>(InterruptCause::S_EXTERNAL);
  combinedMask |= (URV(1) << s_external);

  // Warn if a bit is allowed by hardware but not configured.
  if (verbose) {
    std::unordered_set<unsigned> userCauses;
    for (const auto &ic : sInterrupts_)
      userCauses.insert(static_cast<unsigned>(ic));
    for (unsigned bitPos = 0; bitPos < sizeof(URV) * 8; ++bitPos) {
      if (combinedMask & (URV(1) << bitPos)) {
        if (userCauses.find(bitPos) == userCauses.end())
          std::cerr << "Error: Supervisor interrupt cause " << bitPos
                    << " allowed by hardware but missing in configuration.\n";
      }
    }
  }

  // Remove any supervisor interrupt cause whose bit is 0 in the mask.
  sInterrupts_.erase(
    std::remove_if(
      sInterrupts_.begin(), sInterrupts_.end(),
      [combinedMask](InterruptCause ic) {
        unsigned bitPos = static_cast<unsigned>(ic);
        return ((combinedMask & (URV(1) << bitPos)) == 0);
      }
    ),
    sInterrupts_.end()
  );
}


template <typename URV>
void
Hart<URV>::tieCsrs()
{
  // Tie the retired instruction and cycle counter CSRs to variables held in the hart.
  if constexpr (sizeof(URV) == 4)
    {
      virtMem_.setSupportedModes({VirtMem::Mode::Bare, VirtMem::Mode::Sv32});

      URV* low = reinterpret_cast<URV*> (&retiredInsts_);
      csRegs_.findCsr(CsrNumber::MINSTRET)->tie(low);
      csRegs_.findCsr(CsrNumber::INSTRET)->tie(low);

      URV* high = low + 1;
      csRegs_.findCsr(CsrNumber::MINSTRETH)->tie(high);
      csRegs_.findCsr(CsrNumber::INSTRETH)->tie(high);

      low = reinterpret_cast<URV*> (&cycleCount_);
      csRegs_.findCsr(CsrNumber::MCYCLE)->tie(low);
      csRegs_.findCsr(CsrNumber::CYCLE)->tie(low);

      high = low + 1;
      csRegs_.findCsr(CsrNumber::MCYCLEH)->tie(high);
      csRegs_.findCsr(CsrNumber::CYCLEH)->tie(high);

      low = reinterpret_cast<URV*>(&time_);
      high = low + 1;
      csRegs_.findCsr(CsrNumber::TIME)->tie(low);
      csRegs_.findCsr(CsrNumber::TIMEH)->tie(high);

      low = reinterpret_cast<URV*>(&stimecmp_);
      high = low + 1;
      csRegs_.findCsr(CsrNumber::STIMECMP)->tie(low);
      csRegs_.findCsr(CsrNumber::STIMECMPH)->tie(high);

      low = reinterpret_cast<URV*>(&vstimecmp_);
      high = low + 1;
      csRegs_.findCsr(CsrNumber::VSTIMECMP)->tie(low);
      csRegs_.findCsr(CsrNumber::VSTIMECMPH)->tie(high);

      low = reinterpret_cast<URV*>(&htimedelta_);
      high = low + 1;
      csRegs_.findCsr(CsrNumber::HTIMEDELTA)->tie(low);
      csRegs_.findCsr(CsrNumber::HTIMEDELTAH)->tie(high);
    }
  else
    {
      virtMem_.setSupportedModes({VirtMem::Mode::Bare, VirtMem::Mode::Sv39,
	  VirtMem::Mode::Sv48, VirtMem::Mode::Sv57 });

      csRegs_.findCsr(CsrNumber::MINSTRET)->tie(&retiredInsts_);
      csRegs_.findCsr(CsrNumber::MCYCLE)->tie(&cycleCount_);

      // INSTRET and CYCLE are read-only shadows of MINSTRET and MCYCLE.
      csRegs_.findCsr(CsrNumber::INSTRET)->tie(&retiredInsts_);
      csRegs_.findCsr(CsrNumber::CYCLE)->tie(&cycleCount_);

      csRegs_.findCsr(CsrNumber::TIME)->tie(reinterpret_cast<URV*>(&time_));

      csRegs_.findCsr(CsrNumber::STIMECMP)->tie(&stimecmp_);
      csRegs_.findCsr(CsrNumber::VSTIMECMP)->tie(&vstimecmp_);
      csRegs_.findCsr(CsrNumber::HTIMEDELTA)->tie(&htimedelta_);
    }

  // Tie the FCSR register to variable held in the hart.
  csRegs_.findCsr(CsrNumber::FCSR)->tie(&fcsrValue_);
}


template <typename URV>
void
Hart<URV>::setupVirtMemCallbacks()
{

  virtMem_.setMemReadCallback([this](uint64_t addr, bool bigEndian, URV &data) -> bool {
    if (steeEnabled_)
      {
        if (!stee_.isValidAddress(addr))
          return false;  
        addr = stee_.clearSecureBits(addr);
      }
      
    // Proceed with normal memory read.
    if (not ((mcm_ and dataCache_)?
          peekMemory(addr, data, false) :
          memory_.read(addr, data)))
      return false;
    if (bigEndian)
      data = util::byteswap(data);
    return true;
  });


  virtMem_.setMemWriteCallback([this](uint64_t addr, bool bigEndian, uint64_t data) -> bool {
    URV value = static_cast<URV>(data);   // For RV32.
    assert(value == data);

    if (steeEnabled_)
      {
        if (!stee_.isValidAddress(addr))
          return false;  
        addr = stee_.clearSecureBits(addr);
      }

    if (bigEndian)
      value = util::byteswap(value);
    if (not memory_.hasReserveAttribute(addr))
      return false;

    if (mcm_ and dataCache_)
      {
        bool ok = true;
        for (unsigned i = 0; i < sizeof(data); ++i)
          ok = ok and pokeMcmCache<McmMem::Data>(addr +i, (data >> uint8_t(8*i)));
        return ok;
      }
    else
      return memory_.write(hartIx_, addr, value);
  });

  virtMem_.setIsReadableCallback([this](uint64_t addr, PrivilegeMode pm) -> bool {
    if (pmpManager_.isEnabled())
      {
        const Pmp& pmp = pmpManager_.accessPmp(addr);
        if (not pmp.isRead(pm))
          return false;
      }
    if (steeEnabled_)
      {
        if (!stee_.isValidAddress(addr))
          return false;  
        addr = stee_.clearSecureBits(addr);
      }

    auto pma = memory_.pmaMgr_.accessPma(addr);
    return pma.isRead();
  });

  virtMem_.setIsWritableCallback([this](uint64_t addr, PrivilegeMode pm) -> bool {
    if (pmpManager_.isEnabled())
      {
        const Pmp& pmp = pmpManager_.accessPmp(addr);
        if (not pmp.isWrite(pm))
          return false;
      }
    if (steeEnabled_)
      {
        if (!stee_.isValidAddress(addr))
          return false;  
        addr = stee_.clearSecureBits(addr);
      }

    auto pma = memory_.pmaMgr_.accessPma(addr);

    // return pma.isWrite() and pma.isRsrv();  // FIX: RTL does not do this. It should.
    return pma.isWrite();
  });
}


template <typename URV>
void
Hart<URV>::getImplementedCsrs(std::vector<CsrNumber>& vec) const
{
  vec.clear();

  for (unsigned i = 0; i <= unsigned(CsrNumber::MAX_CSR_); ++i)
    {
      CsrNumber csrn = CsrNumber(i);
      if (csRegs_.isImplemented(csrn))
	vec.push_back(csrn);
    }
}


template <typename URV>
unsigned
Hart<URV>::countImplementedPmpRegisters() const
{
  using std::cerr;

  unsigned count = 0;

  unsigned num = unsigned(CsrNumber::PMPADDR0);
  for (unsigned ix = 0; ix < 64; ++ix, ++num)
    if (csRegs_.isImplemented(CsrNumber(num)))
      count++;

  if (count and count != 16 and count != 64 and hartIx_ == 0)
    cerr << "Warning: Some but not all PMPADDR CSRs are implemented\n";

  unsigned cfgCount = 0;
  if (mxlen_ == 32)
    {
      num = unsigned(CsrNumber::PMPCFG0);
      for (unsigned ix = 0; ix < 16; ++ix, ++num)
        if (csRegs_.isImplemented(CsrNumber(num)))
          cfgCount++;
      if (count and cfgCount != 4 and cfgCount != 16 and hartIx_ == 0)
        cerr << "Warning: Physical memory protection enabled but only "
	     << cfgCount << "/16" << " PMPCFG CSRs implemented\n";
    }
  else
    {
      num = unsigned(CsrNumber::PMPCFG0);
      for (unsigned ix = 0; ix < 16; ++ix, ++num)
        if (csRegs_.isImplemented(CsrNumber(num)))
          {
            if ((ix & 1) == 1)
              cerr << "Error: Odd numbered PMPCFG" << ix << " CSR should not be implemented.\n";
            cfgCount++;
          }

      // Count should be 0, 16, or 14. cfgCount should be count/8.
      if (cfgCount != count / 8)
        {
          cerr << "Error: The number of implemented PMPADDR CSRs is " << count
               << ", but the number of implemented PMPCFG CSRs is " << cfgCount
               << " (should be " << count << "/8 = " << (count/8) << ")\n";
        }
    }

  return count;
}


template <typename URV>
void
Hart<URV>::processExtensions(bool verbose)
{
  URV value = 0;
  if (not peekCsr(CsrNumber::MISA, value))
    std::cerr << "Error: CSR MISA is not defined\n";

  bool flag = value & (URV(1) << ('s' - 'a'));  // Supervisor-mode option.
  flag = flag and isa_.isEnabled(RvExtension::S);
  enableSupervisorMode(flag);

  flag = value & (URV(1) << ('u' - 'a'));  // User-mode option.
  flag = flag and isa_.isEnabled(RvExtension::U);
  enableUserMode(flag);

  flag = value & (URV(1) << ('h' - 'a'));  // Hypervisor.
  flag = flag and isa_.isEnabled(RvExtension::H);
  enableHypervisorMode(flag);

  flag = (value & 1) and isa_.isEnabled(RvExtension::A);   // Atomic
  enableExtension(RvExtension::A, flag);

  flag = (value & 2) and isa_.isEnabled(RvExtension::B);   // Bit-manip
  enableExtension(RvExtension::B, flag);

  flag = (value & (URV(1) << ('c' - 'a')));  // Compress option.
  flag = flag and isa_.isEnabled(RvExtension::C);
  enableRvc(flag);

  flag = value & (URV(1) << ('f' - 'a'));  // Single precision FP
  flag = flag and isa_.isEnabled(RvExtension::F);
  enableRvf(flag);

  // D requires F and is enabled only if F is enabled.
  flag = value & (URV(1) << ('d' - 'a'));  // Double precision FP
  flag = flag and isa_.isEnabled(RvExtension::D);
  if (flag and not extensionIsEnabled(RvExtension::F))
    {
      flag = false;
      if (verbose and hartIx_ == 0)
	std::cerr << "Warning: Bit 3 (d) is set in the MISA register but f "
		  << "extension (bit 5) is not enabled -- ignored\n";
    }
  enableRvd(flag);

  flag = value & (URV(1) << ('e' - 'a'));
  flag = flag and isa_.isEnabled(RvExtension::E);
  if (flag)
    intRegs_.regs_.resize(16);
  enableExtension(RvExtension::E, flag);

  flag = value & (URV(1) << ('i' - 'a'));
  if (not flag and not extensionIsEnabled(RvExtension::E) and verbose and hartIx_ == 0)
    std::cerr << "Warning: Bit 8 (i extension) is cleared in the MISA register "
	      << " but extension is mandatory -- assuming bit 8 set\n";

  flag = value & (URV(1) << ('m' - 'a'));
  flag = flag and isa_.isEnabled(RvExtension::M);
  enableExtension(RvExtension::M, flag);

  flag = value & (URV(1) << ('v' - 'a'));  // User-mode option.
  if (flag and not (extensionIsEnabled(RvExtension::F) and extensionIsEnabled(RvExtension::D)))
    {
      flag = false;
      if (verbose and hartIx_ == 0)
	std::cerr << "Warning: Bit 21 (v) is set in the MISA register but the d/f "
		  << "extensions are not enabled -- ignored\n";
    }
  flag = flag and isa_.isEnabled(RvExtension::V);
  enableVectorExtension(flag);

  if (verbose and hartIx_ == 0)
    for (auto ec : { 'j', 'k', 'l', 'n', 'o', 'p',
		     'q', 'r', 't', 'w', 'x', 'y', 'z' } )
      {
	unsigned bit = ec - 'a';
	if (value & (URV(1) << bit))
	  std::cerr << "Warninig: Bit " << bit << " (" << ec << ") set in the MISA "
		    << "register but extension is not supported "
		    << "-- ignored\n";
      }

  enableExtension(RvExtension::Zba,      isa_.isEnabled(RvExtension::Zba));
  enableExtension(RvExtension::Zbb,      isa_.isEnabled(RvExtension::Zbb));
  enableExtension(RvExtension::Zbc,      isa_.isEnabled(RvExtension::Zbc));
  enableExtension(RvExtension::Zbs,      isa_.isEnabled(RvExtension::Zbs));
  enableExtension(RvExtension::Zfbfmin,  isa_.isEnabled(RvExtension::Zfbfmin));
  enableExtension(RvExtension::Zfh,      isa_.isEnabled(RvExtension::Zfh));
  enableExtension(RvExtension::Zfhmin,   isa_.isEnabled(RvExtension::Zfhmin));
  enableExtension(RvExtension::Zknd,     isa_.isEnabled(RvExtension::Zknd));
  enableExtension(RvExtension::Zkne,     isa_.isEnabled(RvExtension::Zkne));
  enableExtension(RvExtension::Zknh,     isa_.isEnabled(RvExtension::Zknh));
  enableExtension(RvExtension::Zbkb,     isa_.isEnabled(RvExtension::Zbkb));
  enableExtension(RvExtension::Zbkx,     isa_.isEnabled(RvExtension::Zbkx));
  enableExtension(RvExtension::Zksed,    isa_.isEnabled(RvExtension::Zksed));
  enableExtension(RvExtension::Zksh,     isa_.isEnabled(RvExtension::Zksh));
  enableExtension(RvExtension::Zicbom,   isa_.isEnabled(RvExtension::Zicbom));
  enableExtension(RvExtension::Zicboz,   isa_.isEnabled(RvExtension::Zicboz));
  enableExtension(RvExtension::Zicbop,   isa_.isEnabled(RvExtension::Zicbop));
  enableExtension(RvExtension::Zawrs,    isa_.isEnabled(RvExtension::Zawrs));
  enableExtension(RvExtension::Zmmul,    isa_.isEnabled(RvExtension::Zmmul));
  enableExtension(RvExtension::Zvbb,     isa_.isEnabled(RvExtension::Zvbb));
  enableExtension(RvExtension::Zvbc,     isa_.isEnabled(RvExtension::Zvbc));
  enableExtension(RvExtension::Zvfbfmin, isa_.isEnabled(RvExtension::Zvfbfmin));
  enableExtension(RvExtension::Zvfbfwma, isa_.isEnabled(RvExtension::Zvfbfwma));
  enableExtension(RvExtension::Zvqdot,   isa_.isEnabled(RvExtension::Zvqdot));
  enableExtension(RvExtension::Zvfh,     isa_.isEnabled(RvExtension::Zvfh));
  enableExtension(RvExtension::Zvfhmin,  isa_.isEnabled(RvExtension::Zvfhmin));
  enableExtension(RvExtension::Zvkg,     isa_.isEnabled(RvExtension::Zvkg));
  enableExtension(RvExtension::Zvkned,   isa_.isEnabled(RvExtension::Zvkned));
  enableExtension(RvExtension::Zvknha,   isa_.isEnabled(RvExtension::Zvknha));
  enableExtension(RvExtension::Zvknhb,   isa_.isEnabled(RvExtension::Zvknhb));
  enableExtension(RvExtension::Zvksed,   isa_.isEnabled(RvExtension::Zvksed));
  enableExtension(RvExtension::Zvksh,    isa_.isEnabled(RvExtension::Zvksh));
  enableExtension(RvExtension::Zvkb,     isa_.isEnabled(RvExtension::Zvkb));
  enableExtension(RvExtension::Zicond,   isa_.isEnabled(RvExtension::Zicond));
  enableExtension(RvExtension::Zca,      isa_.isEnabled(RvExtension::Zca));
  enableExtension(RvExtension::Zcb,      isa_.isEnabled(RvExtension::Zcb));
  enableExtension(RvExtension::Zcd,      isa_.isEnabled(RvExtension::Zcd));
  enableExtension(RvExtension::Zfa,      isa_.isEnabled(RvExtension::Zfa));
  enableExtension(RvExtension::Zacas,    isa_.isEnabled(RvExtension::Zacas));
  enableExtension(RvExtension::Zimop,    isa_.isEnabled(RvExtension::Zimop));
  enableExtension(RvExtension::Zcmop,    isa_.isEnabled(RvExtension::Zcmop));
  enableExtension(RvExtension::Smaia,    isa_.isEnabled(RvExtension::Smaia));
  enableExtension(RvExtension::Ssaia,    isa_.isEnabled(RvExtension::Ssaia));
  enableExtension(RvExtension::Zicsr,    true /*isa_.isEnabled(RvExtension::Zicsr)*/); // Default true until we fix riscof
  enableExtension(RvExtension::Zifencei, true /*isa_.isEnabled(RvExtension::Zifencei)*/); // Default true until RTL catches up

  if (isa_.isEnabled(RvExtension::Sstc))
    enableRvsstc(true);
  if (isa_.isEnabled(RvExtension::Svinval))
    enableSvinval(true);
  if (isa_.isEnabled(RvExtension::Svnapot))
    enableTranslationNapot(true);
  if (isa_.isEnabled(RvExtension::Svpbmt))
    enableTranslationPbmt(true);
  if (isa_.isEnabled(RvExtension::Svadu))
    enableTranslationAdu(true);
  if (isa_.isEnabled(RvExtension::Smrnmi))
    enableSmrnmi(true);
  if (isa_.isEnabled(RvExtension::Zicntr))
    enableZicntr(true);
  if (isa_.isEnabled(RvExtension::Zihpm))
    enableZihpm(true);
  if (isa_.isEnabled(RvExtension::Sscofpmf))
    enableSscofpmf(true);
  if (isa_.isEnabled(RvExtension::Zkr))
    enableZkr(true);
  if (isa_.isEnabled(RvExtension::Smstateen))
    enableSmstateen(true);
  if (isa_.isEnabled(RvExtension::Ssqosid))
    enableSsqosid(true);
  if (isa_.isEnabled(RvExtension::Sdtrig))
    enableSdtrig(true);

  if (isa_.isEnabled(RvExtension::Zvknha) and
      isa_.isEnabled(RvExtension::Zvknhb))
    {
      std::cerr << "Info: Both Zvknha/b enabled.";
      if (rv64_)
        {
          std::cerr << "Info:  Using Zvknhb.\n";
          enableExtension(RvExtension::Zvknha, false);
        }
      else
        {
          std::cerr << "Info:  Using Zvknha.\n";
          enableExtension(RvExtension::Zvknhb, false);
        }
    }

  enableSmmpm(isa_.isEnabled(RvExtension::Smmpm));
  enableSsnpm(isa_.isEnabled(RvExtension::Ssnpm));
  enableSmnpm(isa_.isEnabled(RvExtension::Smnpm));
  enableAiaExtension(isa_.isEnabled(RvExtension::Smaia));
  enableZicfilp(isa_.isEnabled(RvExtension::Zicfilp));

  stimecmpActive_ = csRegs_.menvcfgStce();
  vstimecmpActive_ = csRegs_.henvcfgStce();
}


template <typename URV>
void
Hart<URV>::updateMemoryProtection()
{
  pmpManager_.reset();

  const unsigned count = 64;
  unsigned impCount = 0;  // Count of implemented PMP registers

  for (unsigned ix = 0; ix < count; ++ix)
    {
      uint64_t low = 0, high = 0;
      Pmp::Type type = Pmp::Type::Off;
      Pmp::Mode mode = Pmp::Mode::None;
      bool locked = false;

      if (unpackMemoryProtection(ix, type, mode, locked, low, high))
        {
          impCount++;
          if (type != Pmp::Type::Off)
            pmpManager_.defineRegion(low, high, type, mode, ix, locked);
        }
    }

#ifndef FAST_SLOPPY
  pmpEnabled_ = impCount > 0;
#endif

  pmpManager_.enable(pmpEnabled_);
}


template <typename URV>
bool
Hart<URV>::unpackMemoryProtection(unsigned entryIx, Pmp::Type& type,
                                  Pmp::Mode& mode, bool& locked,
                                  uint64_t& low, uint64_t& high) const
{
  low = high = 0;
  type = Pmp::Type::Off;
  mode = Pmp::Mode::None;
  locked = false;

  if (entryIx >= 64)
    return false;

  CsrNumber csrn = CsrNumber(unsigned(CsrNumber::PMPADDR0) + entryIx);

  URV pmpVal = 0;
  if (not peekCsr(csrn, pmpVal))
    return false;  // PMPADDRn not implemented.

  URV lowerVal = 0;   // Value of preceding PMPADDR CSR if any.
  if (entryIx > 0)
    {
      auto lowerCsrn = CsrNumber(unsigned(csrn) - 1);
      if (not peekCsr(lowerCsrn, lowerVal))
        return false;  // Should not happen
    }

  unsigned config = csRegs_.getPmpConfigByteFromPmpAddr(csrn);

  return pmpManager_.unpackMemoryProtection(config, pmpVal, lowerVal, not rv64_,
                                            mode, type, locked, low, high);
}


template <typename URV>
void
Hart<URV>::updateAddressTranslation()
{
  URV value = 0;
  if (peekCsr(CsrNumber::SATP, value))
    {
      SatpFields<URV> satp(value);
      if constexpr (sizeof(URV) != 4)
	if ((satp.bits_.MODE >= 1 and satp.bits_.MODE <= 7) or satp.bits_.MODE >= 12)
	  satp.bits_.MODE = 0;

      if (virtMode_)
        virtMem_.configStage1(VirtMem::Mode(satp.bits_.MODE), satp.bits_.ASID, satp.bits_.PPN,
                              vsstatus_.bits_.SUM);
      else
        virtMem_.configTranslation(VirtMem::Mode(satp.bits_.MODE), satp.bits_.ASID, satp.bits_.PPN);
    }

  if (peekCsr(CsrNumber::VSATP, value))
    {
      SatpFields<URV> satp(value);
      if constexpr (sizeof(URV) != 4)
	if ((satp.bits_.MODE >= 1 and satp.bits_.MODE <= 7) or satp.bits_.MODE >= 12)
	  satp.bits_.MODE = 0;

      virtMem_.configStage1(VirtMem::Mode(satp.bits_.MODE), satp.bits_.ASID, satp.bits_.PPN,
                            vsstatus_.bits_.SUM);
    }

  if (peekCsr(CsrNumber::HGATP, value))
    {
      HgatpFields<URV> hgatp(value);
      virtMem_.configStage2(VirtMem::Mode(hgatp.bits_.MODE), hgatp.bits_.VMID, hgatp.bits_.PPN);
    }
}


template <typename URV>
void
Hart<URV>::reset(bool resetMemoryMappedRegs)
{
  privMode_ = PrivilegeMode::Machine;
  virtMode_ = false;

  intRegs_.reset();
  csRegs_.reset();
  vecRegs_.reset();

  // Suppress resetting memory mapped register on initial resets sent
  // by the test bench. Otherwise, initial resets obliterate memory
  // mapped register data loaded from the ELF/HEX file.
  if (resetMemoryMappedRegs)
    memory_.resetMemoryMappedRegisters();
  cancelLr(CancelLrCause::RESET); // Clear LR reservation (if any).

  clearPendingNmi();

  setPc(resetPc_);
  currPc_ = pc_;
  bbPc_ = pc_;

  // Enable extensions if corresponding bits are set in the MISA CSR.
  processExtensions();

  csRegs_.reset();
  effectiveMie_ = csRegs_.effectiveMie();
  effectiveSie_ = csRegs_.effectiveSie();
  effectiveVsie_ = csRegs_.effectiveVsie();

  updateCachedHvictl();

  perfControl_ = ~uint32_t(0);
  URV value = 0;
  if (peekCsr(CsrNumber::MCOUNTINHIBIT, value))
    perfControl_ = ~value;

  prevPerfControl_ = perfControl_;

  debugMode_ = false;
  updateCachedTriggerState();

  dcsrStepIe_ = false;
  dcsrStep_ = false;

  if (peekCsr(CsrNumber::DCSR, value))
    {
      DcsrFields<URV> dcsr(value);
      dcsrStep_ = dcsr.bits_.STEP;
      dcsrStepIe_ = dcsr.bits_.STEPIE;
    }

  resetVector();
  resetFloat();

  // Update cached values of MSTATUS.
  updateCachedMstatus();
  if (isRvh())
    updateCachedHstatus();

  updateAddressTranslation();

  updateMemoryProtection();
  countImplementedPmpRegisters();

  csRegs_.updateCounterPrivilege();

  alarmLimit_ = alarmInterval_? alarmInterval_ + time_ : ~uint64_t(0);
  consecutiveIllegalCount_ = 0;

  // Trigger software interrupt in hart 0 on reset.
  if (aclintSiOnReset_ and hartIx_ == 0)
    pokeMemory(aclintSwStart_, uint32_t(1), true);

  clearTraceData();

  decoder_.enableRv64(isRv64());
  disas_.enableRv64(isRv64());

  // Reflect initial state of menvcfg CSR on pbmt and sstc.
  updateTranslationPbmt();
  updateTranslationAdu();
  updateTranslationPmm();
  csRegs_.updateSstc();

  // If any PMACFG CSR is defined, change the default PMA to no access.
  bool hasPmacfg = false;
  using CN = CsrNumber;
  for (unsigned ix = unsigned(CN::PMACFG0); ix <= unsigned(CN::PMACFG15); ++ix)
    if (csRegs_.getImplementedCsr(CN(ix)))
      {
	hasPmacfg = true;
	processPmaChange(CN(ix));
      }
  if (hasPmacfg)
    {
      memory_.pmaMgr_.clearDefaultPma();  // No access.
      memory_.pmaMgr_.enableInDefaultPma(Pma::Attrib::MisalAccFault); // Access fault on misal.
    }

  // Update IID priority for benefit of *topi registers.
  csRegs_.updateIidPrio(mInterrupts_, sInterrupts_, vsInterrupts_);
}


template <typename URV>
void
Hart<URV>::resetVector()
{
  if (isRvv())
    {
      bool configured = vecRegs_.registerCount() > 0;
      if (not configured) {
        constexpr uint32_t bytesPerReg = std::is_same<URV, uint32_t>::value ? 32 : 64;
        constexpr uint32_t maxBytesPerElem = std::is_same<URV, uint32_t>::value ? 4 : 8;
        vecRegs_.config(
            bytesPerReg,
            1 /*minBytesPerElem*/,
            maxBytesPerElem,
            nullptr /*minSewPerLmul*/,
            nullptr /*maxSewPerLmul*/
        );
      }
      unsigned bytesPerReg = vecRegs_.bytesPerRegister();
      csRegs_.configCsr(CsrNumber::VLENB, true, bytesPerReg, 0, 0, false /*shared*/);
      uint32_t vstartBits = static_cast<uint32_t>(std::log2(bytesPerReg*8));
      URV vstartMask = (URV(1) << vstartBits) - 1;
      auto csr = csRegs_.findCsr(CsrNumber::VSTART);
      if (not csr or csr->getWriteMask() != vstartMask)
	{
	  if (hartIx_ == 0 and configured)
	    std::cerr << "Warning: Write mask of CSR VSTART changed to 0x" << std::hex
		      << vstartMask << " to be compatible with VLEN=" << std::dec
		      << (bytesPerReg*8) << '\n';
	  csRegs_.configCsr(CsrNumber::VSTART, true, 0, vstartMask, vstartMask, false);
	}
    }

  // Make cached vector engine parameters match reset value of the VTYPE CSR.
  URV value = 0;
  if (peekCsr(CsrNumber::VTYPE, value))
    {
      VtypeFields<URV> vtype(value);
      bool vill = vtype.bits_.VILL;
      bool ma = vtype.bits_.VMA;
      bool ta = vtype.bits_.VTA;
      GroupMultiplier gm = GroupMultiplier(vtype.bits_.LMUL);
      ElementWidth ew = ElementWidth(vtype.bits_.SEW);
      vecRegs_.updateConfig(ew, gm, ma, ta, vill);
    }

  // Update cached VL
  if (peekCsr(CsrNumber::VL, value))
    vecRegs_.elemCount(value);

  // Set VS to initial in MSTATUS if linux/newlib emulation. This
  // allows linux/newlib program to run without startup code.
  if (isRvv() and (newlib_ or linux_))
    {
      URV val = csRegs_.peekMstatus();
      MstatusFields<URV> fields(val);
      fields.bits_.VS = unsigned(VecStatus::Initial);
      csRegs_.write(CsrNumber::MSTATUS, PrivilegeMode::Machine, fields.value_);
    }
}


namespace WdRiscv
{

  template <>
  void
  Hart<uint32_t>::updateCachedMstatus()
  {
    uint32_t csrVal = csRegs_.peekMstatus();
    mstatus_.value_.low_ = csrVal;

    csrVal = peekCsr(CsrNumber::MSTATUSH);
    mstatus_.value_.high_ = csrVal;

    virtMem_.setExecReadable(mstatus_.bits_.MXR);
    virtMem_.setStage1ExecReadable(mstatus_.bits_.MXR);
    virtMem_.setSum(mstatus_.bits_.SUM);
    if (virtMode_)
      updateCachedVsstatus();

    pmaskManager_.setExecReadable(mstatus_.bits_.MXR);
    pmaskManager_.setStage1ExecReadable(mstatus_.bits_.MXR);

    updateBigEndian();
  }


  template <>
  void
  Hart<uint64_t>::updateCachedMstatus()
  {
    uint64_t csrVal = csRegs_.peekMstatus();
    mstatus_.value_ = csrVal;

    virtMem_.setExecReadable(mstatus_.bits_.MXR);
    virtMem_.setStage1ExecReadable(mstatus_.bits_.MXR);
    virtMem_.setSum(mstatus_.bits_.SUM);

    if (virtMode_)
      updateCachedVsstatus();

    pmaskManager_.setExecReadable(mstatus_.bits_.MXR);
    pmaskManager_.setStage1ExecReadable(mstatus_.bits_.MXR);

    updateBigEndian();
  }


  template <>
  void
  Hart<uint32_t>::writeMstatus()
  {
    csRegs_.write(CsrNumber::MSTATUS, PrivilegeMode::Machine, mstatus_.value_.low_);
    csRegs_.write(CsrNumber::MSTATUSH, PrivilegeMode::Machine, mstatus_.value_.high_);
    updateCachedMstatus();
  }


  template <>
  void
  Hart<uint64_t>::writeMstatus()
  {
    csRegs_.write(CsrNumber::MSTATUS, PrivilegeMode::Machine, mstatus_.value_);
    updateCachedMstatus();
  }

}


template <typename URV>
void
Hart<URV>::updateCachedVsstatus()
{
  vsstatus_.value_ = peekCsr(CsrNumber::VSSTATUS);

  virtMem_.setStage1ExecReadable(vsstatus_.bits_.MXR);
  virtMem_.setVsSum(vsstatus_.bits_.SUM);

  pmaskManager_.setStage1ExecReadable(vsstatus_.bits_.MXR);

  updateBigEndian();
}


template <typename URV>
void
Hart<URV>::updateCachedHstatus()
{
  hstatus_.value_ = peekCsr(CsrNumber::HSTATUS);
  updateBigEndian();
}


template <typename URV>
void
Hart<URV>::updateBigEndian()
{
  PrivilegeMode pm = privMode_;
  bool virt = virtMode_;
  if (mstatusMprv() and not nmieOverridesMprv())
    {
      pm = mstatusMpp();
      virt = mstatus_.bits_.MPV;
    }

  if (pm == PrivilegeMode::Machine)
    bigEnd_ = mstatus_.bits_.MBE;
  else if (pm == PrivilegeMode::Supervisor)
    bigEnd_ = virt? hstatus_.bits_.VSBE : mstatus_.bits_.SBE;
  else if (pm == PrivilegeMode::User)
    bigEnd_ = virt? vsstatus_.bits_.UBE : mstatus_.bits_.UBE;

  if (pm != PrivilegeMode::Machine)
    {
      bool tbe = virt? hstatus_.bits_.VSBE : mstatus_.bits_.SBE; // translatiom big end
      virtMem_.setBigEndian(tbe);
    }
}


template <typename URV>
bool
Hart<URV>::peekMemory(uint64_t address, uint8_t& val, bool usePma, bool skipData) const
{
  if (mcm_ and dataCache_ and not skipData)
    return peekMcmCache<McmMem::Data>(address, val);
  return memory_.peek(address, val, usePma);
}


template <typename URV>
bool
Hart<URV>::peekMemory(uint64_t address, uint16_t& val, bool usePma, bool skipData) const
{
  if (mcm_ and dataCache_ and not skipData)
    return peekMcmCache<McmMem::Data>(address, val);
  return memory_.peek(address, val, usePma);
}


template <typename URV>
bool
Hart<URV>::peekMemory(uint64_t address, uint32_t& val, bool usePma, bool skipData) const
{
  if (mcm_ and dataCache_ and not skipData)
    return peekMcmCache<McmMem::Data>(address, val);
  return memory_.peek(address, val, usePma);
}


template <typename URV>
bool
Hart<URV>::peekMemory(uint64_t address, uint64_t& val, bool usePma, bool skipData) const
{
  if (mcm_ and dataCache_ and not skipData)
    return peekMcmCache<McmMem::Data>(address, val);

  if (memory_.peek(address, val, usePma))
    return true;

  uint32_t high = 0, low = 0;
  if (memory_.peek(address, low, usePma) and memory_.peek(address + 4, high, usePma))
    {
      val = (uint64_t(high) << 32) | low;
      return true;
    }

  return false;
}


template <typename URV>
bool
Hart<URV>::pokeMemory(uint64_t addr, uint8_t val, bool usePma, bool skipFetch, bool skipData, bool skipMem)
{
  std::unique_lock lock(memory_.amoMutex_);

  memory_.invalidateOtherHartLr(hartIx_, addr, sizeof(val));
  invalidateDecodeCache(addr, sizeof(val));

  if (mcm_ and not skipFetch and fetchCache_)
    pokeMcmCache<McmMem::Fetch>(addr, val);

  bool ok = false;
  if (mcm_ and not skipData and dataCache_)
    ok = pokeMcmCache<McmMem::Data>(addr, val);

  if (not skipMem and not ok)
    ok = memory_.poke(addr, val, usePma);
  return ok;
}


template <typename URV>
bool
Hart<URV>::pokeMemory(uint64_t addr, uint16_t val, bool usePma, bool skipFetch, bool skipData, bool skipMem)
{
  std::unique_lock lock(memory_.amoMutex_);

  memory_.invalidateOtherHartLr(hartIx_, addr, sizeof(val));
  invalidateDecodeCache(addr, sizeof(val));

  if (isPciAddr(addr))
    {
      pci_->access<uint16_t>(addr, val, true);
      return true;
    }

  if (mcm_ and not skipFetch and fetchCache_)
    {
      pokeMcmCache<McmMem::Fetch>(addr, uint8_t(val));
      pokeMcmCache<McmMem::Fetch>(addr + 1, uint8_t(val >> 8));
    }

  std::array<bool, sizeof(val)> b{false};
  if (mcm_ and not skipData and dataCache_)
    {
      for (unsigned i = 0; i < sizeof(val); ++i)
        b[i] = pokeMcmCache<McmMem::Data>(addr + i, uint8_t(val >> (i*8)));
    }

  bool ok = std::reduce(b.begin(), b.end(), true, std::logical_and<>());
  if (not skipMem and not ok)
    {
      if (skipData)
        ok = memory_.poke(addr, val, usePma);
      else
        {
          for (unsigned i = 0; i < sizeof(val); ++i)
            if (not b[i])
              b[i] = memory_.poke(addr + i, uint8_t(val >> (i*8)), usePma);
          ok = std::reduce(b.begin(), b.end(), true, std::logical_and<>());
        }
    }
  return ok;
}


template <typename URV>
bool
Hart<URV>::pokeMemory(uint64_t addr, uint32_t val, bool usePma, bool skipFetch, bool skipData, bool skipMem)
{
  // We allow poke to bypass masking for memory mapped registers
  // otherwise, there is no way for external driver to clear bits that
  // are read-only to this hart.

  std::unique_lock lock(memory_.amoMutex_);

  memory_.invalidateOtherHartLr(hartIx_, addr, sizeof(val));
  invalidateDecodeCache(addr, sizeof(val));

  if (isDeviceAddr(addr))
    {
      deviceWrite(addr, val);
      return true;
    }

  if (mcm_ and not skipFetch and fetchCache_)
    for (unsigned i = 0; i < sizeof(val); ++i)
      pokeMcmCache<McmMem::Fetch>(addr + i, uint8_t(val >> (i*8)));

  std::array<bool, sizeof(val)> b{false};
  if (mcm_ and not skipData and dataCache_)
    {
      for (unsigned i = 0; i < sizeof(val); ++i)
        b[i] = pokeMcmCache<McmMem::Data>(addr + i, uint8_t(val >> (i*8)));
    }

  bool ok = std::reduce(b.begin(), b.end(), true, std::logical_and<>());
  if (not skipMem and not ok)
    {
      if (skipData)
        ok = memory_.poke(addr, val, usePma);
      else
        {
          for (unsigned i = 0; i < sizeof(val); ++i)
            if (not b[i])
              b[i] = memory_.poke(addr + i, uint8_t(val >> (i*8)), usePma);
          ok = std::reduce(b.begin(), b.end(), true, std::logical_and<>());
        }
    }

  return ok;
}


template <typename URV>
bool
Hart<URV>::pokeMemory(uint64_t addr, uint64_t val, bool usePma, bool skipFetch, bool skipData, bool skipMem)
{
  std::unique_lock lock(memory_.amoMutex_);

  memory_.invalidateOtherHartLr(hartIx_, addr, sizeof(val));
  invalidateDecodeCache(addr, sizeof(val));

  if (isDeviceAddr(addr))
    {
      deviceWrite(addr, val);
      return true;
    }

  if (mcm_ and not skipFetch and fetchCache_)
    for (unsigned i = 0; i < sizeof(val); ++i)
      pokeMcmCache<McmMem::Fetch>(addr + i, uint8_t(val >> (i*8)));

  std::array<bool, sizeof(val)> b{false};
  if (mcm_ and not skipData and dataCache_)
    {
      for (unsigned i = 0; i < sizeof(val); ++i)
        b[i] = pokeMcmCache<McmMem::Data>(addr + i, uint8_t(val >> (i*8)));
    }

  bool ok = std::reduce(b.begin(), b.end(), true, std::logical_and<>());
  if (not skipMem and not ok)
    {
      if (skipData)
        ok = memory_.poke(addr, val, usePma);
      else
        {
          for (unsigned i = 0; i < sizeof(val); ++i)
            if (not b[i])
              b[i] = memory_.poke(addr + i, uint8_t(val >> (i*8)), usePma);
          ok = std::reduce(b.begin(), b.end(), true, std::logical_and<>());
        }
    }

  return ok;
}


template <typename URV>
void
Hart<URV>::setPendingNmi(URV cause)
{
  pendingNmis_.insert(cause);
  nmiPending_ = true;

  // Set DCSR.NMI.
  URV val = 0;  // DCSR value
  if (peekCsr(CsrNumber::DCSR, val))
    {
      DcsrFields<URV> dcsr(val);
      dcsr.bits_.NMIP = 1;
      pokeCsr(CsrNumber::DCSR, dcsr.value_);
      recordCsrWrite(CsrNumber::DCSR);
    }
}


template <typename URV>
void
Hart<URV>::clearPendingNmi()
{
  pendingNmis_.clear();
  nmiPending_ = false;

  // Clear DCSR.NMI.
  URV val = 0;  // DCSR value
  if (peekCsr(CsrNumber::DCSR, val))
    {
      DcsrFields<URV> dcsr(val);
      dcsr.bits_.NMIP = 0;
      pokeCsr(CsrNumber::DCSR, dcsr.value_);
      recordCsrWrite(CsrNumber::DCSR);
    }
}


template <typename URV>
void
Hart<URV>::clearPendingNmi(URV cause)
{
  pendingNmis_.erase(cause);
  nmiPending_ = not pendingNmis_.empty();

  if (not nmiPending_)
    {
      // Clear DCSR.NMI.
      URV val = 0;  // DCSR value
      if (peekCsr(CsrNumber::DCSR, val))
        {
          DcsrFields<URV> dcsr(val);
          dcsr.bits_.NMIP = 0;
          pokeCsr(CsrNumber::DCSR, dcsr.value_);
          recordCsrWrite(CsrNumber::DCSR);
        }
    }
}


template <typename URV>
void
Hart<URV>::setToHostAddress(uint64_t address)
{
  toHost_ = URV(address);
  toHostValid_ = true;
}


template <typename URV>
void
Hart<URV>::clearToHostAddress()
{
  toHost_ = 0;
  toHostValid_ = false;
}


template <typename URV>
inline
void
Hart<URV>::execBeq(const DecodedInst* di)
{
  URV v1 = intRegs_.read(di->op0()),  v2 = intRegs_.read(di->op1());
  if (v1 != v2)
    return;

  URV nextPc = currPc_ + di->op2As<SRV>();
  if (not isRvc() and (nextPc & 3))
    {
      // Target must be word aligned if C is off.
      initiateException(ExceptionCause::INST_ADDR_MISAL, currPc_, nextPc);
    }
  else
    {
      setPc(nextPc);
      lastBranchTaken_ = true;
    }
}


template <typename URV>
inline
void
Hart<URV>::execBne(const DecodedInst* di)
{
  URV v1 = intRegs_.read(di->op0()),  v2 = intRegs_.read(di->op1());
  if (v1 == v2)
    return;

  URV nextPc = currPc_ + di->op2As<SRV>();
  if (not isRvc() and (nextPc & 3))
    {
      // Target must be word aligned if C is off.
      initiateException(ExceptionCause::INST_ADDR_MISAL, currPc_, nextPc);
    }
  else
    {
      setPc(nextPc);
      lastBranchTaken_ = true;
    }
}


template <typename URV>
inline
void
Hart<URV>::execAddi(const DecodedInst* di)
{
  SRV imm = di->op2As<SRV>();
  SRV v = intRegs_.read(di->op1()) + imm;
  intRegs_.write(di->op0(), v);

  if (hintOps_ and di->op0() == 0)
    {
      if (di->op1() == 31)
        throw CoreException(CoreException::Snapshot, "Taking snapshot from HINT.");
      if (di->op1() == 30)
        throw CoreException(CoreException::Stop, "Stopping run from HINT.");
      if (di->op1() == 29)
        throw CoreException(CoreException::SnapshotAndStop, "Taking snapshot and stopping run from HINT.");
      if (di->op1() == 26)
        std::cerr << "Info: Executed instructions: " << instCounter_ << "\n";
      if (di->op1() == 25)
        setPendingNmi(URV(v));
      if (di->op1() == 24)
        clearPendingNmi();
      if (di->op1() == 23)
        defineNmiPc(URV(v));

      if (hasRoiRange_)
        {
          if (di->op1() == 12)
            traceOn_ = false;
          if (di->op1() == 11)
            traceOn_ = true;
        }
    }
}


template <typename URV>
inline
void
Hart<URV>::execAdd(const DecodedInst* di)
{
  URV v = intRegs_.read(di->op1()) + intRegs_.read(di->op2());
  intRegs_.write(di->op0(), v);
}


template <typename URV>
inline
void
Hart<URV>::execAndi(const DecodedInst* di)
{
  SRV imm = di->op2As<SRV>();
  URV v = intRegs_.read(di->op1()) & imm;
  intRegs_.write(di->op0(), v);
}


static
void
printUnsignedHisto(const char* tag, const std::vector<uintmax_t>& histo,
		   FILE* file)
{
  if (histo.size() < 7)
    return;

  if (histo.at(0))
    fprintf(file, "    %s 0           %jd\n", tag, histo.at(0));
  if (histo.at(1))
    fprintf(file, "    %s 1           %jd\n", tag, histo.at(1));
  if (histo.at(2))
    fprintf(file, "    %s 2           %jd\n", tag, histo.at(2));
  if (histo.at(3))
    fprintf(file, "    %s (2,     16] %jd\n", tag, histo.at(3));
  if (histo.at(4))
    fprintf(file, "    %s (16,    1k] %jd\n", tag, histo.at(4));
  if (histo.at(5))
    fprintf(file, "    %s (1k,   64k] %jd\n", tag, histo.at(5));
  if (histo.at(6))
    fprintf(file, "    %s > 64k       %jd\n", tag, histo.at(6));
}


static
void
printSignedHisto(const char* tag, const std::vector<uintmax_t>& histo,
		 FILE* file)
{
  if (histo.size() < 13)
    return;

  if (histo.at(0))
    fprintf(file, "    %s <= -64k     %jd\n", tag, histo.at(0));
  if (histo.at(1))
    fprintf(file, "    %s (-64k, -1k] %jd\n", tag, histo.at(1));
  if (histo.at(2))
    fprintf(file, "    %s (-1k,  -16] %jd\n", tag, histo.at(2));
  if (histo.at(3))
    fprintf(file, "    %s (-16,   -3] %jd\n", tag, histo.at(3));
  if (histo.at(4))
    fprintf(file, "    %s -2          %jd\n", tag, histo.at(4));
  if (histo.at(5))
    fprintf(file, "    %s -1          %jd\n", tag, histo.at(5));
  if (histo.at(6))
    fprintf(file, "    %s 0           %jd\n", tag, histo.at(6));
  if (histo.at(7))
    fprintf(file, "    %s 1           %jd\n", tag, histo.at(7));
  if (histo.at(8))
    fprintf(file, "    %s 2           %jd\n", tag, histo.at(8));
  if (histo.at(9))
    fprintf(file, "    %s (2,     16] %jd\n", tag, histo.at(9));
  if (histo.at(10))
    fprintf(file, "    %s (16,    1k] %jd\n", tag, histo.at(10));
  if (histo.at(11))
    fprintf(file, "    %s (1k,   64k] %jd\n", tag, histo.at(11));
  if (histo.at(12))
    fprintf(file, "    %s > 64k       %jd\n", tag, histo.at(12));
}


enum class FpKinds { PosInf, NegInf, PosNormal, NegNormal, PosSubnormal, NegSubnormal,
                     PosZero, NegZero, QuietNan, SignalingNan };


static
void
printFpHisto(const char* tag, const std::vector<uintmax_t>& histo, FILE* file)
{
  for (unsigned i = 0; i <= unsigned(FpKinds::SignalingNan); ++i)
    {
      FpKinds kind = FpKinds(i);
      uintmax_t freq = histo.at(i);
      if (not freq)
        continue;

      switch (kind)
        {
        case FpKinds::PosInf:
          fprintf(file, "    %s pos_inf       %jd\n", tag, freq);
          break;

        case FpKinds::NegInf:
          fprintf(file, "    %s neg_inf       %jd\n", tag, freq);
          break;

        case FpKinds::PosNormal:
          fprintf(file, "    %s pos_normal    %jd\n", tag, freq);
          break;

        case FpKinds::NegNormal:
          fprintf(file, "    %s neg_normal    %jd\n", tag, freq);
          break;

        case FpKinds::PosSubnormal:
          fprintf(file, "    %s pos_subnormal %jd\n", tag, freq);
          break;

        case FpKinds::NegSubnormal:
          fprintf(file, "    %s neg_subnormal %jd\n", tag, freq);
          break;

        case FpKinds::PosZero:
          fprintf(file, "    %s pos_zero      %jd\n", tag, freq);
          break;

        case FpKinds::NegZero:
          fprintf(file, "    %s neg_zero      %jd\n", tag, freq);
          break;

        case FpKinds::QuietNan:
          fprintf(file, "    %s quiet_nan     %jd\n", tag, freq);
          break;

        case FpKinds::SignalingNan:
          fprintf(file, "    %s signaling_nan %jd\n", tag, freq);
          break;
        }
    }
}


template <typename URV>
void
Hart<URV>::reportInstructionFrequency(FILE* file) const
{
  std::vector<size_t> indices;
  instProfs_.sort(indices);

  for (auto profIx : indices)
    {
      const InstProfile* profPtr = instProfs_.ithEntry(profIx);
      if (not profPtr or not profPtr->freq_)
	continue;

      const InstProfile& prof = *profPtr;
      const InstEntry& entry = decoder_.getInstructionEntry(prof.id_);

      std::string instr;
      // Don't collect non-vector repeats
      if (entry.isVector())
        instr = util::join(".", entry.name(), VecRegs::to_string(prof.elemWidth_));
      else if (prof.elemWidth_ == ElementWidth::Byte)
        instr = entry.name();
      else
        continue;

      fprintf(file, "%s %jd\n", instr.c_str(), prof.freq_);

      uint64_t count = 0;
      for (auto n : prof.destRegFreq_) count += n;
      if (count)
	{
          fprintf(file, "  +rd");
	  auto regCount = prof.destRegFreq_.size();
	  for (unsigned i = 0; i < regCount; ++i)
	    if (prof.destRegFreq_.at(i))
              fprintf(file, " %d:%jd", i, prof.destRegFreq_.at(i));
          fprintf(file, "\n");
	}

      unsigned srcIx = 0;

      for (unsigned opIx = 0; opIx < entry.operandCount(); ++opIx)
        {
	  auto mode = entry.ithOperandMode(opIx);
	  auto type = entry.ithOperandType(opIx);
          if ((mode == OperandMode::Read or mode == OperandMode::ReadWrite) and
              type != OperandType::Imm and type != OperandType::None)
            {
              uint64_t count = 0;
              for (auto n : prof.srcRegFreq_.at(srcIx))
                count += n;
              if (count)
                {
                  const auto& regFreq = prof.srcRegFreq_.at(srcIx);
		  auto regCount = regFreq.size();
                  fprintf(file, "  +rs%d", srcIx + 1);
                  for (unsigned i = 0; i < regCount; ++i)
                    if (regFreq.at(i))
                      fprintf(file, " %d:%jd", i, regFreq.at(i));
                  fprintf(file, "\n");

                  const auto& histo = prof.srcHisto_.at(srcIx);
                  std::string tag = std::string("+hist") + std::to_string(srcIx + 1);
                  if (entry.ithOperandType(opIx) == OperandType::FpReg)
                    printFpHisto(tag.c_str(), histo, file);
                  else if (entry.isUnsigned())
                    printUnsignedHisto(tag.c_str(), histo, file);
                  else
                    printSignedHisto(tag.c_str(), histo, file);
                }

              srcIx++;
            }
	}

      if (prof.hasImm_)
	{
	  fprintf(file, "  +imm  min:%d max:%d\n", prof.minImm_, prof.maxImm_);
	  printSignedHisto("+hist ", prof.srcHisto_.back(), file);
	}

      if (prof.user_)
        fprintf(file, "  +user %" PRIuMAX "\n", prof.user_);
      if (prof.supervisor_)
        fprintf(file, "  +supervisor %" PRIuMAX "\n", prof.supervisor_);
      if (prof.machine_)
        fprintf(file, "  +machine %" PRIuMAX "\n", prof.machine_);
    }
}


template <typename URV>
void
Hart<URV>::reportTrapStat(FILE* file) const
{
  fprintf(file, "\n");
  fprintf(file, "Interrupts (incuding NMI): %" PRIu64 "\n", interruptCount_);
  for (unsigned i = 0; i < interruptStat_.size(); ++i)
    {
      InterruptCause cause = InterruptCause(i);
      uint64_t count = interruptStat_.at(i);
      if (not count)
        continue;
      switch(cause)
        {
        case InterruptCause::S_SOFTWARE:
          fprintf(file, "  + S_SOFTWARE  : %" PRIu64 "\n", count);
          break;
        case InterruptCause::VS_SOFTWARE:
          fprintf(file, "  + VS_SOFTWARE : %" PRIu64 "\n", count);
          break;
        case InterruptCause::M_SOFTWARE:
          fprintf(file, "  + M_SOFTWARE  : %" PRIu64 "\n", count);
          break;
        case InterruptCause::S_TIMER:
          fprintf(file, "  + S_TIMER     : %" PRIu64 "\n", count);
          break;
        case InterruptCause::VS_TIMER:
          fprintf(file, "  + VS_TIMER    : %" PRIu64 "\n", count);
          break;
        case InterruptCause::M_TIMER:
          fprintf(file, "  + M_TIMER     : %" PRIu64 "\n", count);
          break;
        case InterruptCause::S_EXTERNAL:
          fprintf(file, "  + S_EXTERNAL  : %" PRIu64 "\n", count);
          break;
        case InterruptCause::VS_EXTERNAL:
          fprintf(file, "  + VS_EXTERNAL : %" PRIu64 "\n", count);
          break;
        case InterruptCause::M_EXTERNAL:
          fprintf(file, "  + M_EXTERNAL  : %" PRIu64 "\n", count);
          break;
        case InterruptCause::G_EXTERNAL:
          fprintf(file, "  + G_EXTERNAL  : %" PRIu64 "\n", count);
          break;
        default:
          fprintf(file, "  + INTR-NO-%d  : %" PRIu64 "\n", unsigned(cause), count);
        }
    }

  fprintf(file, "\n");
  fprintf(file, "Non maskable interrupts: %" PRIu64 "\n", nmiCount_);

  fprintf(file, "\n");
  fprintf(file, "Exceptions: %" PRIu64 "\n", exceptionCount_);
  for (unsigned i = 0; i < exceptionStat_.size(); ++i)
    {
      ExceptionCause cause = ExceptionCause(i);
      uint64_t count = exceptionStat_.at(i);
      if (not count)
        continue;

      switch(cause)
        {
        case ExceptionCause::INST_ADDR_MISAL :
          fprintf(file, "  + INST_ADDR_MISAL : %" PRIu64 "\n", count);
          break;
        case ExceptionCause::INST_ACC_FAULT  :
          fprintf(file, "  + INST_ACC_FAULT  : %" PRIu64 "\n", count);
          break;
        case ExceptionCause::ILLEGAL_INST    :
          fprintf(file, "  + ILLEGAL_INST    : %" PRIu64 "\n", count);
          break;
        case ExceptionCause::BREAKP          :
          fprintf(file, "  + BREAKP          : %" PRIu64 "\n", count);
          break;
        case ExceptionCause::LOAD_ADDR_MISAL :
          fprintf(file, "  + LOAD_ADDR_MISAL : %" PRIu64 "\n", count);
          break;
        case ExceptionCause::LOAD_ACC_FAULT  :
          fprintf(file, "  + LOAD_ACC_FAULT  : %" PRIu64 "\n", count);
          break;
        case ExceptionCause::STORE_ADDR_MISAL:
          fprintf(file, "  + STORE_ADDR_MISAL: %" PRIu64 "\n", count);
          break;
        case ExceptionCause::STORE_ACC_FAULT :
          fprintf(file, "  + STORE_ACC_FAULT : %" PRIu64 "\n", count);
          break;
        case ExceptionCause::U_ENV_CALL      :
          fprintf(file, "  + U_ENV_CALL      : %" PRIu64 "\n", count);
          break;
        case ExceptionCause::S_ENV_CALL      :
          fprintf(file, "  + S_ENV_CALL      : %" PRIu64 "\n", count);
          break;
        case ExceptionCause::M_ENV_CALL      :
          fprintf(file, "  + M_ENV_CALL      : %" PRIu64 "\n", count);
          break;
        case ExceptionCause::INST_PAGE_FAULT :
          fprintf(file, "  + INST_PAGE_FAULT : %" PRIu64 "\n", count);
          break;
        case ExceptionCause::LOAD_PAGE_FAULT :
          fprintf(file, "  + LOAD_PAGE_FAULT : %" PRIu64 "\n", count);
          break;
        case ExceptionCause::STORE_PAGE_FAULT:
          fprintf(file, "  + STORE_PAGE_FAULT: %" PRIu64 "\n", count);
          break;
        case ExceptionCause::NONE            :
          fprintf(file, "  + NONE            : %" PRIu64 "\n", count);
          break;
        default:
          fprintf(file, "  + ????            : %" PRIu64 "\n", count);
          break;
        }
    }
}


template <typename URV>
void
Hart<URV>::reportLrScStat(FILE* file) const
{
  fprintf(file, "Load-reserve dispatched: %jd\n", uintmax_t(lrCount_));
  fprintf(file, "Load-reserve successful: %jd\n", uintmax_t(lrSuccess_));
  fprintf(file, "Store-conditional dispatched: %jd\n", uintmax_t(scCount_));
  fprintf(file, "Store-conditional successful: %jd\n", uintmax_t(scSuccess_));
}


template <typename URV>
void
Hart<URV>::initiateLoadException(const DecodedInst* di, ExceptionCause cause, URV addr1, URV addr2)
{
  initiateException(cause, currPc_, addr1, addr2, di);
}


template <typename URV>
void
Hart<URV>::initiateStoreException(const DecodedInst* di, ExceptionCause cause, URV addr1, URV addr2)
{
  initiateException(cause, currPc_, addr1, addr2, di);
}


template <typename URV>
ExceptionCause
Hart<URV>::determineLoadException(uint64_t& addr1, uint64_t& addr2, uint64_t& gaddr1,
                                  uint64_t& gaddr2, unsigned ldSize, bool hyper,
                                  unsigned elemIx)
{
  uint64_t va1 = URV(addr1);   // Virtual address. Truncate to 32-bits in 32-bit mode.
  uint64_t va2 = va1;
  ldStFaultAddr_ = va1;
  addr1 = gaddr1 = va1;
  addr2 = gaddr2 = va2;  // Phys addr of 2nd page when crossing page boundary.

  // Misaligned load from io section triggers an exception.
  uint64_t alignMask = ldSize - 1;
  bool misal = addr1 & alignMask;
  misalignedLdSt_ = misal;

  using EC = ExceptionCause;
  using PM = PrivilegeMode;

  auto [pm, virt] = effLdStMode(hyper);

  ldStFaultAddr_ = addr1 = gaddr1 = va1 = applyPointerMask(va1, true, hyper);
  addr2 = gaddr2 = va2 = va1;

  // If misaligned exception has priority take exception.
  if (misal)
    {
      if (misalHasPriority_ and not misalDataOk_)
	return ExceptionCause::LOAD_ADDR_MISAL;
      va2 = (va1 + ldSize - 1) & ~alignMask;
    }

  setMemProtAccIsFetch(false);
  steeInsec1_ = false;
  steeInsec2_ = false;

  auto checkPa = [this, pm, misal] (uint64_t va, uint64_t& pa, bool lower) -> EC {
    ldStFaultAddr_ = va;

    if (pmpEnabled_)
      {
        const Pmp& pmp = pmpManager_.accessPmp(pa);
        if (not pmp.isRead(pm)  or  (virtMem_.isExecForRead() and not pmp.isExec(pm)))
          return EC::LOAD_ACC_FAULT;
      }

    if (steeEnabled_)
      {
        if (not stee_.isValidAddress(pa))
          return EC::LOAD_ACC_FAULT;
        bool& steeInsec = lower? steeInsec1_ : steeInsec2_;
        steeInsec = stee_.isInsecureAccess(pa);
        if (steeTrapRead_ and steeInsec)
          return EC::LOAD_ACC_FAULT;
        pa = stee_.clearSecureBits(pa);
      }

    Pma pma = accessPma(pa);
    pma = overridePmaWithPbmt(pma, virtMem_.lastEffectivePbmt());
    if (not pma.isRead() or (virtMem_.isExecForRead() and not pma.isExec()))
      return EC::LOAD_ACC_FAULT;
    if (misal and not pma.isMisalignedOk())
      return pma.misalOnMisal()? EC::LOAD_ADDR_MISAL : EC::LOAD_ACC_FAULT;
    return EC::NONE;
  };

  if (not inSeqnMisaligned_)
    {
      // Address translation
      if (isRvs() and pm != PM::Machine)     // Supervisor extension
        {
          if (auto cause = virtMem_.translateForLoad2(va1, ldSize, pm, virt, gaddr1, addr1, gaddr2, addr2);
              cause != EC::NONE)
            {
              ldStFaultAddr_ = addr1;
              return cause;
            }
        }

      uint64_t next;
      if (misal)
        {
          next = (addr1 + ldSize - 1) & ~alignMask;
          if (not (addr1 == addr2 and virtMem_.pageNumber(addr1) != virtMem_.pageNumber(next)))
            next = addr2;
        }

      if (auto cause = checkPa(va1, addr1, true); cause != EC::NONE)
        return cause;

      if (misal)
        {
          if (auto cause = checkPa(va2, next, false); cause != EC::NONE)
            return cause;
          addr2 = next;
        }
      else
        addr2 = addr1;
    }
  else
    {
      if (isRvs() and pm != PM::Machine)     // Supervisor extension
        {
          if (auto cause = virtMem_.translateForLoad(va1, pm, virt, gaddr1, addr1);
              cause != EC::NONE)
            {
              ldStFaultAddr_ = addr1;
              return cause;
            }
        }

      gaddr2 = gaddr1;
      addr2 = addr1;
      uint64_t pa1 = addr1;  // We do this because checkPa modifies addr1.

      if (auto cause = checkPa(va1, addr1, true); cause != EC::NONE)
        return cause;

      if (not misal)
        {
          addr2 = addr1;
        }
      else
        {
          // Cross is true if we cross page boundary.
          bool cross = virtMem_.pageNumber(va1) != virtMem_.pageNumber(va2);

          addr2 = (pa1 + (ldSize - 1)) & ~alignMask;

          // Only translate again if we would cross pages.
          if (isRvs() and pm != PM::Machine and cross)
            {
              auto cause = virtMem_.translateForLoad(va2, pm, virt, gaddr2, addr2);
              if (cause != EC::NONE)
                {
                  ldStFaultAddr_ = addr2;
                  gaddr1 = gaddr2;  // We report faulting GPA in gaddr.
                  return cause;
                }
            }

          // This may change addr2
          if (auto cause = checkPa(va2, addr2, true); cause != EC::NONE)
            return cause;
          if (not cross)
            addr2 = addr1; // addr2 is different from addr1 only if we cross page boundary
        }
    }

  if (injectException_ != EC::NONE and injectExceptionIsLd_ and elemIx == injectExceptionElemIx_)
    {
      ldStFaultAddr_ = va1;
      // Adjust ldStFaultAddr for line crossers if fault is on 2nd line.
      if (injectAddr_ != 0 and cacheLineNum(va1) != cacheLineNum(injectAddr_))
        {
          if (misal)
            ldStFaultAddr_ = va2;
          else
            std::cerr << "Error: hart-id= " << hartId() << " tag=" << instCounter_
                      << " injected exception pa does not match instruction data pa.\n";
        }
      return injectException_;
    }

  return EC::NONE;
}


template <typename URV>
template <typename LOAD_TYPE>
inline
bool
Hart<URV>::fastLoad(const DecodedInst* di, uint64_t addr, uint64_t& value)
{
  // Unsigned version of LOAD_TYPE
  using ULT = typename std::make_unsigned<LOAD_TYPE>::type;

  ULT uval = 0;
  if (memory_.read(addr, uval))
    {
      if constexpr (std::is_same<ULT, LOAD_TYPE>::value)
        value = uval;
      else
        value = SRV(LOAD_TYPE(uval)); // Sign extend.

      if (dataLineTrace_)
	memory_.traceDataLine(addr, addr);

      return true;  // Success.
    }

  initiateLoadException(di, ExceptionCause::LOAD_ACC_FAULT, addr);
  return false;
}


/// Dump initial state of a memory line to the given file.
template <typename URV>
void
Hart<URV>::dumpInitState(const char* tag, uint64_t vaddr, uint64_t paddr)
{
  bool isFetch = (*tag == 'f'); // If tag is "fetch"

  auto& lineSet = isFetch? initInstrLines_ : initDataLines_;

  uint64_t pline = memory_.getLineNumber(paddr);
  if (lineSet.find(pline) != lineSet.end())
    return;  // Already dumped

  lineSet.insert(pline);

  uint64_t vline = memory_.getLineNumber(vaddr);
  unsigned lineSize = memory_.lineSize();
  fprintf(initStateFile_, "%s,%0jx,%0jx,", tag, uintmax_t(vline*lineSize), uintmax_t(pline*lineSize));

  uint64_t byteAddr = pline * lineSize + lineSize - 1;
  for (unsigned i = 0; i < lineSize; ++i, --byteAddr)
    {
      uint8_t byte = 0;
      memory_.peek(byteAddr, byte, false);
      virtMem_.getPrevByte(byteAddr, byte); // Get PTE value before PTE update.
      fprintf(initStateFile_, "%02x", unsigned(byte));
    }

  bool cacheable = memory_.pmaMgr_.getPma(paddr).isCacheable();
  fprintf(initStateFile_, ",%d", cacheable);
  fprintf(initStateFile_, "\n");
}


#include <termios.h>
#undef VSTART

static bool
hasPendingInput(int fd)
{
  static bool firstTime = true;

  if (firstTime)
    {
      firstTime = false;
      if (isatty(fd))
	{
	  struct termios term;
	  tcgetattr(fd, &term);
	  cfmakeraw(&term);
	  term.c_lflag &= ~ECHO;
	  tcsetattr(fd, 0, &term);
	}
    }

  struct pollfd inPollfd;
  inPollfd.fd = fd;
  inPollfd.events = POLLIN;
  int code = poll(&inPollfd, 1, 0);
  return code == 1 and (inPollfd.revents & POLLIN) != 0;
}


static int
readCharNonBlocking(int fd)
{
  if (not hasPendingInput(fd))
    return 0;

  char c = 0;
  auto code = ::read(fd, &c, sizeof(c));
  if (code == 1)
    {
      if (isatty(fd))
	{
	  static char prev = 0;

	  // Force a stop if control-a x is seen.
	  if (prev == 1 and c == 'x')
	    throw CoreException(CoreException::Stop, "Keyboard stop", 3);
	  prev = c;
	}

      return c;
    }

  if (code == 0)
    return 0;

  if (code == -1)
    std::cerr << "Error: readCharNonBlocking: unexpected fail on read\n";

  return -1;
}


template <typename URV>
bool
Hart<URV>::getOooLoadValue(uint64_t va, uint64_t pa1, uint64_t pa2, unsigned size,
			   bool isVec, uint64_t& value, unsigned elemIx, unsigned field)
{
  if (not ooo_)
    return false;
  if (mcm_)
    return mcm_->getCurrentLoadValue(*this, instCounter_, va, pa1, pa2, size, isVec,
				     value, elemIx, field);
  if (perfApi_)
    return perfApi_->getLoadData(hartIx_, instCounter_, va, pa1, pa2, size, value,
                                 elemIx, field);
  assert(0 && "Error: Assertion failed");
  return false;
}


template <typename URV>
template <typename LOAD_TYPE>
bool
Hart<URV>::load(const DecodedInst* di, uint64_t virtAddr, uint64_t& data)
{
  hyperLs_ = di->isHypervisor();

  ldStAddr_ = virtAddr;   // For reporting ld/st addr in trace-mode.
  ldStFaultAddr_ = applyPointerMask(virtAddr, true /*isLoad*/, hyperLs_);
  ldStPhysAddr1_ = ldStPhysAddr2_ = virtAddr;
  ldStSize_ = sizeof(LOAD_TYPE);

#if FAST_SLOPPY
  return fastLoad<LOAD_TYPE>(di, virtAddr, data);
#else

  if (hasActiveTrigger())
    ldStAddrTriggerHit(ldStFaultAddr_, ldStSize_, TriggerTiming::Before, true /*isLoad*/);
  if (triggerTripped_)
    return false;

  uint64_t addr1 = virtAddr;
  uint64_t addr2 = addr1;
  uint64_t gaddr1 = virtAddr;
  uint64_t gaddr2 = virtAddr;
  auto cause = determineLoadException(addr1, addr2, gaddr1, gaddr2, ldStSize_, hyperLs_);
  if (cause != ExceptionCause::NONE)
    {
      initiateLoadException(di, cause, ldStFaultAddr_, gaddr1);
      return false;
    }
  ldStPhysAddr1_ = addr1;
  ldStPhysAddr2_ = addr2;

  return readForLoad<LOAD_TYPE>(di, virtAddr, addr1, addr2, data);
#endif
}


template <typename URV>
void
Hart<URV>::deviceRead(uint64_t pa, unsigned size, uint64_t& val)
{
  val = 0;
  if (isAclintAddr(pa))
    {
      processClintRead(pa, size, val);
      return;
    }

  if (isImsicAddr(pa))
    {
      if (imsicRead_)
        imsicRead_(pa, size, val);
      return;
    }

  if (isPciAddr(pa))
    {
      switch (size)
	{
	case 1:
	  {
	    uint8_t pciVal = 0;
            pci_->access<uint8_t>(pa, pciVal, false);
	    val = pciVal;
	  }
	  break;

	case 2:
	  {
	    uint16_t pciVal = 0;
            pci_->access<uint16_t>(pa, pciVal, false);
	    val = pciVal;
	  }
	  break;

	case 4:
	  {
	    uint32_t pciVal = 0;
            pci_->access<uint32_t>(pa, pciVal, false);
	    val = pciVal;
	  }
	  break;

	case 8:
	  {
	    uint64_t pciVal = 0;
            pci_->access<uint64_t>(pa, pciVal, false);
	    val = pciVal;
	  }
	  break;

	default:
	  assert(0 && "Error: Assertion failed");
	}
      return;
    }

  if (isAplicAddr(pa))
    {
      uint32_t val32 = 0;
      if (not aplic_->read(pa, size, val32))
        {
          std::cerr << "Warning: unsupported APLIC read: address = 0x" <<
            std::hex << pa << std::dec << ", size = " << size << " bytes\n";
        }
      val = val32;
      return;
    }

  if (isIommuAddr(pa))
    {
      uint64_t val64;
      iommu_->read(pa, size, val64);
      val = val64;
      return;
    }

  assert(0 && "Error: Assertion failed");  // No device contains given address.
}


template <typename URV>
template<typename STORE_TYPE>
void
Hart<URV>::deviceWrite(uint64_t pa, STORE_TYPE storeVal)
{
  if (isAclintAddr(pa))
    {
      URV val = storeVal;
      processClintWrite(pa, sizeof(storeVal), val);
      processTimerInterrupt();  // In case TIMER or TIMECMP was written in ACLINT.
      storeVal = val;
      memWrite(pa, pa, storeVal);
      return;
    }

  if (isImsicAddr(pa))
    {
      imsicWrite_(pa, sizeof(storeVal), storeVal);
      return;
    }

  if (isPciAddr(pa))
    {
      pci_->access<STORE_TYPE>(pa, storeVal, true);
      return;
    }

  if (isAplicAddr(pa))
    {
      uint32_t val32 = storeVal;
      if (not aplic_->write(pa, sizeof(storeVal), val32))
        {
          std::cerr << "Warning: unsupported APLIC write: address = 0x" <<
            std::hex << pa << std::dec << ", size = " << sizeof(storeVal) <<
            " bytes, data = 0x" << std::hex << uint64_t(storeVal) << std::dec << "\n";
        }
      return;
    }

  if (isIommuAddr(pa))
    {
      iommu_->write(pa, sizeof(storeVal), storeVal);
      return;
    }

  assert(0 && "Error: Assertion failed");
}


template <typename URV>
template <typename LOAD_TYPE>
bool
Hart<URV>::readForLoad([[maybe_unused]] const DecodedInst* di, uint64_t virtAddr,
		       [[maybe_unused]] uint64_t addr1, [[maybe_unused]] uint64_t addr2,
		       uint64_t& data, unsigned elemIx, unsigned field)
{
#if FAST_SLOPPY
  return fastLoad<LOAD_TYPE>(di, virtAddr, data);
#else

  // Loading from console-io does a standard input read.
  if (conIoValid_ and addr1 == conIo_ and enableConIn_ and not triggerTripped_)
    {
      data = readCharNonBlocking(syscall_.effectiveFd(STDIN_FILENO));
      return true;
    }

  // Unsigned version of LOAD_TYPE
  using ULT = typename std::make_unsigned<LOAD_TYPE>::type;

  ULT uval = 0;   // Unsigned loaded value

  bool hasOooVal = false;
  if (ooo_)
    {
      uint64_t val = 0;
      hasOooVal = getOooLoadValue(virtAddr, addr1, addr2, sizeof(LOAD_TYPE), di->isVector(),
				  val, elemIx, field);
      if (hasOooVal)
	uval = val;
    }

  if (not hasOooVal)
    {
      if (toHostValid_ and addr1 == toHost_)
	{
	  data = 0;
	  return true;
	}
      if (isDeviceAddr(addr1))
	{
	  uint64_t dv = 0;
	  deviceRead(addr1, sizeof(ULT), dv);
	  uval = dv;
	}
      else
	memRead(addr1, addr2, uval);
    }

  data = uval;
  if (not std::is_same<ULT, LOAD_TYPE>::value)
    data = int64_t(LOAD_TYPE(uval)); // Loading signed: Sign extend.

  if (initStateFile_)
    {
      dumpInitState("load", virtAddr, addr1);
      if (addr1 != addr2 or memory_.getLineNumber(addr1) != memory_.getLineNumber(addr1 + ldStSize_))
	dumpInitState("load", virtAddr + ldStSize_, addr2 + ldStSize_);
    }

  if (dataLineTrace_)
    memory_.traceDataLine(virtAddr, addr1);

  if (cacheBuffer_.max_size() and not cacheTraceFile_.empty())
    traceCache(virtAddr, addr1, addr2, true, false, false, false, false);

  // Check for load-data-trigger.
  if (hasActiveTrigger())
    {
      TriggerTiming timing = TriggerTiming::Before;
      bool isLoad = true;
      if (ldStDataTriggerHit(uval, timing, isLoad))
	{
	  dataAddrTrig_ = true;
	  triggerTripped_ = true;
	}
    }
  if (triggerTripped_)
    return false;

  return true;  // Success.
#endif
}


template <typename URV>
inline
void
Hart<URV>::execLw(const DecodedInst* di)
{
  URV base = intRegs_.read(di->op1());
  uint64_t virtAddr = base + di->op2As<int32_t>();

  uint64_t data = 0;
  if (load<int32_t>(di, virtAddr, data))
    intRegs_.write(di->op0(), data);
}


template <typename URV>
inline
void
Hart<URV>::execLh(const DecodedInst* di)
{
  URV base = intRegs_.read(di->op1());
  uint64_t virtAddr = base + di->op2As<int32_t>();

  uint64_t data = 0;
  if (load<int16_t>(di, virtAddr, data))
    intRegs_.write(di->op0(), data);
}


template <typename URV>
template <typename STORE_TYPE>
inline
bool
Hart<URV>::fastStore(const DecodedInst* di, URV addr, STORE_TYPE storeVal)
{
  if (memory_.write(hartIx_, addr, storeVal))
    {
      ldStWrite_ = true;

      if (toHostValid_ and addr == toHost_ and storeVal != 0)
	{
	  throw CoreException(CoreException::Stop, "write to to-host", storeVal);
	}

      if (dataLineTrace_)
	memory_.traceDataLine(addr, addr, true /*write*/);

      ldStWrite_ = true;
      ldStData_ = storeVal;
      return true;
    }

  initiateStoreException(di, ExceptionCause::STORE_ACC_FAULT, addr);
  return false;
}


template <typename URV>
template <typename STORE_TYPE>
void
Hart<URV>::handleStoreToHost(URV physAddr, STORE_TYPE storeVal)
{
  // We assume that the HTIF device is little endian.
  ldStWrite_ = true;
  ldStData_ = storeVal;
  memory_.write(hartIx_, physAddr, storeVal);

  uint64_t val = storeVal;
  uint64_t data = (val << 16) >> 16;
  unsigned cmd = (val >> 48) & 0xff;
  unsigned dev = (val >> 56) & 0xff;
  if (dev == 1)
    {
      if (cmd == 1)
	{
	  char c = data;
	  if (c)
	    {
	      if (::write(syscall_.effectiveFd(STDOUT_FILENO), &c, 1) != 1)
		std::cerr << "Error: Hart::handleStoreToHost: write failed\n";
	    }
	}
      else if (cmd == 0 and fromHostValid_)
	{
	  int ch = readCharNonBlocking(syscall_.effectiveFd(STDIN_FILENO));
	  if (ch > 0)
	    memory_.poke(fromHost_, ((val >> 48) << 48) | uint64_t(ch), true);
	  else
	    ++pendingHtifGetc_;
	}
    }
  else if (dev == 0 and cmd == 0 and (storeVal & 1))
    throw CoreException(CoreException::Stop, "write to to-host", val);
}


template <typename URV>
template <typename STORE_TYPE>
inline
bool
Hart<URV>::store(const DecodedInst* di, URV virtAddr, STORE_TYPE storeVal,
                 [[maybe_unused]] bool amoLock)
{
  hyperLs_ = di->isHypervisor();
  ldStAddr_ = virtAddr;   // For reporting ld/st addr in trace-mode.
  ldStFaultAddr_ = applyPointerMask(virtAddr, false /*isLoad*/, hyperLs_);
  ldStPhysAddr1_ = ldStPhysAddr2_ = ldStAddr_;
  ldStSize_ = sizeof(STORE_TYPE);

#if FAST_SLOPPY
  return fastStore(di, virtAddr, storeVal);
#else

  auto lock = (amoLock)? std::unique_lock(memory_.amoMutex_) :
                         std::unique_lock<std::shared_mutex>();

  // ld/st-address or instruction-address triggers have priority over
  // ld/st access or misaligned exceptions.
  bool hasTrig = hasActiveTrigger();
  TriggerTiming timing = TriggerTiming::Before;
  bool isLd = false;  // Not a load.
  if (hasTrig)
    {
      ldStAddrTriggerHit(ldStFaultAddr_, ldStSize_, timing, isLd);
      ldStDataTriggerHit(storeVal, timing, isLd);
    }

  if (triggerTripped_)
    return false;

  // Determine if a store exception is possible. Determine sore exception will do address
  // translation and change pa1/pa2 to physical addresses. Ga1/ga2 are the guest addresses
  // for 2-stage address translation.
  uint64_t pa1 = virtAddr, pa2 = virtAddr;
  uint64_t ga1 = virtAddr, ga2 = virtAddr;
  ExceptionCause cause = determineStoreException(pa1, pa2, ga1, ga2, ldStSize_, hyperLs_);
  ldStPhysAddr1_ = pa1;
  ldStPhysAddr2_ = pa2;

  if (cause != ExceptionCause::NONE)
    {
      initiateStoreException(di, cause, ldStFaultAddr_, ga1);
      return false;
    }

  return writeForStore<STORE_TYPE>(virtAddr, pa1, pa2, storeVal);
#endif
}


template <typename URV>
template <typename STORE_TYPE>
bool
Hart<URV>::writeForStore(uint64_t virtAddr, uint64_t pa1, uint64_t pa2, STORE_TYPE storeVal)
{
  // If addr is special location, then write to console.
  if (conIoValid_ and pa1 == conIo_)
    {
      if (consoleOut_)
	{
	  fputc(storeVal, consoleOut_);
	  if (storeVal == '\n')
	    fflush(consoleOut_);
	}
      return true;
    }

  if (initStateFile_)
    {
      dumpInitState("store", virtAddr, pa1);
      if (pa1 != pa2 or memory_.getLineNumber(pa1) != memory_.getLineNumber(pa1 + ldStSize_))
	dumpInitState("store", virtAddr + ldStSize_, pa2 + ldStSize_);
    }

  ldStWrite_ = true;
  ldStData_ = storeVal;

  invalidateDecodeCache(pa1, ldStSize_); // this could be smaller
  invalidateDecodeCache(pa2, ldStSize_);

  // If we write to special location, end the simulation.
  if (isToHostAddr(pa1) and mcm_)
    {
      handleStoreToHost(pa1, storeVal);
      return true;
    }

  if (dataLineTrace_)
    memory_.traceDataLine(virtAddr, pa1, true /*write*/);

  if (ooo_)
    {
      if (perfApi_)
	perfApi_->setStoreData(hartIx_, instCounter_, pa1, pa2, sizeof(storeVal), storeVal);
      return true;  // Memory updated & lr-canceled when merge buffer is written.
    }

  // If we write to special location, end the simulation.
  if (isToHostAddr(pa1))
    {
      handleStoreToHost(pa1, storeVal);
      return true;
    }

  if (isDeviceAddr(pa1))
    {
      assert(pa1 == pa2);
      deviceWrite(pa1, storeVal);
      return true;
    }

  memory_.invalidateOtherHartLr(hartIx_, pa1, ldStSize_);
  if (pa2 != pa1)
    memory_.invalidateOtherHartLr(hartIx_, pa2, ldStSize_);

  memWrite(pa1, pa2, storeVal);

  STORE_TYPE temp = 0;
  memPeek(pa1, pa2, temp, false /*usePma*/);
  ldStData_ = temp;

  if (cacheBuffer_.max_size() and not cacheTraceFile_.empty())
    traceCache(virtAddr, pa1, pa2, false, true, false, false, false);

  return true;
}


template <typename URV>
void
Hart<URV>::processClintRead(uint64_t addr, unsigned size, uint64_t& val)
{
  val = 0;

  if (size != 4 and size != 8)
    return;    // Size must be 4 or 8.

  if ((addr & 3) != 0)
    return;    // Address must be word aligned.

  if (addr >= aclintMtimeStart_ and addr < aclintMtimeEnd_)
    {
      uint64_t tt = getTime();

      if (size == 4)
        {
          if ((addr & 7) == 0)       // Addr is double word aligned, matches time register.
            val = (tt << 32) >> 32;  // Clear top 32 bits.
          else                       // Addr is word aligned, matches top word of time register.
            val = tt >> 32;          // Keep top 32 btis.
        }
      else if (size == 8 and (addr & 7) == 0)   // Exact match of time register address.
        val = tt;
      return;  // Timer.
    }

  if (addr >= aclintSwStart_ and addr < aclintSwEnd_)
    {
      if (size == 4)
        {
          uint32_t u32 = 0;
          peekMemory(addr, u32, true /*usePma*/);
          val = u32;
        }
      return;
    }

  if (addr >= aclintMtimeCmpStart_ and addr < aclintMtimeCmpEnd_)
    {
      if (size == 4)
        {
          uint32_t u32 = 0;
          peekMemory(addr, u32, true /*usePma*/);
          val = u32;
        }
      else if (size == 8 and (addr & 7) == 0)
        peekMemory(addr, val, true /*usePma*/);
    }
}


template <typename URV>
void
Hart<URV>::processClintWrite(uint64_t addr, unsigned stSize, URV& storeVal)
{
  // We assume that the CLINT device is little endian.
  if (addr >= aclintSwStart_ and addr < aclintSwEnd_)
    {
      unsigned hartIx = (addr - aclintSwStart_) / 4;
      auto hart = indexToHart_(hartIx);
      if (hart and stSize == 4 and (addr & 3) == 0)
	{
	  storeVal = storeVal & 1;  // Only bit zero is implemented.
	  if (aclintDeliverInterrupts_)
	    hart->setSwInterrupt((1 << 1) | storeVal);
	  return;
	}
    }
  else if (addr >= aclintMtimeStart_ and addr < aclintMtimeEnd_)
    {
      if (stSize == 4)
      {
        uint64_t orig, desired;
        do {
          orig = time_.load(std::memory_order_relaxed);
      
          if ((addr & 7) == 0)  // low 32
            desired = (orig & 0xFFFFFFFF00000000ULL) | (uint32_t)storeVal;
          else if ((addr & 3) == 0)  // high 32
            desired = (orig & 0x00000000FFFFFFFFULL) | ((uint64_t)storeVal << 32);
          else
            return; // Misaligned 4-byte access
        } while (!time_.compare_exchange_weak(orig, desired, std::memory_order_relaxed));
      }
      else if (stSize == 8)
      {
        if ((addr & 7) == 0)  // aligned 64-bit write
          time_.store(storeVal, std::memory_order_relaxed);
        else
          return; // Misaligned 8-byte write
      }
    }
  else if (addr >= aclintMtimeCmpStart_ and addr < aclintMtimeCmpEnd_)
    {
      // don't expect software to modify clint alarm from two different harts
      unsigned hartIx = (addr - aclintMtimeCmpStart_) / 8;
      auto hart = indexToHart_(hartIx);
      if (hart and (stSize == 4 or stSize == 8))
	{
	  if (stSize == 4 and aclintDeliverInterrupts_)
	    {
	      if ((addr & 7) == 0)  // Multiple of 8
		{
		  hart->aclintAlarm_ = (hart->aclintAlarm_ >> 32) << 32;  // Clear low 32
		  hart->aclintAlarm_ |= uint32_t(storeVal);  // Update low 32.
		}
	      else if ((addr & 3) == 0)  // Multiple of 4
		{
		  hart->aclintAlarm_ = (hart->aclintAlarm_ << 32) >> 32;  // Clear high 32
		  hart->aclintAlarm_ |= (uint64_t(storeVal) << 32);  // Update high 32.
		}
	    }
	  else if (stSize == 8)
	    {
              // Whisper fake timer is based on instruction count which appears to be much
              // faster than what Linux typically expects. We adjust the time compare (we
              // add 10000 by default) so that Linux does not see too many timer
              // interrupts.
	      if ((addr & 7) == 0 and aclintDeliverInterrupts_)
		hart->aclintAlarm_ = storeVal + aclintAdjustTimeCmp_;

	      // An htif_getc may be pending, send char back to target.
	      auto inFd = syscall_.effectiveFd(STDIN_FILENO);
	      if (pendingHtifGetc_ and hasPendingInput(inFd))
		{
		  uint64_t v = 0;
		  peekMemory(fromHost_, v, true);
		  if (v == 0)
		    {
		      int c = char(readCharNonBlocking(inFd));
		      if (c > 0)
			{
			  memory_.poke(fromHost_, (uint64_t(1) << 56) | (char) c, true);
			  --pendingHtifGetc_;
			}
		    }
		}
	    }
	  return;
	}
    }

  // Address did not match any hart entry in clint.
  storeVal = 0;
}


template <typename URV>
unsigned
Hart<URV>::vecLdStElemSize(const DecodedInst& di) const
{
  assert(di.isVectorLoad() or di.isVectorStore());

  if (di.isVectorLoadIndexed() or di.isVectorStoreIndexed())
    return vecRegs_.elemWidthInBytes();

  return di.vecLoadOrStoreElemSize();
}


template <typename URV>
unsigned
Hart<URV>::vecLdStIndexElemSize(const DecodedInst& di) const
{
  assert(di.isVectorLoadIndexed() or di.isVectorStoreIndexed());
  return di.vecLoadOrStoreElemSize();
}


template <typename URV>
inline
void
Hart<URV>::execSw(const DecodedInst* di)
{
  uint32_t rs1 = di->op1();
  URV base = intRegs_.read(rs1);
  URV addr = base + di->op2As<SRV>();
  uint32_t value = uint32_t(intRegs_.read(di->op0()));

  store<uint32_t>(di, addr, value);
}


template <typename URV>
bool
Hart<URV>::readInst(uint64_t va, uint64_t& pa, uint32_t& inst)
{
  inst = 0;
  pa = va;
  bool translate = isRvs() and privMode_ != PrivilegeMode::Machine;

  if (translate)
    if (virtMem_.transAddrNoUpdate(va, privMode_, virtMode_, false, false, true, pa) != ExceptionCause::NONE)
      return false;

  uint16_t low = 0;  // Low 2 bytes of instruction.
  if (not memory_.readInst(pa, low))
    return false;

  inst = low;
  if ((inst & 0x3) != 3)
    return true;  // Compressed instruction.

  uint16_t high = 0;
  uint64_t va2 = va + 2, pa2 = pa + 2;
  if (translate and memory_.getPageIx(va) != memory_.getPageIx(va2))
    if (virtMem_.transAddrNoUpdate(va2, privMode_, virtMode_, false, false, true, pa2) != ExceptionCause::NONE)
      {
	inst = 0;
	return false;
      }

  if (memory_.readInst(pa2, high))
    {
      inst |= (uint32_t(high) << 16);
      return true;
    }

  return false;
}


template <typename URV>
bool
Hart<URV>::readInst(uint64_t va, uint32_t& inst)
{
  uint64_t pa = 0;
  return readInst(va, pa, inst);
}


template <typename URV>
inline
ExceptionCause
Hart<URV>::fetchInstNoTrap(uint64_t& virtAddr, uint64_t& physAddr,
                           [[maybe_unused]] uint64_t& physAddr2,
			   uint64_t& gPhysAddr, uint32_t& inst)
{
  uint64_t steePhysAddr;
#if FAST_SLOPPY

  assert((virtAddr & 1) == 0);
  gPhysAddr = physAddr = virtAddr;
  if (not memory_.readInst(physAddr, inst))
    return ExceptionCause::INST_ACC_FAULT;
  return ExceptionCause::NONE;

#else

  physAddr = physAddr2 = steePhysAddr = virtAddr;

  // Inst address translation and memory protection is not affected by MPRV.

  gPhysAddr = 0;
  if (isRvs() and privMode_ != PrivilegeMode::Machine)
    {
      gPhysAddr = virtAddr;
      auto cause = virtMem_.translateForFetch(virtAddr, privMode_, virtMode_, gPhysAddr, physAddr);
      if (cause != ExceptionCause::NONE)
	return cause;
    }

  if (virtAddr & 1)
    return ExceptionCause::INST_ADDR_MISAL;

  if (pmpEnabled_)
    {
      const Pmp& pmp = pmpManager_.accessPmp(physAddr);
      if (not pmp.isExec(privMode_))
	return ExceptionCause::INST_ACC_FAULT;
    }

  if (steeEnabled_)
    {
      if (not stee_.isValidAddress(physAddr))
        return ExceptionCause::INST_ACC_FAULT;

      if (stee_.isInsecureAccess(physAddr))
        {
          if (steeTrapRead_)
            return ExceptionCause::INST_ACC_FAULT;
          inst = 0;   // Secure device returns zero on insecure fetch. 
          return ExceptionCause::NONE;
        }
      physAddr = stee_.clearSecureBits(physAddr);
    }

  if ((physAddr & 3) == 0 and not mcm_)   // Word aligned
    {
      if (not memory_.readInst(physAddr, inst))
	return ExceptionCause::INST_ACC_FAULT;

      if (initStateFile_)
	dumpInitState("fetch", virtAddr, physAddr);

      if (cacheBuffer_.max_size() and not cacheTraceFile_.empty())
        traceCache(virtAddr, physAddr, physAddr, false, false, true, false, false);

      if (isCompressedInst(inst))
	inst = (inst << 16) >> 16;
      return ExceptionCause::NONE;
    }

  uint16_t half = 0;
  if (not memory_.readInst(physAddr, half))
    return ExceptionCause::INST_ACC_FAULT;

  if (mcm_ and fetchCache_)
    {
      // If line is io or non-cachable, we cache it anyway counting on the test-bench
      // evicting it as soon as the RTL gets out of that line.
      if (not readInstFromFetchCache(physAddr, half))
        mcm_->reportMissingFetch(*this, instCounter_, physAddr);
    }

  if (initStateFile_)
    dumpInitState("fetch", virtAddr, physAddr);
  inst = half;
  if (isCompressedInst(inst))
    {
      if (cacheBuffer_.max_size() and not cacheTraceFile_.empty())
        traceCache(virtAddr, physAddr, physAddr, false, false, true, false, false);
      return ExceptionCause::NONE;
    }

  // If we cross page boundary, translate address of other page.
  physAddr2 = steePhysAddr + 2;
  gPhysAddr = physAddr2;
  if (memory_.getPageIx(physAddr) != memory_.getPageIx(physAddr2))
    if (isRvs() and privMode_ != PrivilegeMode::Machine)
      {
	auto cause = virtMem_.translateForFetch(virtAddr + 2, privMode_, virtMode_, gPhysAddr,
						physAddr2);
	if (cause != ExceptionCause::NONE)
	  {
	    virtAddr += 2;  // To report faulting portion of fetch.
	    return cause;
	  }
      }

  if (pmpEnabled_)
    {
      const Pmp& pmp2 = pmpManager_.accessPmp(physAddr2);
      if (not pmp2.isExec(privMode_))
	{
	  virtAddr += 2; // To report faulting portion of fetch.
	  return ExceptionCause::INST_ACC_FAULT;
	}
    }
  if (steeEnabled_)
    {
      if (not stee_.isValidAddress(physAddr2))
        return ExceptionCause::INST_ACC_FAULT;

      bool insecure = stee_.isInsecureAccess(physAddr2);
      physAddr2 = stee_.clearSecureBits(physAddr2);

      if (insecure)
        {
          if (steeTrapRead_)
            {
              virtAddr += 2;
              return ExceptionCause::INST_ACC_FAULT;
            }
          return ExceptionCause::NONE;   // Upper half of inst is zero.
        }
    }

  uint16_t upperHalf = 0;
  if (not memory_.readInst(physAddr2, upperHalf))
    {
      virtAddr += 2;  // To report faulting portion of fetch.
      return ExceptionCause::INST_ACC_FAULT;
    }

  if (mcm_ and fetchCache_)
    {
      // If line is io or non-cachable, we cache it anyway counting on the test-bench
      // evicting it as soon as the RTL gets out of that line.
      if (not readInstFromFetchCache(physAddr2, upperHalf))
        mcm_->reportMissingFetch(*this, instCounter_, physAddr2);
    }

  if (initStateFile_)
    dumpInitState("fetch", virtAddr, physAddr2);

  if (cacheBuffer_.max_size() and not cacheTraceFile_.empty())
    traceCache(virtAddr, physAddr, physAddr2, false, false, true, false, false);

  inst = inst | (uint32_t(upperHalf) << 16);
  return ExceptionCause::NONE;

#endif
}


template <typename URV>
inline
bool
Hart<URV>::fetchInst(URV virtAddr, uint64_t& physAddr, uint32_t& inst)
{
  uint64_t gPhysAddr = 0, physAddr2 = 0, va = virtAddr;

  // If a trap occurs on a page crossing fetch, va is updated with the
  // portion of the access that caused the trap.
  auto cause = fetchInstNoTrap(va, physAddr, physAddr2, gPhysAddr, inst);
  if (cause != ExceptionCause::NONE)
    {
      if (not triggerTripped_)
        initiateException(cause, virtAddr, va, gPhysAddr);
      return false;
    }
  return true;
}


template <typename URV>
bool
Hart<URV>::fetchInstPostTrigger(URV virtAddr, uint64_t& physAddr,
				uint32_t& inst, FILE* traceFile)
{
  if (fetchInst(virtAddr, physAddr, inst))
    return true;

  // Fetch failed: take pending trigger-exception or instruction trigger.
  // If fetch fails, it is not possible to have another etrigger fire.
  URV info = virtAddr;
  takeTriggerAction(traceFile, virtAddr, info, instCounter_, nullptr /*di*/);
  return false;
}


template <typename URV>
void
Hart<URV>::illegalInst(const DecodedInst* di)
{
  if (triggerTripped_)
    return;

  uint32_t inst = di->inst();
  if (isCompressedInst(inst))
    inst = inst & 0xffff;

  URV info = clearMtvalOnIllInst_ ? 0 : inst;
  initiateException(ExceptionCause::ILLEGAL_INST, currPc_, info);
}


template <typename URV>
void
Hart<URV>::virtualInst(const DecodedInst* di)
{
  if (triggerTripped_)
    return;

  uint32_t inst = di->inst();
  if (isCompressedInst(inst))
    inst = inst & 0xffff;

  initiateException(ExceptionCause::VIRT_INST, currPc_, inst);
}


template <typename URV>
void
Hart<URV>::unimplemented(const DecodedInst* di)
{
  illegalInst(di);
}


// Start an asynchronous exception.
template <typename URV>
void
Hart<URV>::initiateInterrupt(InterruptCause cause, PrivilegeMode nextMode,
                              bool nextVirt, URV pc, bool hvi)
{
  hasInterrupt_ = true;
  interruptCount_++;

  bool interrupt = true;
  URV info = 0;  // This goes into mtval.

  // Remap the cause to non-VS cause (e.g. VSTIME becomes STIME) if the interrupt was
  // delegated as opposed to injected by hvictl.
  using IC = InterruptCause;
  URV causeNum = URV(cause);
  if (nextVirt and (cause == IC::VS_EXTERNAL or cause == IC::VS_TIMER or
                    cause == IC::VS_SOFTWARE) and not hvi)
      causeNum--;

  initiateTrap(nullptr, interrupt, causeNum, nextMode, nextVirt, pc, info);

  if (not enableCounters_ or not hasActivePerfCounter())
    return;

  PerfRegs& pregs = csRegs_.mPerfRegs_;
  if (cause == IC::M_EXTERNAL)
    pregs.updateCounters(EventNumber::ExternalInterrupt, prevPerfControl_,
                         lastPriv_, lastVirt_);
  else if (cause == IC::M_TIMER)
    pregs.updateCounters(EventNumber::TimerInterrupt, prevPerfControl_,
                         lastPriv_, lastVirt_);
}


// Start a synchronous exception.
template <typename URV>
void
Hart<URV>::initiateException(ExceptionCause cause, URV pc, URV info, URV info2, const DecodedInst* di)
{
  // Check if stuck because of lack of exception handler. Disable if
  // you do want the stuck behavior.
#if 1
  if (di == nullptr or di->instId() == InstId::illegal)
    {
      if (instCounter_ == counterAtLastIllegal_ + 1)
	consecutiveIllegalCount_++;
      else
	consecutiveIllegalCount_ = 0;

      if (consecutiveIllegalCount_ > 16)  // FIX: Make a parameter
	throw CoreException(CoreException::Stop, "16 consecutive illegal instructions", 3);
  
      counterAtLastIllegal_ = instCounter_;
    }
#endif

  exceptionCount_++;
  hasException_ = true;

  // In debug mode no exception is taken. If we get an ebreak exception and debug park
  // loop is defined, we jump to it. If we get a non-ebreak exception and debug trap entry
  // point is defined, we jump to it.
  if (debugMode_)
    {
      if (cause == ExceptionCause::BREAKP)
	{
	  if (debugParkLoop_ != ~URV(0))
	    {
	      inDebugParkLoop_ = true;
	      setPc(debugParkLoop_);
	    }
	}
      else if (debugTrapAddr_ != ~URV(0))
	setPc(debugTrapAddr_);
      return;
    }

  bool interrupt = false;
  exceptionCount_++;
  hasException_ = true;

  // By default, exceptions are taken in machine mode.
  using PM = PrivilegeMode;
  PM nextMode = PM::Machine;
  bool nextVirt = false;

  // But they can be delegated to supervisor.
  if (isRvs() and privMode_ != PM::Machine)
    {
      URV delegVal = peekCsr(CsrNumber::MEDELEG);
      if (delegVal & (URV(1) << URV(cause)))
        {
          nextMode = PM::Supervisor;

          // In hypervisor, traps can be further delegated to virtual supervisor (VS)
          // except for guest page faults
          if (isRvh() and virtMode_)
            {
              delegVal = peekCsr(CsrNumber::HEDELEG);
              if (delegVal & (URV(1) << URV(cause)))
                nextVirt = true;
            }
        }
    }

  initiateTrap(di, interrupt, URV(cause), nextMode, nextVirt, pc, info, info2);

  PerfRegs& pregs = csRegs_.mPerfRegs_;
  if (enableCounters_ and hasActivePerfCounter())
    pregs.updateCounters(EventNumber::Exception, prevPerfControl_, lastPriv_, lastVirt_);
}


/// Return true if given trap number would result in a guest virtual
/// address being written to mtval/stval if a trap was taken from
/// VS/VU to M/HS.
bool
isGvaTrap(bool virtMode, unsigned causeCode)
{
  using EC = ExceptionCause;

  // These may be generated by hypervisor ld/store instructions (e.g. hlv.w).
  EC cause = EC{causeCode};
  switch (cause)
    {
    case EC::INST_GUEST_PAGE_FAULT:
    case EC::LOAD_GUEST_PAGE_FAULT:
    case EC::STORE_GUEST_PAGE_FAULT:
      return true;

    default:
      break;
    }

  if (not virtMode)
    return false;

  switch (cause)
    {
    case EC::BREAKP:
    case EC::INST_ADDR_MISAL:
    case EC::INST_ACC_FAULT:
    case EC::LOAD_ADDR_MISAL:
    case EC::LOAD_ACC_FAULT:
    case EC::STORE_ADDR_MISAL:
    case EC::STORE_ACC_FAULT:
    case EC::INST_PAGE_FAULT:
    case EC::LOAD_PAGE_FAULT:
    case EC::STORE_PAGE_FAULT:
      return true;

    default:
      return false;
    }

  return false;
}


/// Return true if given trap number corresponds to a guest page fault.
bool
isGpaTrap(unsigned causeCode)
{
  using EC = ExceptionCause;

  EC cause = EC{causeCode};
  switch (cause)
    {
    case EC::INST_GUEST_PAGE_FAULT:
    case EC::LOAD_GUEST_PAGE_FAULT:
    case EC::STORE_GUEST_PAGE_FAULT:
      return true;
    default:
      return false;
    }
  return false;
}

template <typename URV>
uint32_t
Hart<URV>::createTrapInst(const DecodedInst* di, bool interrupt, unsigned causeCode,
                          URV info, URV info2) const
{
  using EC = ExceptionCause;

  if (interrupt)
    return 0;

  EC cause = EC{causeCode};
  switch (cause)
    {
    case EC::INST_ADDR_MISAL:
    case EC::INST_ACC_FAULT:
    case EC::ILLEGAL_INST:
    case EC::BREAKP:
    case EC::U_ENV_CALL:
    case EC::S_ENV_CALL:
    case EC::VS_ENV_CALL:
    case EC::M_ENV_CALL:
    case EC::INST_PAGE_FAULT:
    case EC::VIRT_INST:
      return 0;
    default:
      break;
    }

  // Implicit accesses for VS-stage address translation generate a pseudocode.
  if (isGpaTrap(causeCode))
    {
      bool s1ImplicitWrite;
      // FIXME: info2 should be checked non-zero first
      if (virtMem_.s1ImplAccTrap(s1ImplicitWrite) and info2)
        {
          /// From Table 8.12 of privileged spec.
          if constexpr (sizeof(URV) == 4)
            return 0x2000 | (uint32_t(s1ImplicitWrite) << 5);
          else
            return 0x3000 | (uint32_t(s1ImplicitWrite) << 5);
        }
    }

  if (not di)
    return 0;

  // Spec does not specify how vector ld/st should be handled.
  if (di->isVector())
    return 0;

  if (clearTinstOnCboInval_ and di->instId() == InstId::cbo_inval)
    return 0;

  if (clearTinstOnCboFlush_ and di->instId() == InstId::cbo_flush)
    return 0;

  // Otherwise we write a transformed instruction.
  uint32_t uncompressed;
  if (not di->isCompressed())
    uncompressed = di->inst();
  else
    {
      uncompressed = decoder_.expandCompressedInst(di->inst() & 0xffff);
      uncompressed &= ~uint32_t(2); // Clear bit 1 to indicate expanded compressed instruction
    }

  // Clear relevant fields.
  if (di->isLoad() and not di->isHypervisor() and not di->isLr())
    uncompressed &= 0x000fffff;
  else if (di->isStore() and not di->isHypervisor() and not di->isSc())
    uncompressed &= 0x01fff07f;
  else if (di->isCmo())
    uncompressed &= 0xfffff07f;
  else if (di->isAtomic() or di->isHypervisor())
    uncompressed &= 0xfff07fff;
  else
    assert(false);

  // Set address offset field for misaligned exceptions.
  uncompressed &= ~(uint32_t(0x1f) << 15);
  URV offset = info - ldStAddr_;
  uncompressed |= (offset) << 15;
  return uncompressed;
}


template <typename URV>
void
Hart<URV>::initiateTrap(const DecodedInst* di, bool interrupt,
                        URV cause,
                        PrivilegeMode nextMode, bool nextVirt,
                        URV pcToSave, URV info, URV info2)
{
  if (cancelLrOnTrap_)
    cancelLr(CancelLrCause::TRAP);

  bool origVirtMode = virtMode_;
  bool gvaVirtMode = effectiveVirtualMode();

  using PM = PrivilegeMode;
  PM origMode = privMode_;

  // Traps are taken in machine mode.
  privMode_ = PM::Machine;
  virtMode_ = nextVirt;

  csRegs_.setVirtualMode(virtMode_);

  // Enable/disable virtual mode for CSR read/writes
  if (virtMode_ != origVirtMode)
    setVirtualMode(virtMode_);

  CsrNumber epcNum = CsrNumber::MEPC;
  CsrNumber causeNum = CsrNumber::MCAUSE;
  CsrNumber tvalNum = CsrNumber::MTVAL;
  CsrNumber tvecNum = CsrNumber::MTVEC;

  if (nextMode == PM::Supervisor)
    {
      epcNum = CsrNumber::SEPC;
      causeNum = CsrNumber::SCAUSE;
      tvalNum = CsrNumber::STVAL;
      tvecNum = CsrNumber::STVEC;
    }

  // Save address of instruction that caused the exception or address
  // of interrupted instruction.
  if (not csRegs_.write(epcNum, privMode_, pcToSave & ~(URV(1))))
    assert(0 and "Failed to write EPC register");

  // Save the exception cause.
  URV causeRegVal = cause;
  if (interrupt)
    causeRegVal |= URV(1) << (mxlen_ - 1);
  if (not csRegs_.write(causeNum, privMode_, causeRegVal))
    assert(0 and "Failed to write CAUSE register");
  trapCause_ = causeRegVal;

  if (clearMtvalOnEgs_ and egsConstraint_)
    info = 0;

  // Clear mtval on interrupts. Save synchronous exception info.
  if (not csRegs_.write(tvalNum, privMode_, info))
    assert(0 and "Failed to write TVAL register");

  URV tval2 = 0;  // New values of MTVAL2/HTVAL CSR.
  if (isGpaTrap(cause))
    tval2 = info2 >> 2;

  uint32_t tinst = isRvh()? createTrapInst(di, interrupt, cause, info, info2) : 0;

  using EC = ExceptionCause;
  injectException_ = EC::NONE;

  bool gva = isRvh() and not interrupt and (hyperLs_ or isGvaTrap(gvaVirtMode, cause));
  if (origVirtMode  and  cause == unsigned(EC::HARDWARE_ERROR)  and not  interrupt)
    gva = true;
  else if (lastEbreak_)
    {
      if (clearMtvalOnEbreak_)
        gva = false;
    }
  else if ((cause == unsigned(EC::BREAKP)) and icountTrig_) // icount trigger
    gva = false;

  // Update status register saving xIE in xPIE and previous privilege
  // mode in xPP by getting current value of xstatus, updating
  // its fields and putting it back.
  if (nextMode == PM::Machine)
    {
      mstatus_.bits_.MPP = unsigned(origMode);
      mstatus_.bits_.MPIE = mstatus_.bits_.MIE;
      mstatus_.bits_.MIE = 0;
      mstatus_.bits_.GVA = gva;
      mstatus_.bits_.MPV = origVirtMode;
      if (isRvZicfilp())
        mstatus_.bits_.MPELP = elp_;
      writeMstatus();
      if (isRvh() and not csRegs_.write(CsrNumber::MTVAL2, privMode_, tval2))
        assert(0 and "Failed to write MTVAL2 register");
      if (isRvh() and not csRegs_.write(CsrNumber::MTINST, PM::Machine, tinst))
	assert(0 and "Failed to write MTINST register");
      if (sdtrigOn_)
	csRegs_.saveTcontrolMte();
    }
  else if (nextMode == PM::Supervisor)
    {
      // Trap taken into S/HS or, if V is 1, into VS-mode.
      MstatusFields<URV> msf(csRegs_.peekSstatus(virtMode_));
      msf.bits_.SPP = unsigned(origMode);
      msf.bits_.SPIE = msf.bits_.SIE;
      msf.bits_.SIE = 0;
      if (isRvZicfilp())
        msf.bits_.SPELP = elp_;
      if (not csRegs_.write(CsrNumber::SSTATUS, privMode_, msf.value_))
	assert(0 and "Failed to write SSTATUS register");
      if (not virtMode_)
	{
	  // Trap taken into HS privilege.
	  hstatus_.bits_.SPV = origVirtMode;  // Save virt mode.
	  if (origVirtMode)
	    {
	      assert(origMode == PM::User or origMode == PM::Supervisor);
	      hstatus_.bits_.SPVP = unsigned(origMode);
	    }
	  hstatus_.bits_.GVA = gva;
	}
      updateCachedSstatus();

      if (isRvh())
	{
	  if (not csRegs_.write(CsrNumber::HSTATUS, PM::Machine, hstatus_.value_))
	    assert(0 and "Failed to write HSTATUS register");

	  if (not virtMode_) 	  // Update HTVAL/HTINST if trapping to HS mode.
	    {
	      if (not csRegs_.write(CsrNumber::HTVAL, privMode_, tval2))
		assert(0 and "Failed to write HTVAL register");
	      if (not csRegs_.write(CsrNumber::HTINST, privMode_, tinst))
		assert(0 and "Failed to write HTINST register");
	    }
	}
    }

  // Set program counter to trap handler address.
  URV tvec = 0;
  if (not csRegs_.read(tvecNum, privMode_, tvec))
    assert(0 and "Failed to read TVEC register");

  URV base = (tvec >> 2) << 2;  // Clear least sig 2 bits.
  auto tvecMode = TrapVectorMode(tvec & 0x3);

  if (tvecMode == TrapVectorMode::Vectored and interrupt)
    base = base + 4*cause;

  // Reset ELP.
  if (isRvZicfilp())
    setElp(false);

  // If exception happened while in an NMI handler, we go to the NMI exception
  // handler address.
  if (extensionIsEnabled(RvExtension::Smrnmi) and
      MnstatusFields{csRegs_.peekMnstatus()}.bits_.NMIE == 0 and
      origMode == PM::Machine)
    {
      assert(not interrupt);
      base = indexedNmi_ ? nmiExceptionPc_ + 4*cause : nmiExceptionPc_;;
    }

  setPc(base);

  // Change privilege mode.
  privMode_ = nextMode;

  if (instFreq_)
    accumulateTrapStats(false /*isNmi*/);

  if (branchBuffer_.max_size() and not branchTraceFile_.empty())
    traceBranch(nullptr);

  if (hasActiveTrigger())
    {
      if (interrupt)
	{
	  if (csRegs_.intTriggerHit(cause, privMode_, virtMode_, isBreakpInterruptEnabled()))
            initiateException(ExceptionCause::BREAKP, pc_, 0, 0, di);
	}
      else if (cause != URV(ExceptionCause::BREAKP))
	{
	  if (csRegs_.expTriggerHit(cause, privMode_, virtMode_, isBreakpInterruptEnabled()))
            initiateException(ExceptionCause::BREAKP, pc_, 0, 0, di);
	}
    }
}


template <typename URV>
bool
Hart<URV>::initiateNmi(URV cause, URV pcToSave)
{
  if (hasActiveTrigger())
    {
      dataAddrTrig_ = false;  // Not an data-address trigger.
      triggerTripped_ = instAddrTriggerHit(pcToSave, 4 /*size*/, TriggerTiming::Before);
    }

  URV nextPc = indexedNmi_ ? nmiPc_ + 4*cause : nmiPc_;

  if (extensionIsEnabled(RvExtension::Smrnmi))
    {
      MnstatusFields mnf{csRegs_.peekMnstatus()};
      if (mnf.bits_.NMIE == 0)
	return false;  // mnstatus.nmie is off

      hasInterrupt_ = true;
      interruptCount_++;

      mnf.bits_.NMIE = 0;  // Clear mnstatus.mnie

      mnf.bits_.MNPP = unsigned(privMode_);  // Save privilege mode
      privMode_ = PrivilegeMode::Machine;

      mnf.bits_.MNPV = virtMode_;  // Save virtual mode
      setVirtualMode(false);  // Clear virtual mode

      if (isRvZicfilp())
        {
          mnf.bits_.MNPELP = elp_;
          setElp(false);
        }

      if (not csRegs_.write(CsrNumber::MNEPC, privMode_, pcToSave))
        assert(0 and "Failed to write MNEPC register");
      cause |= URV(1) << (sizeof(URV)*8 - 1);
      if (not csRegs_.write(CsrNumber::MNCAUSE, privMode_, cause))
        assert(0 and "Failed to write MNCAUSE register");

      // Update mnstatus, need to poke it to clear NMIE
      if (not pokeCsr(CsrNumber::MNSTATUS, mnf.value_))
        assert(0 and "Failed to write MNSTATUS register");
      recordCsrWrite(CsrNumber::MNSTATUS);

      // Set the pc to the nmi handler.
      setPc(nextPc);
    }
  else
    undelegatedInterrupt(cause, pcToSave, nextPc);

  nmiCount_++;
  if (instFreq_)
    accumulateTrapStats(true);

  if (hasActiveTrigger())
    {
      bool isNmi = true;
      if (csRegs_.intTriggerHit(cause, privMode_, virtMode_, isBreakpInterruptEnabled(), isNmi))
        initiateException(ExceptionCause::BREAKP, pc_, 0, 0);
    }

  return true;
}


template <typename URV>
void
Hart<URV>::undelegatedInterrupt(URV cause, URV pcToSave, URV nextPc)
{
  hasInterrupt_ = true;
  interruptCount_++;

  if (cancelLrOnTrap_)
    cancelLr(CancelLrCause::TRAP);  // Clear LR reservation (if any).

  PrivilegeMode origMode = privMode_;

  // NMI is taken in machine mode.
  privMode_ = PrivilegeMode::Machine;
  setVirtualMode(false);

  // Save address of instruction that caused the exception or address
  // of interrupted instruction.
  pcToSave = (pcToSave >> 1) << 1; // Clear least sig bit.
  if (not csRegs_.write(CsrNumber::MEPC, privMode_, pcToSave))
    assert(0 and "Failed to write EPC register");

  // Save the exception cause.
  if (not csRegs_.write(CsrNumber::MCAUSE, privMode_, cause))
    assert(0 and "Failed to write CAUSE register");

  // Clear mtval
  if (not csRegs_.write(CsrNumber::MTVAL, privMode_, 0))
    assert(0 and "Failed to write MTVAL register");

  // Update status register saving MIE in MPIE and previous privilege
  // mode in MPP by getting current value of mstatus, updating
  // its fields and putting it back.
  mstatus_.bits_.MPP = unsigned(origMode);
  mstatus_.bits_.MPIE = mstatus_.bits_.MIE;
  mstatus_.bits_.MIE = 0;
  writeMstatus();

  setPc(nextPc);
}


template <typename URV>
bool
Hart<URV>::peekIntReg(unsigned ix, URV& val) const
{
  if (ix < intRegs_.size())
    {
      val = intRegs_.read(ix);
      return true;
    }
  return false;
}


template <typename URV>
URV
Hart<URV>::peekIntReg(unsigned ix) const
{
  assert(ix < intRegs_.size());
  return intRegs_.read(ix);
}


template <typename URV>
bool
Hart<URV>::peekIntReg(unsigned ix, URV& val, std::string_view& name) const
{
  if (ix < intRegs_.size())
    {
      val = intRegs_.read(ix);
      name = intRegName(ix);
      return true;
    }
  return false;
}


template <typename URV>
bool
Hart<URV>::peekFpReg(unsigned ix, uint64_t& val) const
{
  if (not isRvf() and not isRvd())
    return false;

  if (ix < fpRegs_.size())
    {
      val = fpRegs_.readBitsRaw(ix);
      return true;
    }

  return false;
}


template <typename URV>
bool
Hart<URV>::peekUnboxedFpReg(unsigned ix, uint64_t& val) const
{
  if (not isRvf() and not isRvd())
    return false;

  if (ix < fpRegs_.size())
    {
      val = fpRegs_.readBitsUnboxed(ix);
      return true;
    }

  return false;
}


template <typename URV>
bool
Hart<URV>::pokeFpReg(unsigned ix, uint64_t val)
{
  if (not isRvf() and not isRvd())
    return false;

  if (ix < fpRegs_.size())
    {
      fpRegs_.pokeBits(ix, val);
      return true;
    }

  return false;
}


template <typename URV>
bool
Hart<URV>::pokeIntReg(unsigned ix, URV val)
{
  if (ix < intRegs_.size())
    {
      intRegs_.poke(ix, val);
      return true;
    }
  return false;
}


template <typename URV>
URV
Hart<URV>::peekCsr(CsrNumber csrn, bool quiet) const
{
  URV value = 0;

  if (not peekCsr(csrn, value))
    if (not quiet)
      std::cerr << "Warning: Invalid CSR number in peekCsr: 0x" << std::hex
		<<  unsigned(csrn) << std::dec << '\n';
  return value;
}


template <typename URV>
bool
Hart<URV>::peekCsr(CsrNumber csrn, URV& val, URV& reset, URV& writeMask,
		   URV& pokeMask, URV& readMask, bool virtMode) const
{
  const Csr<URV>* csr = csRegs_.getImplementedCsr(csrn);
  if (not csr)
    return false;

  if (not peekCsr(csrn, val, virtMode))
    return false;

  reset = csr->getResetValue();
  writeMask = csr->getWriteMask();
  pokeMask = csr->getPokeMask();
  readMask = csr->getReadMask();
  return true;
}


template <typename URV>
bool
Hart<URV>::peekCsr(CsrNumber csrn, URV& val, std::string_view& name) const
{
  const Csr<URV>* csr = csRegs_.getImplementedCsr(csrn);
  if (not csr)
    return false;

  if (not peekCsr(csrn, val))
    return false;

  name = csr->getName();
  return true;
}


template <typename URV>
bool
Hart<URV>::peekCsr(CsrNumber csrn, std::string_view field, URV& val) const
{
  const Csr<URV>* csr = csRegs_.getImplementedCsr(csrn);
  if (not csr)
    return false;

  return csr->field(field, val);
}


template <typename URV>
bool
Hart<URV>::processPmaChange(CsrNumber csr)
{
  using CN = CsrNumber;

  unsigned ix = unsigned(csr);
  if (ix >= unsigned(CN::PMACFG0) and ix <= unsigned(CN::PMACFG15))
    ix -= unsigned(CN::PMACFG0);
  else
    return false;

  URV val = 0;
  if (not peekCsr(csr, val))
    return false;

  uint64_t low = 0, high = 0;
  Pma pma;
  bool valid = false;
  memory_.pmaMgr_.unpackPmacfg(val, valid, low, high, pma);
  if (valid)
    {
      if (not definePmaRegion(ix, low, high, pma))
	return false;
      // Mark region as having memory mapped registers if it overlapps such registers.
      memory_.pmaMgr_.updateMemMappedAttrib(ix);
      return true;
    }

  invalidatePmaEntry(ix);
  return true;
}


template <typename URV>
void
Hart<URV>::postCsrUpdate(CsrNumber csr, URV val, URV lastVal)
{
  using CN = CsrNumber;

  // This makes sure that counters stop counting after corresponding
  // event reg is written.
  if (enableCounters_)
    if ((csr >= CN::MHPMEVENT3 and csr <= CN::MHPMEVENT31) or
        (csr >= CN::MHPMEVENTH3 and csr <= CN::MHPMEVENTH31))
      {
	csRegs_.applyPerfEventAssign();
	return;
      }

  if (csr == CN::DCSR)
    {
      DcsrFields<URV> dcsr(val);
      dcsrStep_ = dcsr.bits_.STEP;
      dcsrStepIe_ = dcsr.bits_.STEPIE;
      return;
    }

  if (csr >= CN::PMPCFG0 and csr <= CN::PMPCFG15)
    {
      updateMemoryProtection();
      return;
    }

  if (csr >= CN::PMPADDR0 and csr <= CN::PMPADDR63)
    {
      unsigned config = csRegs_.getPmpConfigByteFromPmpAddr(csr);
      auto type = Pmp::Type((config >> 3) & 3);
      if (type != Pmp::Type::Off)
        updateMemoryProtection();
      return;
    }

  if (csr >= CN::PMACFG0 and csr <= CN::PMACFG15)
    {
      if (not processPmaChange(csr))
	assert(0 && "Error: Assertion failed");
      return;
    }

  if (steeEnabled_ and csr == CN::C_MATP)
    {
      unsigned world = val & 1;
      stee_.setSecureWorld(world);
      virtMem_.setWorldId(world);
      return;
    }

  if (csr == CN::SATP or csr == CN::VSATP or csr == CN::HGATP)
    updateAddressTranslation();
  else if (csr == CN::FCSR or csr == CN::FRM or csr == CN::FFLAGS)
    markFsDirty(); // Update FS field of MSTATS if FCSR is written

  // Update cached value of VTYPE
  if (csr == CN::VTYPE)
    {
      VtypeFields<URV> vtype(val);
      bool vill = vtype.bits_.VILL;
      bool ma = vtype.bits_.VMA;
      bool ta = vtype.bits_.VTA;
      GroupMultiplier gm = GroupMultiplier(vtype.bits_.LMUL);
      ElementWidth ew = ElementWidth(vtype.bits_.SEW);
      vecRegs_.updateConfig(ew, gm, ma, ta, vill);
    }
  else if (csr == CN::VL)
    vecRegs_.elemCount(val);

  if (csr == CN::VSTART or csr == CN::VXSAT or csr == CN::VXRM or
      csr == CN::VCSR or csr == CN::VL or csr == CN::VTYPE or
      csr == CN::VLENB)
    markVsDirty();

  if (csr == CN::MISA and lastVal != val)
    processExtensions(false);
  else if (csr == CN::MENVCFG or csr == CN::SENVCFG or csr == CN::HENVCFG)
    {
      updateTranslationPbmt();
      updateTranslationAdu();
      updateTranslationPmm();
      updateLandingPadEnable();
      csRegs_.updateSstc();
      stimecmpActive_ = csRegs_.menvcfgStce();
      vstimecmpActive_ = csRegs_.henvcfgStce();
    }
  else if (csr == CN::MSECCFG)
    {
      updateTranslationPmm();
      updateLandingPadEnable();
    }

  if (csr == CN::STIMECMP)
    {
      // An htif_getc may be pending, send char back to target.
      auto inFd = syscall_.effectiveFd(STDIN_FILENO);
      if (pendingHtifGetc_ and hasPendingInput(inFd))
        {
          uint64_t v = 0;
          peekMemory(fromHost_, v, true);
          if (v == 0)
            {
              int c = char(readCharNonBlocking(inFd));
              if (c > 0)
		{
		  memory_.poke(fromHost_, (uint64_t(1) << 56) | (char) c, true);
		  --pendingHtifGetc_;
		}
            }
        }
    }

  // Update cached values of M/S/VS/H STATUS.
  if (csr == CN::SSTATUS)
    updateCachedSstatus();
  else if (csr == CN::VSSTATUS)
    updateCachedVsstatus();

  if (csRegs_.peekMstatus() != mstatus_.value())
    {
      updateCachedMstatus();
      csRegs_.recordWrite(CN::MSTATUS);
    }
  else if (isRvh() and csRegs_.peekHstatus() != hstatus_.value())
    {
      updateCachedHstatus();
      if (csRegs_.peekHstatus() != hstatus_.value())
	csRegs_.recordWrite(CN::HSTATUS);
    }

  if (csr == CN::HVICTL)
    updateCachedHvictl();
  else if (csr == CN::MVIEN or csr == CN::MIDELEG)
    csRegs_.updateHidelegMasks();

  // FIXME: support mtimecmp
  if (csr == CN::TIME or csr == CN::STIMECMP or csr == CN::VSTIMECMP or
      csr == CN::HTIMEDELTA or csr == CN::MENVCFG or
      csr == CN::HENVCFG)  // MENVCFG/HENVCFG may enable/disbale STIMECMP/VSTIMECMP.
    processTimerInterrupt();

  if (imsic_)
    {
      if      (csr == CN::MTOPEI)   imsic_->checkMInterrupt();
      else if (csr == CN::STOPEI)   imsic_->checkSInterrupt();
      else if (csr == CN::VSTOPEI)  imsic_->checkGInterrupt(hstatus_.bits_.VGEIN);
    }

  effectiveMie_ = csRegs_.effectiveMie();
  effectiveSie_ = csRegs_.effectiveSie();
  effectiveVsie_ = csRegs_.effectiveVsie();

  updateCachedTriggerState();  // In case trigger control CSR written.
}


template <typename URV>
bool
Hart<URV>::pokeCsr(CsrNumber csr, URV val, bool virtMode)
{
  using CN = CsrNumber;
  if (csr == CN::VSTART or csr == CN::VXSAT or csr == CN::VXRM or
      csr == CN::VCSR or csr == CN::VL or csr == CN::VTYPE or
      csr == CN::VLENB)
    {
      // At start of test, the test-bench pokes VSTART even though MSTATUS.VS set to
      // off. We ignore the poke and return true (otherwise test-bench fails). We ignore
      // the poke because it would otherwise change MSTATUS.VS to dirty enabling vector
      // extension. The test-bench should not expect VSTART poke to succeed when
      // MSTATUS.VS is off.
      if (not isVecEnabled())
        return true;
    }

  URV lastVal = 0;

  // Some/all bits of some CSRs are read only to CSR instructions but
  // are modifiable. Use the poke method (instead of write) to make
  // sure modifiable value are changed.
  if (not csRegs_.peek(csr, lastVal, virtMode) or not csRegs_.poke(csr, val, virtMode))
    return false;

  postCsrUpdate(csr, val, lastVal);

  return true;
}


template <typename URV>
bool
Hart<URV>::peekVecReg(unsigned ix, std::vector<uint8_t>& value) const
{
  if (not isRvv())
    return false;

  if (ix >= vecRegs_.size())
    return false;

  const uint8_t* data = vecRegs_.getVecData(ix);
  unsigned byteCount = vecRegs_.bytesPerRegister();
  value.resize(byteCount);

  for (unsigned i = 0; i < byteCount; ++i)
    value.at(i) = data[byteCount - 1 - i];

  return true;
}


template <typename URV>
bool
Hart<URV>::pokeVecReg(unsigned ix, const std::vector<uint8_t>& val)
{
  if (not isRvv() or ix >= vecRegs_.size() or val.empty())
    return false;

  uint8_t* regData = vecRegs_.getVecData(ix);
  if (not regData)
    return false;

  // Bytes in val are in reverse order (most signficant first).
  std::vector<uint8_t> data = val;
  std::reverse(data.begin(), data.end());

  uint32_t count = vecRegs_.bytesPerRegister();
  for (uint32_t i = 0; i < count; ++i)
    {
      uint8_t byte = i < data.size() ? data.at(i) : 0;
      regData[i] = byte;
    }

  return true;
}


template <typename URV>
bool
Hart<URV>::peekVecRegLsb(unsigned ix, std::vector<uint8_t>& value) const
{
  if (not isRvv())
    return false;

  if (ix >= vecRegs_.size())
    return false;

  const uint8_t* data = vecRegs_.getVecData(ix);
  unsigned byteCount = vecRegs_.bytesPerRegister();
  value.resize(byteCount);

  for (unsigned i = 0; i < byteCount; ++i)
    value.at(i) = data[i];

  return true;
}


template <typename URV>
bool
Hart<URV>::pokeVecRegLsb(unsigned ix, const std::vector<uint8_t>& val)
{
  if (not isRvv() or ix >= vecRegs_.size() or val.empty())
    return false;

  uint8_t* regData = vecRegs_.getVecData(ix);
  if (not regData)
    return false;

  uint32_t count = vecRegs_.bytesPerRegister();
  for (uint32_t i = 0; i < count; ++i)
    {
      uint8_t byte = i < val.size() ? val.at(i) : 0;
      regData[i] = byte;
    }

  return true;
}


template <typename URV>
bool
Hart<URV>::pokeVecRegLsb(unsigned ix, const std::span<const uint8_t>& val)
{
  if (not isRvv() or ix > vecRegs_.size() or val.empty())
    return false;

  uint8_t* regData = vecRegs_.getVecData(ix);
  if (not regData)
    return false;

  uint32_t count = vecRegs_.bytesPerRegister();
  for (uint32_t i = 0; i < count; ++i)
    {
      uint8_t byte = i < val.size() ? val[i] : 0;
      regData[i] = byte;
    }

  return true;
}


template <typename URV>
URV
Hart<URV>::peekPc() const
{
  return pc_;
}


template <typename URV>
void
Hart<URV>::pokePc(URV address)
{
  setPc(address);
  bbPc_ = pc_;
}


template <typename URV>
bool
Hart<URV>::findIntReg(std::string_view name, unsigned& num) const
{
  if (intRegs_.findReg(name, num))
    return true;

  unsigned n = 0;
  if (parseNumber<unsigned>(name, n) and n < intRegs_.size())
    {
      num = n;
      return true;
    }

  return false;
}


template <typename URV>
bool
Hart<URV>::findFpReg(std::string_view name, unsigned& num) const
{
  if (not isRvf())
    return false;   // Floating point extension not enabled.

  if (fpRegs_.findReg(name, num))
    return true;

  if (name.empty())
    return false;

  if (name.at(0) == 'f')
    {
      std::string_view numStr = name.substr(1);
      unsigned n = 0;
      if (parseNumber<unsigned>(numStr, num) and n < fpRegCount())
	return true;
    }

  unsigned n = 0;
  if (parseNumber<unsigned>(name, n) and n < fpRegCount())
    {
      num = n;
      return true;
    }

  return false;
}


template <typename URV>
bool
Hart<URV>::findVecReg(std::string_view name, unsigned& num) const
{
  if (not isRvv())
    return false;

  return VecRegs::findReg(name, num);
}


template <typename URV>
Csr<URV>*
Hart<URV>::findCsr(std::string_view name)
{
  Csr<URV>* csr = csRegs_.findCsr(name);

  if (not csr)
    {
      unsigned n = 0;
      if (parseNumber<unsigned>(name, n))
	csr = csRegs_.findCsr(CsrNumber(n));
    }

  return csr;
}


template <typename URV>
bool
Hart<URV>::configCsr(std::string_view name, bool implemented, URV resetValue,
                     URV mask, URV pokeMask, bool shared)
{
  return csRegs_.configCsr(name, implemented, resetValue, mask, pokeMask, shared);
}


template <typename URV>
bool
Hart<URV>::configCsrByUser(std::string_view name, bool implemented, URV resetValue,
			   URV mask, URV pokeMask, bool shared, bool isDebug, bool isHExt)
{
  return csRegs_.configCsrByUser(name, implemented, resetValue, mask, pokeMask, shared,
                                 isDebug, isHExt);
}


template <typename URV>
bool
Hart<URV>::defineCsr(std::string name, CsrNumber num, bool implemented, URV resetVal,
		     URV mask, URV pokeMask)
{
  bool mandatory = false, quiet = true;
  auto c = csRegs_.defineCsr(std::move(name), num, mandatory, implemented, resetVal,
			     mask, pokeMask, quiet);
  return c != nullptr;
}


template <typename URV>
bool
Hart<URV>::configIsa(std::string_view isa, bool updateMisa)
{
  if (not isa_.configIsa(isa))
    return false;

  if (updateMisa)
    {
      Csr<URV>* csr = this->findCsr("misa");
      if (not csr)
	return false;

      URV misaReset = csr->getResetValue();
      if (isa_.isEnabled(RvExtension::A))
	misaReset |= URV(1);
      if (isa_.isEnabled(RvExtension::B))
	misaReset |= URV(2);
      if (isa_.isEnabled(RvExtension::C))
	misaReset |= URV(4);
      if (isa_.isEnabled(RvExtension::D))
	misaReset |= URV(8);
      if (isa_.isEnabled(RvExtension::F))
	misaReset |= URV(32);
      if (isa_.isEnabled(RvExtension::M))
	misaReset |= URV(0x1000);
      if (isa_.isEnabled(RvExtension::V))
	misaReset |= URV(0x200000);

      URV mask = 0, pokeMask = 0;
      bool implemented = true, shared = true;

      if (not this->configCsr("misa", implemented, misaReset, mask, pokeMask, shared))
	return false;
    }

  return true;
}


template <typename URV>
bool
Hart<URV>::configMachineModePerfCounters(unsigned numCounters, bool cof)
{
  return csRegs_.configMachineModePerfCounters(numCounters, cof);
}


template <typename URV>
bool
Hart<URV>::configUserModePerfCounters(unsigned numCounters)
{
  return csRegs_.configUserModePerfCounters(numCounters);
}


template <typename URV>
bool
Hart<URV>::configMemoryProtectionGrain(uint64_t size)
{
  bool ok = true;

  if (size < 4)
    {
      if (hartIx_ == 0)
	std::cerr << "Error: Memory protection grain size (" << size << ") is "
		  << "smaller than 4. Using 4.\n";
      size = 4;
      ok = false;
    }

  uint64_t log2Size = static_cast<uint64_t>(std::log2(size));
  uint64_t powerOf2 = uint64_t(1) << log2Size;
  if (size != powerOf2)
    {
      if (hartIx_ == 0)
	std::cerr << "Error: Memory protection grain size (0x" << std::hex
		  << size << ") is not a power of 2. Using: 0x"
		  << powerOf2 << std::dec << '\n';
      size = powerOf2;
      ok = false;
    }

  uint64_t limit = sizeof(URV)*8 + 3;
  if (log2Size > limit)  // This can only happen in RV32.
    {
      if (hartIx_ == 0)
	std::cerr << "Error: Memory protection grain size (0x" << std::hex
		  << size << ") is larger than 2 to the power "
		  << std::dec << limit << ". "
		  << "Using 2 to the power " << limit << ".\n";
      size = uint64_t(1) << limit;
      powerOf2 = size;
      log2Size = limit;
      ok = false;
    }

  unsigned pmpG = log2Size - 2;
  pmpManager_.setPmpG(pmpG);

  return ok;
}


template <typename URV>
bool
Hart<URV>::configGuestInterruptCount(unsigned n)
{
  csRegs_.setGuestInterruptCount(n);
  return true;
}


template <typename URV>
void
Hart<URV>::recordDivInst(unsigned rd, URV value)
{
  hasLastDiv_ = true;
  priorDivRdVal_ = value;

  lastDivRd_ = rd;
}


template <typename URV>
bool
Hart<URV>::redirectOutputDescriptor(int fd, const std::string& path)
{
  return syscall_.redirectOutputDescriptor(fd, path);
}


template <typename URV>
bool
Hart<URV>::redirectInputDescriptor(int fd, const std::string& path)
{
  return syscall_.redirectInputDescriptor(fd, path);
}


template <typename URV>
bool
Hart<URV>::cancelLastDiv()
{
  if (not hasLastDiv_)
    return false;

  hasLastDiv_ = false;
  return pokeIntReg(lastDivRd_, priorDivRdVal_);
}



template <typename URV>
void
Hart<URV>::undoForTrigger()
{
  uint64_t value = 0;
  int regIx = intRegs_.getLastWrittenReg(value);
  if (regIx >= 0)
    {
      pokeIntReg(regIx, value);
      intRegs_.clearLastWrittenReg();
    }

  regIx = fpRegs_.getLastWrittenReg(value);
  if (regIx >= 0)
    {
      pokeFpReg(regIx, value);
      fpRegs_.clearLastWrittenReg();
    }

  setPc(currPc_);
}


void
addToSignedHistogram(std::vector<uintmax_t>& histo, int64_t val)
{
  if (histo.size() < 13)
    histo.resize(13);

  if (val < 0)
    {
      if      (val <= INT64_C(-64)*1024) histo.at(0)++;
      else if (val <= -1024)             histo.at(1)++;
      else if (val <= -16)               histo.at(2)++;
      else if (val < -2)                 histo.at(3)++;
      else if (val == -2)                histo.at(4)++;
      else if (val == -1)                histo.at(5)++;
    }
  else
    {
      if      (val == 0)                histo.at(6)++;
      else if (val == 1)                histo.at(7)++;
      else if (val == 2)                histo.at(8)++;
      else if (val <= 16)               histo.at(9)++;
      else if (val <= 1024)             histo.at(10)++;
      else if (val <= INT64_C(64)*1024) histo.at(11)++;
      else                              histo.at(12)++;
    }
}


void
addToUnsignedHistogram(std::vector<uintmax_t>& histo, uint64_t val)
{
  if (histo.size() < 13)
    histo.resize(13);

  if      (val <= 2)                 histo.at(val)++;
  else if (val <= 16)                histo.at(3)++;
  else if (val <= 1024)              histo.at(4)++;
  else if (val <= UINT64_C(64)*1024) histo.at(5)++;
  else                               histo.at(6)++;
}


template <typename FP_TYPE>
void
addToFpHistogram(std::vector<uintmax_t>& histo, FP_TYPE val)
{
  if (histo.size() < 13)
    histo.resize(13);

  unsigned type = fpClassifyRiscv(val);
  FpKinds kind = FpKinds::PosNormal;

  if (type == unsigned(FpClassifyMasks::PosInfinity))
    kind = FpKinds::PosInf;
  else if (type == unsigned(FpClassifyMasks::NegInfinity))
    kind = FpKinds::NegInf;
  else if (type == unsigned(FpClassifyMasks::PosNormal))
    kind = FpKinds::PosNormal;
  else if (type == unsigned(FpClassifyMasks::NegNormal))
    kind = FpKinds::NegNormal;
  else if (type == unsigned(FpClassifyMasks::PosSubnormal))
    kind = FpKinds::PosSubnormal;
  else if (type == unsigned(FpClassifyMasks::NegSubnormal))
    kind = FpKinds::NegSubnormal;
  else if (type == unsigned(FpClassifyMasks::PosZero))
    kind = FpKinds::PosZero;
  else if (type == unsigned(FpClassifyMasks::NegZero))
    kind = FpKinds::NegZero;
  else if (type == unsigned(FpClassifyMasks::SignalingNan))
    kind = FpKinds::SignalingNan;
  else if (type == unsigned(FpClassifyMasks::QuietNan))
    kind = FpKinds::QuietNan;
  histo.at(unsigned(kind))++;
}


/// Return true if given hart is in debug mode and the stop count bit of
/// the DSCR register is set.
template <typename URV>
bool
isDebugModeStopCount(const Hart<URV>& hart)
{
  if (not hart.inDebugMode())
    return false;

  URV dcsrVal = 0;
  if (not hart.peekCsr(CsrNumber::DCSR, dcsrVal))
    return false;

  DcsrFields<URV> dcsr(dcsrVal);

  return bool(dcsr.bits_.STOPCOUNT);
}


template <typename URV>
void
Hart<URV>::updatePerformanceCounters(const DecodedInst& di)
{
  InstId id = di.instId();

  if (isDebugModeStopCount(*this))
    return;

  if (hasInterrupt_)
    return;

  if (not hasActivePerfCounter())
    return;

  PerfRegs& pregs = csRegs_.mPerfRegs_;

  // We do not update the performance counters if an instruction causes an exception
  // unless it is an ebreak or an ecall.
  if (hasException_)
    {
      if (id == InstId::ebreak or id == InstId::c_ebreak or id == InstId::ecall)
	{
	  pregs.updateCounters(EventNumber::InstCommited, prevPerfControl_, lastPriv_, lastVirt_);
	  if (id == InstId::ebreak or id == InstId::c_ebreak)
	    pregs.updateCounters(EventNumber::Ebreak, prevPerfControl_, lastPriv_, lastVirt_);
	  else if (id == InstId::ecall)
	    pregs.updateCounters(EventNumber::Ecall, prevPerfControl_, lastPriv_, lastVirt_);
	}
      return;
    }

  pregs.updateCounters(EventNumber::InstCommited, prevPerfControl_, lastPriv_, lastVirt_);
  pregs.updateCounters(EventNumber::CpuCycles, prevPerfControl_, lastPriv_, lastVirt_);

  if (isCompressedInst(di.inst()))
    pregs.updateCounters(EventNumber::Inst16Commited, prevPerfControl_, lastPriv_, lastVirt_);
  else
    pregs.updateCounters(EventNumber::Inst32Commited, prevPerfControl_, lastPriv_, lastVirt_);

  switch (di.extension())
    {
    case RvExtension::I:
      if (id == InstId::fence)
	pregs.updateCounters(EventNumber::Fence, prevPerfControl_, lastPriv_, lastVirt_);
      else if (id == InstId::fence_i)
	pregs.updateCounters(EventNumber::Fencei, prevPerfControl_, lastPriv_, lastVirt_);
      else if (id == InstId::mret)
	pregs.updateCounters(EventNumber::Mret, prevPerfControl_, lastPriv_, lastVirt_);
      else if (di.isBranch())
	{
	  pregs.updateCounters(EventNumber::Branch, prevPerfControl_, lastPriv_, lastVirt_);
	  if (lastBranchTaken_)
	    pregs.updateCounters(EventNumber::BranchTaken, prevPerfControl_, lastPriv_, lastVirt_);
	}
      else if (id != InstId::illegal)
	pregs.updateCounters(EventNumber::Alu, prevPerfControl_, lastPriv_, lastVirt_);
      break;

    case RvExtension::Zmmul:
    case RvExtension::M:
      if (di.isMultiply())
	pregs.updateCounters(EventNumber::Mult, prevPerfControl_, lastPriv_, lastVirt_);
      else
	pregs.updateCounters(EventNumber::Div, prevPerfControl_, lastPriv_, lastVirt_);
      pregs.updateCounters(EventNumber::MultDiv, prevPerfControl_, lastPriv_, lastVirt_);
      break;

    case RvExtension::A:
      if (id == InstId::lr_w or id == InstId::lr_d)
	pregs.updateCounters(EventNumber::Lr, prevPerfControl_, lastPriv_, lastVirt_);
      else if (id == InstId::sc_w or id == InstId::sc_d)
	pregs.updateCounters(EventNumber::Sc, prevPerfControl_, lastPriv_, lastVirt_);
      else
	pregs.updateCounters(EventNumber::Atomic, prevPerfControl_, lastPriv_, lastVirt_);
      break;

    case RvExtension::F:
      pregs.updateCounters(EventNumber::FpSingle, prevPerfControl_, lastPriv_, lastVirt_);
      break;

    case RvExtension::D:
      pregs.updateCounters(EventNumber::FpDouble, prevPerfControl_, lastPriv_, lastVirt_);
      break;

    case RvExtension::Zfh:
      pregs.updateCounters(EventNumber::FpHalf, prevPerfControl_, lastPriv_, lastVirt_);
      break;

    case RvExtension::V:
      pregs.updateCounters(EventNumber::Vector, prevPerfControl_, lastPriv_, lastVirt_);
      break;

    case RvExtension::Zba:
    case RvExtension::Zbb:
    case RvExtension::Zbc:
    case RvExtension::Zbs:
      pregs.updateCounters(EventNumber::Bitmanip, prevPerfControl_, lastPriv_, lastVirt_);
      break;

    case RvExtension::Zicsr:
      if ((id == InstId::csrrw or id == InstId::csrrwi))
	{
	  auto evNum = di.op0() == 0 ? EventNumber::CsrWrite : EventNumber::CsrReadWrite;
	  pregs.updateCounters(evNum, prevPerfControl_, lastPriv_, lastVirt_);
	}
      else
	{
	  auto evNum = di.op1() == 0 ? EventNumber::CsrRead : EventNumber::CsrReadWrite;
	  pregs.updateCounters(evNum, prevPerfControl_, lastPriv_, lastVirt_);
	}
      pregs.updateCounters(EventNumber::Csr, prevPerfControl_, lastPriv_, lastVirt_);
      break;

    default:
      break;
    }

  // Some insts (e.g. flw) can be both load/store and FP
  if (di.isPerfLoad())
    {
      pregs.updateCounters(EventNumber::Load, prevPerfControl_, lastPriv_, lastVirt_);
      if (misalignedLdSt_)
	pregs.updateCounters(EventNumber::MisalignLoad, prevPerfControl_, lastPriv_, lastVirt_);
    }
  else if (di.isPerfStore())
    {
      pregs.updateCounters(EventNumber::Store, prevPerfControl_, lastPriv_, lastVirt_);
      if (misalignedLdSt_)
	pregs.updateCounters(EventNumber::MisalignStore, prevPerfControl_, lastPriv_, lastVirt_);
    }
}


template <typename URV>
void
Hart<URV>::updatePerformanceCountersForCsr(const DecodedInst& di)
{
  if (not enableCounters_ or not hasActivePerfCounter())
    return;

  if (di.isCsr())
    updatePerformanceCounters(di);
}


template <typename URV>
void
Hart<URV>::accumulateInstructionStats(const DecodedInst& di)
{
  const InstEntry& info = *(di.instEntry());

  if (enableCounters_ and hasActivePerfCounter())
    {
      // For CSR instruction we need to let the counters count before
      // letting CSR instruction write. Consequently we update the counters
      // from within the code executing the CSR instruction.
      if (not info.isCsr())
        updatePerformanceCounters(di);
    }

  prevPerfControl_ = perfControl_;

  // We do not update the instruction stats if an instruction causes
  // an exception unless it is an ebreak or an ecall.
  InstId id = info.instId();
  if (hasException_ and id != InstId::ecall and id != InstId::ebreak and
      id != InstId::c_ebreak)
    return;

  misalignedLdSt_ = false;

  if (not instFreq_)
    return;

  InstProfile* profPtr = nullptr;
  if (info.isVector())
    profPtr = instProfs_.find(id, vecRegs_.elemWidth());
  else
    profPtr = instProfs_.find(id);

  if (not profPtr)
    return;

  InstProfile& prof = *profPtr;

  prof.freq_++;
  if (lastPriv_ == PrivilegeMode::User)
    prof.user_++;
  else if (lastPriv_ == PrivilegeMode::Supervisor)
    prof.supervisor_++;
  else if (lastPriv_ == PrivilegeMode::Machine)
    prof.machine_++;

  unsigned opIx = 0;  // Operand index

  int rd = unsigned(intRegCount() + 1);
  OperandType rdType = OperandType::None;
  uint64_t rdOrigVal = 0;   // Integer destination register value.
  uint64_t frdOrigVal = 0;  // Floating point destination register value.

  if (info.isIthOperandWrite(0))
    {
      rdType = info.ithOperandType(0);
      if (rdType == OperandType::IntReg)
	{
	  prof.destRegFreq_.at(di.op0())++; opIx++;
	  rd = intRegs_.getLastWrittenReg(rdOrigVal);
	  assert(unsigned(rd) == di.op0());
	}
      else if (rdType == OperandType::FpReg)
	{
	  prof.destRegFreq_.at(di.op0())++; opIx++;
	  rd = fpRegs_.getLastWrittenReg(frdOrigVal);
	  assert(unsigned(rd) == di.op0());
	}
      else if (rdType == OperandType::VecReg)
	{
	  prof.destRegFreq_.at(di.op0())++; opIx++;
	  rd = static_cast<int>(di.op0());
	  // unsigned groupX8 = 8;
	  // rd = vecRegs_.getLastWrittenReg(groupX8);
	  // assert(rd == di.op0());    // Does not work for load seg.
	}
      else if (rdType == OperandType::CsReg)
	{
	  if (prof.destRegFreq_.size() <= di.op0())
	    prof.destRegFreq_.resize(di.op0() + 1);
	  prof.destRegFreq_.at(di.op0())++; opIx++;
	}
    }

  unsigned maxOperand = 4;  // At most 4 operands (including immediate).
  unsigned srcIx = 0;  // Processed source operand rank.

  for (unsigned i = opIx; i < maxOperand; ++i)
    {
      if (info.ithOperandType(i) == OperandType::IntReg)
        {
	  uint32_t regIx = di.ithOperand(i);
	  prof.srcRegFreq_.at(srcIx).at(regIx)++;

          URV val = intRegs_.read(regIx);
          if (regIx == unsigned(rd) and rdType == OperandType::IntReg)
            val = rdOrigVal;
          if (info.isUnsigned())
            addToUnsignedHistogram(prof.srcHisto_.at(srcIx), val);
          else
            addToSignedHistogram(prof.srcHisto_.at(srcIx), SRV(val));
          srcIx++;
	}
      else if (info.ithOperandType(i) == OperandType::FpReg)
        {
	  uint32_t regIx = di.ithOperand(i);
	  prof.srcRegFreq_.at(srcIx).at(regIx)++;

          uint64_t val = fpRegs_.readBitsRaw(regIx);
          if (regIx == unsigned(rd) and rdType == OperandType::FpReg)
            val = frdOrigVal;

	  FpRegs::FpUnion u{val};
	  bool done = false;
          if (isRvzfh() and FpRegs::isBoxedHalf(val))
	    {
	      Float16 hpVal = u.hp;
	      addToFpHistogram(prof.srcHisto_.at(srcIx), hpVal);
	      done = true;
	    }
          else if (isRvf())
            {
	      if (not isRvd() or FpRegs::isBoxedSingle(val))
		{
		  FpRegs::FpUnion u{val};
		  float spVal = u.sp;
		  addToFpHistogram(prof.srcHisto_.at(srcIx), spVal);
		  done = true;
		}
            }
          if (isRvd() and not done)
            {
              FpRegs::FpUnion u{val};
              double dpVal = u.dp;
              addToFpHistogram(prof.srcHisto_.at(srcIx), dpVal);
            }

          srcIx++;
        }
      else if (info.ithOperandType(i) == OperandType::VecReg)
	{
         uint32_t regIx = di.ithOperand(i);
         prof.srcRegFreq_.at(srcIx).at(regIx)++;

         switch (vecRegs_.elemWidth())
           {
             case ElementWidth::Byte:
               {
                 int8_t val = 0;
                 size_t numElem = ((vecRegs_.bytesPerRegister()*vecRegs_.groupMultiplierX8()) >> 3);
                 for (uint32_t elemIx = 0; elemIx < numElem; elemIx++)
                   {
                     vecRegs_.read(regIx, elemIx, vecRegs_.groupMultiplierX8(), val);
                     addToSignedHistogram(prof.srcHisto_.at(srcIx), val);
                   }
                 break;
               }
             case ElementWidth::Half:
               {
                 int16_t val = 0;
                 size_t numElem = (((vecRegs_.bytesPerRegister()*vecRegs_.groupMultiplierX8()) >> 3) >> 1);
                 for (uint32_t elemIx = 0; elemIx < numElem; elemIx++)
                   {
                     vecRegs_.read(regIx, elemIx, vecRegs_.groupMultiplierX8(), val);
                     addToSignedHistogram(prof.srcHisto_.at(srcIx), val);
                   }
                 break;
               }
             case ElementWidth::Word:
               {
                 int32_t val = 0;
                 size_t numElem = (((vecRegs_.bytesPerRegister()*vecRegs_.groupMultiplierX8()) >> 3) >> 2);
                 for (uint32_t elemIx = 0; elemIx < numElem; elemIx++)
                   {
                     vecRegs_.read(regIx, elemIx, vecRegs_.groupMultiplierX8(), val);
                     addToSignedHistogram(prof.srcHisto_.at(srcIx), val);
                   }
                 break;
               }
             case ElementWidth::Word2:
               {
                 int64_t val = 0;
                 size_t numElem = (((vecRegs_.bytesPerRegister()*vecRegs_.groupMultiplierX8()) >> 3) >> 3);
                 for (uint32_t elemIx = 0; elemIx < numElem; elemIx++)
                   {
		     vecRegs_.read(regIx, elemIx, vecRegs_.groupMultiplierX8(), val);
                     addToSignedHistogram(prof.srcHisto_.at(srcIx), val);
                   }
                 break;
               }
             default:
               break;
           }
         srcIx++;
	}
      else if (info.ithOperandType(i) == OperandType::CsReg)
	{
	  uint32_t regIx = di.ithOperand(i);
	  if (prof.srcRegFreq_.at(srcIx).size() <= regIx)
	    prof.srcRegFreq_.at(srcIx).resize(regIx + 1);
	  prof.srcRegFreq_.at(srcIx).at(regIx)++;
	  srcIx++;
	}
      else if (info.ithOperandType(i) == OperandType::Imm)
        {
          int32_t imm = static_cast<int32_t>(di.ithOperand(i));
          prof.hasImm_ = true;
          if (prof.freq_ == 1)
            {
              prof.minImm_ = prof.maxImm_ = imm;
            }
          else
            {
              prof.minImm_ = std::min(prof.minImm_, imm);
              prof.maxImm_ = std::max(prof.maxImm_, imm);
            }
          addToSignedHistogram(prof.srcHisto_.back(), imm);
        }
    }

  if (prof.hasImm_)
    assert(srcIx + 1 < maxOperand);
}


template <typename URV>
void
Hart<URV>::accumulateTrapStats(bool isNmi)
{
  URV causeVal = peekCsr(CsrNumber::MCAUSE);

  // If most sig bit of mcause is 1, we have an interrupt.
  bool isInterrupt = causeVal >> (sizeof(causeVal)*8 - 1);

  if (isNmi)
    ;
  else if (isInterrupt)
    {
      causeVal = (causeVal << 1) >> 1;  // Clear most sig bit.
      if (causeVal < interruptStat_.size())
        interruptStat_.at(causeVal)++;
    }
  else
    {
      if (causeVal < exceptionStat_.size())
	exceptionStat_.at(causeVal)++;
    }
}


template <typename URV>
inline
void
Hart<URV>::clearTraceData()
{
  intRegs_.clearLastWrittenReg();
  fpRegs_.clearLastWrittenReg();
  csRegs_.clearLastWrittenRegs();
  memory_.clearLastWriteInfo(hartIx_);
  vecRegs_.clearTraceData();
  virtMem_.clearPageTableWalk();
  pmpManager_.clearPmpTrace();
  memory_.pmaMgr_.clearPmaTrace();
  if (imsic_)
    imsic_->clearTrace();
  lastBranchTaken_ = false;
  misalignedLdSt_ = false;
}


template <typename URV>
inline
void
Hart<URV>::setTargetProgramBreak(URV addr)
{
  uint64_t progBreak = addr;

  uint64_t pageAddr = memory_.getPageStartAddr(addr);
  if (pageAddr != addr)
    progBreak = pageAddr + memory_.pageSize();

  syscall_.setTargetProgramBreak(progBreak);
}


template <typename URV>
inline
bool
pokeString(Hart<URV>& hart, uint64_t addr, std::string_view str)
{
  for (uint8_t c : str)
    if (not hart.pokeMemory(addr++, c, true))
      return false;
  return hart.pokeMemory(addr, uint8_t(0), true);   // null byte at end
}


template <typename URV>
inline
bool
Hart<URV>::setTargetProgramArgs(const std::vector<std::string>& args,
                                const std::vector<std::string>& envVars)
{
  URV sp = peekIntReg(RegSp);

  // Make sp 16-byte aligned.
  if ((sp & 0xf) != 0)
    sp -= (sp & 0xf);

  // Push the arguments on the stack recording their addresses.
  std::vector<URV> argvAddrs;  // Address of the argv strings.
  for (const auto& arg : args)
    {
      sp -= arg.size() + 1;  // Make room for arg and null char.
      argvAddrs.push_back(sp);
      if (not pokeString(*this, sp, arg))
	return false;
    }
  argvAddrs.push_back(0);  // Null pointer at end of argv.

  // Setup default envp on the stack (LANG is needed for clang compiled code).
  static constexpr auto envs = std::to_array<std::string_view>({ "LANG=C", "LC_ALL=C" });
  std::vector<URV> envpAddrs;  // Addresses of the envp strings.
  for (const auto& env : envs)
    {
      sp -= env.size() + 1;  // Make room for env entry and null char.
      envpAddrs.push_back(sp);
      if (not pokeString(*this, sp, env))
	return false;
    }
  // Setup user envp on the stack.
  for (const auto& env : envVars)
    {
      sp -= env.size() + 1;  // Make room for env entry and null char.
      envpAddrs.push_back(sp);
      if (not pokeString(*this, sp, env))
	return false;
    }
  envpAddrs.push_back(0);  // Null pointer at end of envp.

  // Push on stack null for aux vector.
  sp -= sizeof(URV);
  if (not pokeMemory(sp, URV(0), true))
    return false;

  // Push argv/envp entries on the stack.
  sp -= URV(envpAddrs.size() + argvAddrs.size() + 1) * sizeof(URV); // Make room for envp, argv, & argc

  if ((sp & 0xf) != 0)
    sp -= (sp & 0xf);  // Make sp 16-byte aligned.

  size_t ix = 1;  // Index 0 is for argc

  // Push argv entries on the stack.
  for (auto addr : argvAddrs)
    {
      if (bigEnd_)
	addr = util::byteswap(addr);
      if (not pokeMemory(sp + ix++*sizeof(URV), addr, true))
	return false;
    }

  // Set environ for newlib. This is superfluous for Linux.
  URV ea = sp + ix*sizeof(URV);  // Address of envp array
  ElfSymbol sym;
  if (memory_.findElfSymbol("environ", sym))
    {
      if (bigEnd_)
	ea = util::byteswap(ea);
      pokeMemory(URV(sym.addr_), ea, true);
    }

  // Push envp entries on the stack.
  for (auto addr : envpAddrs)
    {
      if (bigEnd_)
	addr = util::byteswap(addr);
      if (not pokeMemory(sp + ix++*sizeof(URV), addr, true))
	return false;
    }

  // Put argc on the stack.
  URV argc = args.size();
  if (bigEnd_)
    argc = util::byteswap(argc);
  if (not pokeMemory(sp, argc, true))
    return false;

  if (not pokeIntReg(RegSp, sp))
    return false;

  return true;
}


template <typename URV>
int
Hart<URV>::lastVecReg(const DecodedInst& di, unsigned& group) const
{
  unsigned groupX8 = 8;
  int vecReg = vecRegs_.getLastWrittenReg(groupX8);
  if (vecReg < 0)
    {
      group = 0;
      return vecReg;
    }

  // We want to report all the registers in the group.
  group  = (groupX8 >= 8) ? groupX8/8 : 1;
  vecReg = static_cast<int>(di.op0());  // Make sure we have 1st reg in group.
  unsigned fc = di.vecFieldCount();
  if (fc > 0)
    group = group * fc;  // Scale by field count

  return vecReg;
}


template <typename URV>
void
Hart<URV>::lastCsr(std::vector<CsrNumber>& csrs,
		   std::vector<unsigned>& triggers) const
{
  csRegs_.getLastWrittenRegs(csrs, triggers);
}


template <typename URV>
void
handleExceptionForGdb(WdRiscv::Hart<URV>& hart, int fd);


// Return true if debug mode is entered and false otherwise.
template <typename URV>
bool
Hart<URV>::takeTriggerAction(FILE* traceFile, URV pc, URV info,
			     uint64_t instrTag, const DecodedInst* di)
{
  // Check triggers configuration to determine action: take breakpoint
  // exception or enter debugger (or nothing).

  bool enteredDebug = false;

  if (csRegs_.hasEnterDebugModeTripped())
    {
      enterDebugMode_(DebugModeCause::TRIGGER, pc);
      enteredDebug = true;
    }
  else if (csRegs_.hasBreakpTripped())
    {
      initiateException(ExceptionCause::BREAKP, pc, info);
      if (dcsrStep_)
	{
	  enterDebugMode_(DebugModeCause::TRIGGER, pc_);
	  enteredDebug = true;
	}
    }

  if (traceFile)
    {
      std::string instStr;
      if (di)
        printDecodedInstTrace(*di, instrTag, instStr, traceFile);
      else
        {
          uint32_t inst = 0;
          readInst(currPc_, inst);
          printInstTrace(inst, instrTag, instStr, traceFile);
        }
    }

  return enteredDebug;
}


template <typename URV>
bool
Hart<URV>::getLastVecLdStRegsUsed(const DecodedInst& di, unsigned opIx,
                                  unsigned& regBase, unsigned& regCount) const
{
  unsigned elemSize, elemCount;
  if (not vecRegs_.vecLdStElemsUsed(elemSize, elemCount))
    return false;

  if (not elemCount)
    return false;

  if (di.ithOperandType(opIx) != OperandType::VecReg)
    return false;

  unsigned fieldCount = di.vecFieldCount();

  // Index register use EEW encoded in the instruction.
  bool isIndexed = di.isVectorLoadIndexed() or di.isVectorStoreIndexed();
  if (isIndexed and opIx == 2)  // Operand is index register.
    {
      unsigned width = (di.inst() >> 12) & 7;
      switch (width)
      {
        case 0: elemSize = 1; break;
        case 5: elemSize = 2; break;
        case 6: elemSize = 4; break;
        case 7: elemSize = 8; break;
        default: assert(false);
      }
    }

  unsigned elemsPerVec = vecRegSize() / elemSize;

  // Trim by vstart.
  unsigned start = csRegs_.peekVstart();
  regBase = di.ithOperand(opIx) + (start/elemsPerVec);

  // Trim by vl.
  assert(di.ithOperandType(opIx) == OperandType::VecReg);

  unsigned group = vecOpEmul(opIx);

  if (fieldCount and opIx == 2 and isIndexed)  // Operand 2 in vector index register.
    elemCount /= fieldCount;  // Adjust index vector element count.

  regCount = group;
  if (elemCount < elemsPerVec*group)
    regCount = (elemCount + elemsPerVec - 1) / elemsPerVec;

  return true;
}


//NOLINTBEGIN(cppcoreguidelines-avoid-non-const-global-variables)
// True if keyboard interrupt (user hit control-c) pending.
static std::atomic<bool> userStop = false;

// Negation of the preceding variable. Exists for speed (obsessive
// compulsive engineering).
static std::atomic<bool> noUserStop = true;
//NOLINTEND(cppcoreguidelines-avoid-non-const-global-variables)

void
forceUserStop(int)
{
  userStop = true;
  noUserStop = false;
}


static void
clearUserStop()
{
  userStop = false;
  noUserStop = true;
}


/// Install a signal handler for SIGINT (keyboard) interrupts on
/// construction. Restore to previous handlers on destruction. This
/// allows us to catch a control-c typed by the user in the middle of
/// a long-run and return to the top level interactive command
/// processor.
class SignalHandlers
{
public:

  SignalHandlers()
  {
    clearUserStop();

    struct sigaction newKbdAction;
    memset(&newKbdAction, 0, sizeof(newKbdAction));
    newKbdAction.sa_handler = forceUserStop;
    sigaction(SIGINT, &newKbdAction, &prevKbdAction_);
  }

  ~SignalHandlers()
  {
    sigaction(SIGINT, &prevKbdAction_, nullptr);
  }

private:

  struct sigaction prevKbdAction_;
};


template <typename URV>
inline
bool
Hart<URV>::fetchInstWithTrigger(URV addr, uint64_t& physAddr, uint32_t& inst, FILE* file)
{
  // Process pre-execute address trigger.
  bool hasTrig = hasActiveInstTrigger();
  triggerTripped_ = hasTrig and instAddrTriggerHit(addr, 4 /*size*/, TriggerTiming::Before);

  dataAddrTrig_ = false;  // Not an data-address trigger.

  if (triggerTripped_)
    {
      if (mcycleEnabled())
	++cycleCount_;
      takeTriggerAction(file, addr, addr /*info*/, instCounter_, nullptr /*di*/);
      return false;  // Next instruction in trap handler.
    }

  setMemProtAccIsFetch(true);

  // Fetch instruction.
  bool fetch = fetchInst(addr, physAddr, inst);
  if (not fetch or
      (injectException_ != ExceptionCause::NONE and not injectExceptionIsLd_))
    {
      if (mcycleEnabled())
	++cycleCount_;

      // Fetch was successful, but injected exception.
      if (fetch)
        {
          uint64_t tval = pc_;  // For MTVAL/STVAL
          // Adjust MTVAL/STVAL for line crossers if fault is on 2nd line.
          if (injectAddr_ != 0 and cacheLineNum(pc_) != cacheLineNum(injectAddr_))
            tval = cacheLineAlign(tval) + cacheLineSize();
          initiateException(injectException_, pc_, tval);
        }

      std::string instStr;
      printInstTrace(inst, instCounter_, instStr, file);
      return false;  // Next instruction in trap handler.
    }

  // Process pre-execute opcode trigger.
  triggerTripped_ = hasTrig and instOpcodeTriggerHit(inst, TriggerTiming::Before);
  if (triggerTripped_)
    {
      if (mcycleEnabled())
	++cycleCount_;
      takeTriggerAction(file, addr, addr /*info*/, instCounter_, nullptr /*di*/);
      return false;  // Next instruction in trap handler.
    }

  return true;
}


template <typename URV>
bool
Hart<URV>::untilAddress(uint64_t address, FILE* traceFile)
{
  std::string instStr;
  instStr.reserve(128);

  const uint64_t instLim = instCountLim_;
  const uint64_t retInstLim = retInstCountLim_;

  bool doStats = instFreq_ or enableCounters_;
  bool traceBranchOn = branchBuffer_.max_size() and not branchTraceFile_.empty();

  // Check for gdb break every 1000000 instructions.
  unsigned gdbCount = 0, gdbLimit = 1000000;

  if (enableGdb_)
    handleExceptionForGdb(*this, gdbInputFd_);

  uint64_t& effectiveInstCounter = hasRoiTraceEnabled()? traceCount_ : instCounter_;

  while (pc_ != address and effectiveInstCounter < instLim and
           retInstCounter_ < retInstLim)
    {
      if (userStop)
        break;

      resetExecInfo(); clearTraceData();

      bool traceWasOn = traceOn_;
      if (enableGdb_ and ++gdbCount >= gdbLimit)
        {
          gdbCount = 0;
          if (hasPendingInput(gdbInputFd_))
            {
              handleExceptionForGdb(*this, gdbInputFd_);
              continue;
            }
        }

      if (preInst_)
        {
          bool halt = false, reset = false;
          while (true)
            {
              preInst_(*this, halt, reset);
              if (reset)
                {
                  this->reset();
                  return true;
                }
              if (not halt)
                break;
            }
        }

      try
	{
          // We want amo instructions to print in the same order as executed.
	  // This avoid interleaving of amo execution and tracing.
	  static std::mutex execMutex;
	  auto lock = (ownTrace_ or !traceFile)? std::unique_lock<std::mutex>() : std::unique_lock<std::mutex>(execMutex);

	    tickTime();

          uint32_t inst = 0;
	  currPc_ = pc_;

	  ++instCounter_;
	  if (mcycleEnabled())
	    ++cycleCount_;

          if (processExternalInterrupt(traceFile, instStr))
            {
              if (sdtrigOn_)
                {
                  evaluateIcountTrigger();
                  evaluateDebugStep();
                }
              continue;  // Next instruction in trap handler.
            }

          if (sdtrigOn_ and icountTriggerFired())
            {
              icountTrig_ = true;
              if (takeTriggerAction(traceFile, currPc_, 0, instCounter_, nullptr /*di*/))
                {
                  evaluateDebugStep();
                  icountTrig_ = false;
                  return true;
                }
              icountTrig_ = false;
              continue;
            }

	  uint64_t physPc = 0;
          if (not fetchInstWithTrigger(pc_, physPc, inst, traceFile))
            {
              if (sdtrigOn_)
                {
                  evaluateIcountTrigger();
                  evaluateDebugStep();
                }
              continue;  // Next instruction in trap handler.
            }

	  // Decode unless match in decode cache.
	  uint32_t ix = (physPc >> 1) & decodeCacheMask_;
	  DecodedInst* di = &decodeCache_[ix];
	  if (not di->isValid() or di->physAddress() != physPc or di->inst() != inst)
	    decode(pc_, physPc, inst, *di);
          di->resetAddr(pc_);

          // Increment pc and execute instruction
	  pc_ += di->instSize();
	  execute(di);

          if (sdtrigOn_)
            evaluateIcountTrigger();

	  if (hasException_)
	    {
              if (doStats)
                accumulateInstructionStats(*di);
	      printDecodedInstTrace(*di, instCounter_, instStr, traceFile);
              evaluateDebugStep();
	      continue;
	    }

	  if (initStateFile_)
	    {
	      for (const auto& walk : virtMem_.getFetchWalks())
		for (auto entry : walk)
                  if (entry.type_ == VirtMem::WalkEntry::Type::PA)
                    dumpInitState("ipt", entry.addr_, entry.addr_);
	      for (const auto& walk : virtMem_.getDataWalks())
		for (auto entry : walk)
                  if (entry.type_ == VirtMem::WalkEntry::Type::PA)
                    dumpInitState("dpt", entry.addr_, entry.addr_);
	    }

	  if (triggerTripped_)
	    {
	      URV tval = ldStFaultAddr_;
	      if (takeTriggerAction(traceFile, currPc_, tval, instCounter_, di))
                {
                  evaluateDebugStep();
                  return true;
                }
	      continue;
	    }

          if (minstretEnabled())
            ++retiredInsts_;

          // Unlike minstret, this is not inhibited.
          ++retInstCounter_;

	  if (bbFile_)
	    {
	      countBasicBlocks(bbPrevIsBranch_, physPc);
	      bbPrevIsBranch_ = di->isBranch();
	    }

	  if (instrLineTrace_)
	    memory_.traceInstructionLine(currPc_, physPc);

	  if (doStats)
	    accumulateInstructionStats(*di);

	  if (traceOn_) // and lastPriv_ == PrivilegeMode::User)
	    {
	      traceCount_++;
	      printDecodedInstTrace(*di, instCounter_, instStr, traceFile);
              if (not traceWasOn)
                throw CoreException(CoreException::RoiEntry, "Taking snapshot on ROI entry.");
	    }

          if (sdtrigOn_)
            evaluateDebugStep();

          prevPerfControl_ = perfControl_;

	  if (traceBranchOn and (di->isBranch() or di->isXRet()))
	    traceBranch(di);
	}
      catch (const CoreException& ce)
	{
	  bool success = logStop(ce, instCounter_, traceFile);
          if (ce.type() == CoreException::Snapshot or
              ce.type() == CoreException::RoiEntry or
              ce.type() == CoreException::SnapshotAndStop)
            throw;
          return success;
	}
    }

  return true;
}


template <typename URV>
bool
Hart<URV>::runUntilAddress(uint64_t address, FILE* traceFile)
{
  struct timeval t0;
  gettimeofday(&t0, nullptr);

  const uint64_t instLim = instCountLim_;
  const uint64_t retInstLim = retInstCountLim_;
  const uint64_t counter0 = instCounter_;
  const uint64_t counter1 = retInstCounter_;

  // Setup signal handlers. Restore on destruction.
  SignalHandlers handlers;

  bool success = untilAddress(address, traceFile);

  if (instCounter_ >= instLim or
      retInstCounter_ >= retInstLim)
    std::cerr << "Info: Stopped -- Reached instruction limit hart=" << hartIx_ << "\n";
  else if (pc_ == address)
    std::cerr << "Info: Stopped -- Reached end address hart=" << hartIx_ << "\n";

  // Simulator stats.
  struct timeval t1;
  gettimeofday(&t1, nullptr);
  double elapsed = (double(t1.tv_sec - t0.tv_sec) +
		    double(t1.tv_usec - t0.tv_usec)*1e-6);

  uint64_t numInsts = instCounter_ - counter0;
  uint64_t numRetInsts = retInstCounter_ - counter1;

  reportInstsPerSec(numInsts, numRetInsts, elapsed, userStop);
  return success;
}


template <typename URV>
bool
Hart<URV>::runSteps(uint64_t steps, bool& stop, FILE* traceFile)
{
  // Setup signal handlers. Restore on destruction.
  SignalHandlers handlers;

  const uint64_t instLim = instCountLim_;
  const uint64_t retInstLim = retInstCountLim_;
  URV stopAddr = stopAddrValid_? stopAddr_ : ~URV(0); // ~URV(0): No-stop PC.
  stop = false;

  for (unsigned i = 0; i < steps; i++)
    {
      if (instCounter_ >= instLim or
          retInstCounter_ >= retInstLim)
        {
          stop = true;
          std::cerr << "Info: Stopped -- Reached instruction limit\n";
          return true;
        }
      else if (pc_ == stopAddr)
        {
          stop = true;
          std::cerr << "Info: Stopped -- Reached end address\n";
          return true;
        }

      singleStep(traceFile);

      if (hasTargetProgramFinished())
        {
          stop = true;
          return stepResult_;
        }
    }
  return true;
}


template <typename URV>
bool
Hart<URV>::simpleRun()
{
  // For speed: do not record/clear CSR changes.
  csRegs_.enableRecordWrite(false);
  pmpManager_.enableTrace(false);
  virtMem_.enableTrace(false);

  bool success = true;

  try
    {
      while (true)
        {
          bool hasLim = (instCountLim_ < ~uint64_t(0));
          if (hasLim or bbFile_ or instrLineTrace_ or not branchTraceFile_.empty() or
	      not cacheTraceFile_.empty() or isRvs() or isRvu() or isRvv() or hasAclint())
            simpleRunWithLimit();
          else
            simpleRunNoLimit();

          if (userStop)
            {
              std::cerr << "Info: Stopped -- interrupted\n";
              break;
            }

          if (hasLim)
            std::cerr << "Info: Stopped -- Reached instruction limit\n";
          break;
        }
    }
  catch (const CoreException& ce)
    {
      success = logStop(ce, 0, nullptr);
      if (ce.type() == CoreException::Snapshot or
          ce.type() == CoreException::RoiEntry or
          ce.type() == CoreException::SnapshotAndStop)
        throw;
    }

  csRegs_.enableRecordWrite(true);
  pmpManager_.enableTrace(true);
  virtMem_.enableTrace(true);

  return success;
}


template <typename URV>
void
Hart<URV>::dumpBasicBlocks()
{
  if (bbFile_)
    {
      bool first = true;
      for (const auto& kv : basicBlocks_)
        {
          const BbStat& stat = kv.second;
          if (stat.count_)
            {
              if (first)
                {
                  fprintf(bbFile_, "T");
                  first = false;
                }
              fprintf(bbFile_, ":%" PRIu64 ":%" PRIu64 ":%" PRIu64 ":%" PRIu64 " ", kv.first,
		      stat.count_, stat.access_, stat.hit_);
            }
        }
      if (not first)
        fprintf(bbFile_, "\n");
    }
  bbInsts_ = 0;

  // Clear basic block stats.
  for (auto& kv : basicBlocks_)
    {
      auto& stat = kv.second;
      stat.count_ = 0;
      stat.access_ = 0;
      stat.hit_ = 0;
    }
}


template <typename URV>
void
Hart<URV>::countBasicBlocks(bool isBranch, uint64_t physPc)
{
  if (not traceOn_)
    return;

  if (bbInsts_ >= bbLimit_)
    dumpBasicBlocks();

  bbInsts_++;

  if (isBranch)
    {
      auto& blockStat = basicBlocks_[physPc];
      blockStat.count_++;
      bbPc_ = physPc;
    }
  else
    {
      auto iter = basicBlocks_.find(physPc);
      if (iter != basicBlocks_.end())
	{
	  iter->second.count_++;
	  bbPc_ = physPc;
	}
      else
	basicBlocks_[bbPc_].count_++;
    }
}


template <typename URV>
bool
Hart<URV>::simpleRunWithLimit()
{
  std::string instStr;

  bool traceBranchOn = branchBuffer_.max_size() and not branchTraceFile_.empty();

  uint64_t& effectiveInstCounter = hasRoiTraceEnabled()? traceCount_ : instCounter_;

  const uint64_t instLim = instCountLim_;
  const uint64_t retInstLim = retInstCountLim_;

  while (noUserStop and
         effectiveInstCounter < instLim and
         retInstCounter_ < retInstLim)
    {
      tickTime();

      resetExecInfo();

      bool traceWasOn = traceOn_;

      currPc_ = pc_;
      ++instCounter_;

      if (mcycleEnabled())
	++cycleCount_;

      if ((effectiveMie_ or
          (privMode_ != PrivilegeMode::Machine and effectiveSie_) or
          (virtMode_ and (effectiveVsie_ or hasHvi())))
            and processExternalInterrupt(nullptr, instStr))
        continue;  // Next instruction in trap handler.

      // Fetch/decode unless match in decode cache.
      uint32_t inst = 0;
      uint64_t physPc = 0;
      if (not fetchInst(pc_, physPc, inst))
        continue;
      uint32_t ix = (physPc >> 1) & decodeCacheMask_;
      DecodedInst* di = &decodeCache_[ix];
      if (not di->isValid() or di->physAddress() != physPc or di->inst() != inst)
	decode(pc_, physPc, inst, *di);
      di->resetAddr(pc_);

      pc_ += di->instSize();
      execute(di);

      if (not hasException_)
        {
          if (minstretEnabled())
            ++retiredInsts_;
          ++retInstCounter_;
        }

      if (instrLineTrace_)
	memory_.traceInstructionLine(currPc_, physPc);

      if (bbFile_)
	{
	  countBasicBlocks(bbPrevIsBranch_, physPc);
	  bbPrevIsBranch_ = di->isBranch();
	}

      if (traceBranchOn and (di->isBranch() or di->isXRet()))
	traceBranch(di);

      if (traceOn_) // and lastPriv_ == PrivilegeMode::User)
        {
          traceCount_++;
          if (not traceWasOn)
            throw CoreException(CoreException::RoiEntry, "Taking snapshot on ROI entry.");
        }
    }

  return true;
}


template <typename URV>
bool
Hart<URV>::simpleRunNoLimit()
{
  while (noUserStop)
    {
      tickTime();

      currPc_ = pc_;
      ++instCounter_;

      // Fetch/decode unless match in decode cache.
      uint32_t ix = (pc_ >> 1) & decodeCacheMask_;
      DecodedInst* di = &decodeCache_[ix];
      if (not di->isValid() or di->address() != pc_)
        {
          uint32_t inst = 0;
	  uint64_t physPc = 0;
          if (not fetchInst(pc_, physPc, inst))
            continue;
          decode(pc_, physPc, inst, *di);
        }

      pc_ += di->instSize();
      execute(di);
    }

  return true;
}


template <typename URV>
bool
Hart<URV>::saveBranchTrace(const std::string& path)
{
  FILE* file = fopen(path.c_str(), "w");
  if (not file)
    {
      std::cerr << "Error: Failed to open branch-trace output file '" << path << "' for writing\n";
      return false;
    }

  for (auto iter = branchBuffer_.begin(); iter != branchBuffer_.end(); ++iter)
    {
      auto& rec = *iter;
      if (rec.type_ != 0)
	fprintf(file, "%c 0x%jx 0x%jx %d\n", rec.type_, uintmax_t(rec.pc_),
		uintmax_t(rec.nextPc_), rec.size_);
    }
  fclose(file);
  return true;
}


template <typename URV>
bool
Hart<URV>::loadBranchTrace(const std::string& path)
{
  if (not branchBuffer_.max_size())
    return true;

  std::ifstream ifs(path);

  if (not ifs.good())
    {
      std::cerr << "Error: Failed to open branch trace file " << path << "' for input.\n";
      return false;
    }

  std::string line;
  while (std::getline(ifs, line))
    {
      std::vector<std::string> tokens;
      boost::split(tokens, line, boost::is_any_of("\t "), boost::token_compress_on);

      if (tokens.size() != 4)
        {
          std::cerr << "Error: Failed to load branch record from line.\n";
          return false;
        }

      char type = tokens.at(0).at(0);
      uint64_t pc = strtoull(tokens.at(1).c_str(), nullptr, 0);
      uint64_t nextPc = strtoull(tokens.at(2).c_str(), nullptr, 0);
      uint8_t size = strtoull(tokens.at(3).c_str(), nullptr, 0);

      branchBuffer_.push_back(BranchRecord(type, pc, nextPc, size));
    }
  return true;
}


template <typename URV>
void
Hart<URV>::traceBranch(const DecodedInst* di)
{
  bool hasTrap = hasInterrupt_ or hasException_;
  if (hasTrap)
    {
      char type = 'x';
      if (branchBuffer_.max_size())
        branchBuffer_.push_back(BranchRecord(type, currPc_, pc_, 0));
      return;
    }

  assert(di != nullptr);

  char type = lastBranchTaken_ ? 't' : 'n';  // For conditional branch.
  if (not di->isConditionalBranch())
    {
      bool indirect = di->isBranchToRegister();
      if (di->op0() == 1 or di->op0() == 5)
	type = indirect ? 'k' : 'c';  // call
      else if (di->operandCount() >= 2 and (di->op1() == 1 or di->op1() == 5))
	type = 'r';  // return
      else
	type = indirect? 'i' : 'j';    // indirect-jump or jump.
    }

  if (di->isXRet())
    type = 'e';

  if (branchBuffer_.max_size())
    branchBuffer_.push_back(BranchRecord(type, currPc_, pc_, di->instSize()));
}


template <typename URV>
bool
Hart<URV>::saveCacheTrace(const std::string& path)
{
  FILE* file = fopen(path.c_str(), "w");
  if (not file)
    {
      std::cerr << "Error: Failed to open cache-trace output file '" << path << "' for writing\n";
      return false;
    }

  for (auto iter = cacheBuffer_.begin(); iter != cacheBuffer_.end(); ++iter)
    {
      auto& rec = *iter;
      if (rec.type_ != 0)
	fprintf(file, "%c 0x%jx 0x%jx 0x%jx\n", rec.type_, uintmax_t(rec.vlineNum_),
		uintmax_t(rec.plineNum_), uintmax_t(rec.count_));
    }
  fclose(file);
  return true;
}


template <typename URV>
bool
Hart<URV>::loadCacheTrace(const std::string& path)
{
  if (not cacheBuffer_.max_size())
    return true;

  std::ifstream ifs(path);

  if (not ifs.good())
    {
      std::cerr << "Error: Failed to open cache trace file " << path << "' for input.\n";
      return false;
    }

  std::string line;
  while (std::getline(ifs, line))
    {
      std::vector<std::string> tokens;
      boost::split(tokens, line, boost::is_any_of("\t "), boost::token_compress_on);

      if (tokens.size() != 4)
        {
          std::cerr << "Error: Failed to load cache record from line.\n";
          return false;
        }

      char type = tokens.at(0).at(0);
      uint64_t va = strtoull(tokens.at(1).c_str(), nullptr, 0);
      uint64_t pa = strtoull(tokens.at(2).c_str(), nullptr, 0);
      uint64_t count = strtoull(tokens.at(3).c_str(), nullptr, 0);

      cacheBuffer_.push_back(CacheRecord(type, va, pa, count));
    }
  return true;
}


template <typename URV>
void
Hart<URV>::traceCache(uint64_t va, uint64_t pa1, uint64_t pa2, bool r, bool w, bool x, bool fencei, bool inval)
{
  assert(unsigned(r) + unsigned(w) + unsigned(x) + unsigned(fencei) + unsigned(inval) == 1);

  char type = r? 'r' : w? 'w' : x? 'x' : fencei? 'e' : 'v';

  uint64_t lineNum1 = cacheLineNum(pa1);
  uint64_t lineNum2 = cacheLineNum(pa2);

  // We only want fence.i and cbo.inval to show up once.
  bool line1Cache = true;
  bool line2Cache = false;
  if (r or w or x)
    {
      // We only include cacheable lines.
      Pma pma = memory_.pmaMgr_.getPma(pa1);
      pma = overridePmaWithPbmt(pma, virtMem_.lastEffectivePbmt());
      line1Cache = pma.isCacheable();

      pma = memory_.pmaMgr_.getPma(pa2);
      pma = overridePmaWithPbmt(pma, virtMem_.lastEffectivePbmt());
      line2Cache = pma.isCacheable() and (lineNum1 != lineNum2);
    }

  CacheRecord* last = x? lastCacheFetch_ : lastCacheData_;
  if (fencei or inval)
    last = nullptr;

  if (last)
    {
      if ((line1Cache and lineNum1 == last->plineNum_) or
          (line2Cache and lineNum2 == last->plineNum_))
        {
          last->vlineNum_ = cacheLineNum(va);
          last->count_ = instCounter_;
          // change r to w.
          if (w)
            last->type_ = 'w';
        }
    }

  bool updateLast;
  if ((not last or lineNum1 != last->plineNum_) and line1Cache)
    {
      cacheBuffer_.push_back(CacheRecord(type, cacheLineNum(va), lineNum1, instCounter_));
      updateLast = true;
    }

  if ((not last or lineNum2 != last->plineNum_) and line2Cache)
    {
      cacheBuffer_.push_back(CacheRecord(type, cacheLineNum(va), lineNum2, instCounter_));
      updateLast = true;
    }

  if (updateLast and (r or w or x))
    {
      if (r or w)
        lastCacheData_ = &cacheBuffer_.back();
      if (x)
        lastCacheFetch_ = &cacheBuffer_.back();
      return;
    }

  if (inval)
    {
      assert(lineNum1 == lineNum2);
      if (lineNum1 == lastCacheData_->plineNum_)
        lastCacheData_ = nullptr;
      return;
    }

  if (fencei)
    {
      lastCacheFetch_ = nullptr;
      return;
    }
}


template <typename URV>
bool
Hart<URV>::openTcpForGdb()
{
  struct sockaddr_in address;
  socklen_t addrlen = sizeof(address);

  memset(&address, 0, addrlen);

  address.sin_family = AF_INET;
  address.sin_addr.s_addr = htonl(INADDR_ANY);
  address.sin_port = htons( gdbTcpPort_ );

  int gdbFd = socket(AF_INET, SOCK_STREAM, 0);
  if (gdbFd < 0)
    {
      std::cerr << "Error: Failed to create gdb socket at port " << gdbTcpPort_ << '\n';
      return false;
    }

#ifndef __APPLE__
  int opt = 1;
  if (setsockopt(gdbFd, SOL_SOCKET,
		 SO_REUSEADDR | SO_REUSEPORT, &opt,
		 sizeof(opt)) != 0)
    {
      std::cerr << "Error: Failed to set socket option for gdb socket\n";
      return false;
    }
#endif

  if (bind(gdbFd, reinterpret_cast<sockaddr*>(&address), addrlen) < 0)
    {
      std::cerr << "Error: Failed to bind gdb socket\n";
      return false;
    }

  if (listen(gdbFd, 3) < 0)
    {
      std::cerr << "Error: Failed to listen to gdb socket\n";
      return false;
    }

  gdbInputFd_ = accept(gdbFd, (sockaddr*) &address, &addrlen);
  if (gdbInputFd_ < 0)
    {
      std::cerr << "Error: Failed to accept from gdb socket\n";
      return false;
    }

  return true;
}


//NOLINTNEXTLINE(bugprone-reserved-identifier, cppcoreguidelines-avoid-non-const-global-variables)
extern void (*__tracerExtension)(void*);


/// Run indefinitely.  If the tohost address is defined, then run till
/// a write is attempted to that address.
template <typename URV>
bool
Hart<URV>::run(FILE* file)
{
  if (gdbTcpPort_ >= 0)
    openTcpForGdb();
  else if (enableGdb_)
    gdbInputFd_ = STDIN_FILENO;

  // To run fast, this method does not do much besides
  // straight-forward execution. If any option is turned on, we switch
  // to runUntilAddress which supports all features.
  URV stopAddr = stopAddrValid_? stopAddr_ : ~URV(0); // ~URV(0): No-stop PC.
  bool complex = (stopAddrValid_ or instFreq_ or sdtrigOn_ or enableGdb_
                  or enableCounters_ or alarmInterval_ or file
		  or __tracerExtension or initStateFile_);
  if (complex)
    return runUntilAddress(stopAddr, file);

  const uint64_t counter0 = instCounter_;
  const uint64_t counter1 = retInstCounter_;

  struct timeval t0;
  gettimeofday(&t0, nullptr);

  // Setup signal handlers. Restore on destruction.
  SignalHandlers handlers;

  bool success = simpleRun();

  // Simulator stats.
  struct timeval t1;
  gettimeofday(&t1, nullptr);
  double elapsed = (double(t1.tv_sec - t0.tv_sec) +
		    double(t1.tv_usec - t0.tv_usec)*1e-6);

  uint64_t numInsts = instCounter_ - counter0;
  uint64_t numRetInsts = retInstCounter_ - counter1;

  reportInstsPerSec(numInsts, numRetInsts, elapsed, userStop);
  return success;
}


template <typename URV>
void
Hart<URV>::setMcm(std::shared_ptr<Mcm<URV>> mcm, std::shared_ptr<TT_CACHE::Cache> fetchCache,
                  std::shared_ptr<TT_CACHE::Cache> dataCache)
{
  mcm_ = std::move(mcm);
  ooo_ = mcm_ != nullptr or perfApi_ != nullptr;
  fetchCache_ = fetchCache;
  dataCache_ = dataCache;
}


template <typename URV>
void
Hart<URV>::setPerfApi(std::shared_ptr<TT_PERF::PerfApi> perfApi)
{
  if constexpr (sizeof(URV) == 4)
    assert(0 && "Error: Perf-api not supported in RV32");
  else
    {
      perfApi_ = std::move(perfApi);
      ooo_ = mcm_ != nullptr or perfApi_ != nullptr;
    }
}


template <typename URV>
bool
Hart<URV>::isInterruptPossible(URV mip, URV sip, [[maybe_unused]] URV vsip,
                               InterruptCause& cause, PrivilegeMode& nextMode,
                               bool& nextVirt, bool& hvi) const
{
  if (debugMode_)
    return false;

  // If in a non-maskable interrupt handler, then all interrupts disabled.
  if (extensionIsEnabled(RvExtension::Smrnmi) and
      (MnstatusFields{csRegs_.peekMnstatus()}.bits_.NMIE) == 0)
    return false;

  using PM = PrivilegeMode;

  nextVirt = false;         // Next virtual mode if interrupt is possible.
  nextMode = PM::Machine;   // Next privilege mode if interrupt is possible.

  // Non-delegated interrupts are destined for machine mode.
  URV mdest = mip & effectiveMie_;  // Interrupts destined for machine mode.
  if ((mstatus_.bits_.MIE or privMode_ != PM::Machine) and mdest != 0)
    {
      // Check for interrupts destined for machine-mode (not-delegated).
      for (InterruptCause ic : mInterrupts_)
        {
          URV mask = URV(1) << unsigned(ic);
          if ((mdest & mask) != 0)
            {
              cause = ic;
              return true;
            }
        }
    }
  if (privMode_ == PM::Machine)
    return false;   // Interrupts destined for lower privileges are disabled.

  nextMode = PM::Supervisor;

  // Delegated but non-h-delegated interrupts are destined for supervisor mode (S/HS).
  URV sdest = sip & effectiveSie_;
  if ((mstatus_.bits_.SIE or virtMode_ or privMode_ == PM::User) and sdest != 0)
    {
      for (InterruptCause ic : sInterrupts_)
        {
          URV mask = URV(1) << unsigned(ic);
          if ((sdest & mask) != 0)
            {
              cause = ic;
              return true;
            }
        }
    }

  // We now check for interrupts destined for VS mode. These are disabled if running in
  // M/HS/U modes. If mode is M/HS then VS-destined are disabled because of VS is a lower
  // privilege. If mode is U then VS-destined are explicilty disabled (see section 9.1 of
  // privileged spec).
  if (not virtMode_)
    return false;

  // Check for interrupts destined to VS privilege. Possible if pending (mip), enabled
  // (mie), delegated, and h-delegated.
  bool vsEnabled = vsstatus_.bits_.SIE  or  (virtMode_ and privMode_ == PM::User);
  if (not vsEnabled)
    return false;

  nextVirt = true;

  auto hvictl = csRegs_.getImplementedCsr(CsrNumber::HVICTL);
  if (not isRvaia() or not hvictl)
    {
      URV vsdest = vsip & effectiveVsie_;
      if (vsdest)
        {
          // Only VS interrupts can be delegated in HIDELEG.
          for (InterruptCause ic : vsInterrupts_)
            {
              URV mask = URV(1) << unsigned(ic);
              if ((vsdest & mask) != 0)
                {
                  cause = ic;
                  return true;
                }
            }
        }
    }
  else
    {
      URV vstopi;
      if (csRegs_.readTopi(CsrNumber::VSTOPI, vstopi, false, hvi))
        {
          if (vstopi)
            {
              unsigned iid = vstopi >> 16;  // Interrupt id.
              if (deferredInterrupts_ & (URV(1) << (iid+1))) // Deferred interrupts are on MIP where VS interrupts are r-shifted by 1.
                return false;
              cause = static_cast<InterruptCause>(iid);
              return true;
            }
        }
    }

  return false;
}


template <typename URV>
bool
Hart<URV>::isInterruptPossible(InterruptCause& cause, PrivilegeMode& nextMode, bool& nextVirt, bool& hvi) const
{
  // MIP read value is ored with supervisor external interrupt pin and
  // mvip if mvien is not set.
  URV mip = csRegs_.effectiveMip();

  // SIP read value will alias mvip if not delegated and mvien is set.
  URV sip = csRegs_.effectiveSip();

  // VSIP read value may alias hvip (for bits 13-63). These bits don't alias
  // HIP/HIE and are delgated through hvien.
  URV vsip = csRegs_.effectiveVsip();

  mip &= ~deferredInterrupts_;  // Inhibited by test-bench.
  sip &= ~deferredInterrupts_;
  vsip &= ~deferredInterrupts_;

  if (not (mip & effectiveMie_) and
      not (sip & effectiveSie_) and
      not (vsip & effectiveVsie_) and
      not hasHvi())
    return false;

  return isInterruptPossible(mip, sip, vsip, cause, nextMode, nextVirt, hvi);
}


template <typename URV>
bool
Hart<URV>::processExternalInterrupt(FILE* traceFile, std::string& instStr)
{
  // If mip poked exernally we avoid over-writing it for 1 instruction.
  if (not mipPoked_)
    processTimerInterrupt();
  mipPoked_ = false;

  if (inDebugParkLoop_)
    return false;

  if (dcsrStep_ and not dcsrStepIe_)
    return false;

  // Consider pending non-maskable interrupts.
  if (nmiPending_)
    {
      for (auto nmi : nmInterrupts_)   // Potential NMIs in high to low priority order
        {
          auto iter = pendingNmis_.find(nmi);
          if (iter == pendingNmis_.end())
            continue;  // NMI is not pending.

          if (initiateNmi(URV(nmi), pc_))
            {
              uint32_t inst = 0; // Load interrupted inst.
              readInst(currPc_, inst);
              printInstTrace(inst, instCounter_, instStr, traceFile);
              if (mcycleEnabled())
                ++cycleCount_;
              return true;
            }
          break;  // NMI could not be delivered (NMIs not enabled).
        }
    }

  // If interrupts enabled and one is pending, take it.
  InterruptCause cause;
  PrivilegeMode nextMode = PrivilegeMode::Machine;
  bool nextVirt = false;
  bool hvi = false;
  if (isInterruptPossible(cause, nextMode, nextVirt, hvi))
    {
      // Attach changes to interrupted instruction.
      uint32_t inst = 0; // Load interrupted inst.
      uint64_t pc = pc_, physPc = 0;
      readInst(pc, physPc, inst);
      if (inst)
	{
#if 0
	  // Enable when RTL is ready.
	  DecodedInst di;
	  decode(pc, physPc, inst, di);
	  if (di.instId() == InstId::wfi)
	    pc = pc + 4;
#endif
	}
      initiateInterrupt(cause, nextMode, nextVirt, pc, hvi);
      printInstTrace(inst, instCounter_, instStr, traceFile);
      if (mcycleEnabled())
	++cycleCount_;
      return true;
    }
  return false;
}


template <typename URV>
void
Hart<URV>::processTimerInterrupt()
{
  using IC = InterruptCause;

  URV mipVal = csRegs_.overrideWithMvip(csRegs_.peekMip());
  URV prev = mipVal;

  if (hasAclint() and aclintDeliverInterrupts_)
    {
      // Deliver/clear machine timer interrupt from clint.
      if (time_ >= aclintAlarm_)
        mipVal = mipVal | (URV(1) << URV(IC::M_TIMER));
      else
        mipVal = mipVal & ~(URV(1) << URV(IC::M_TIMER));
    }
  else
    {
      // Deliver/clear machine timer interrupt from periodic alarm.
      bool hasAlarm = alarmLimit_ != ~uint64_t(0);
      if (hasAlarm)
        {
          if (time_ >= alarmLimit_)
            {
              alarmLimit_ += alarmInterval_;
              mipVal = mipVal | (URV(1) << URV(IC::M_TIMER));
            }
          else
            mipVal = mipVal & ~(URV(1) << URV(IC::M_TIMER));
        }
    }

  if (swInterrupt_.bits_.alarm_ and aclintDeliverInterrupts_)
    {
      if (swInterrupt_.bits_.flag_)
        {
          // Only deliver when 1 is written. Deliver and clear to
          // follow doorbell model.
          mipVal = mipVal | (URV(1) << URV(InterruptCause::M_SOFTWARE));
          setSwInterrupt(0);
        }
      else
        mipVal = mipVal & ~(URV(1) << URV(InterruptCause::M_SOFTWARE));
    }

  // Deliver/clear supervisor timer from stimecmp CSR.
  if (stimecmpActive_)
    {
      if (time_ >= stimecmp_)
        mipVal = mipVal | (URV(1) << URV(IC::S_TIMER));
      else
        mipVal = mipVal & ~(URV(1) << URV(IC::S_TIMER));
    }

  // Deliver/clear virtual supervisor timer from vstimecmp CSR.
  URV vstipMask = URV(1) << URV(IC::VS_TIMER);
  if (vstimecmpActive_)
    {
      if ((time_ + htimedelta_) >= vstimecmp_)
        mipVal = mipVal | vstipMask;
      else
        {
          // Bits HIP.VSTIP (alias of MIP.VSTIP) is the logical-OR
          // of HVIP.VSTIP and the timer interrupt signal
          // resulting from vstimecmp. Section 9.2.3 of priv sepc.
          mipVal = (mipVal & ~vstipMask) | (csRegs_.peekHvip() & vstipMask);
        }
    }
  else
    mipVal = (mipVal & ~vstipMask) | (csRegs_.peekHvip() & vstipMask);

  if (mipVal != prev)
    csRegs_.poke(CsrNumber::MIP, mipVal);

  // HIP.VSTIP aliases MIP.VSTIP
  auto hip = csRegs_.getImplementedCsr(CsrNumber::HIP);
  if (hip)
    {
      auto hipVal = hip->read();
      if ((mipVal & vstipMask) != (hipVal & vstipMask))
        hip->poke((hip->read() & ~vstipMask) | (mipVal & vstipMask));
    }
}


template <typename URV>
void
Hart<URV>::invalidateDecodeCache(URV addr, unsigned storeSize)
{
  // Consider putting this in a callback associated with memory
  // write/poke. This way it can be applied only to pages marked
  // execute.

  // We want to check the location before the address just in case it
  // contains a 4-byte instruction that overlaps what was written.
  storeSize += 3;
  addr -= 3;

  for (unsigned i = 0; i < storeSize; i += 2)
    {
      URV instAddr = (addr + i) >> 1;
      uint32_t cacheIx = instAddr & decodeCacheMask_;
      auto& entry = decodeCache_[cacheIx];
      if ((entry.address() >> 1) == instAddr)
	entry.invalidate();
    }
}


template <typename URV>
void
Hart<URV>::invalidateDecodeCache()
{
  for (auto& entry : decodeCache_)
    entry.invalidate();
}


template <typename URV>
void
Hart<URV>::singleStep(FILE* traceFile)
{
  DecodedInst di;
  singleStep(di, traceFile);
}


template <typename URV>
void
Hart<URV>::singleStep(DecodedInst& di, FILE* traceFile)
{
  std::string instStr;

  // Single step is mostly used for follow-me mode where we want to
  // know the changes after the execution of each instruction.
  bool doStats = instFreq_ or enableCounters_;

  try
    {
      tickTime();

      uint32_t inst = 0;
      currPc_ = pc_;

      resetExecInfo(); clearTraceData();

      ++instCounter_;
      if (mcycleEnabled())
	++cycleCount_;

      if (processExternalInterrupt(traceFile, instStr))
        {
          if (sdtrigOn_)
            {
              evaluateIcountTrigger();
              evaluateDebugStep();
            }
          injectException_ = ExceptionCause::NONE;
          return;  // Next instruction in interrupt handler.
        }

      if (sdtrigOn_ and icountTriggerFired())
        {
          icountTrig_ = true;
          takeTriggerAction(traceFile, currPc_, 0, instCounter_, nullptr /*di*/);
          evaluateDebugStep();
          injectException_ = ExceptionCause::NONE;
          icountTrig_ = false;
          return;
        }

      uint64_t physPc = 0;
      if (not fetchInstWithTrigger(pc_, physPc, inst, traceFile))
        {
          if (sdtrigOn_)
            {
              evaluateIcountTrigger();
              evaluateDebugStep();
            }
          injectException_ = ExceptionCause::NONE;
          return;
        }

      decode(pc_, physPc, inst, di);

      // Increment pc and execute instruction
      pc_ += di.instSize();
      execute(&di);
      injectException_ = ExceptionCause::NONE;

      if (sdtrigOn_)
        evaluateIcountTrigger();

      if (lastInstructionTrapped())
	{
	  if (doStats)
	    accumulateInstructionStats(di);
	  printDecodedInstTrace(di, instCounter_, instStr, traceFile);
          evaluateDebugStep();
	  return;
	}

      if (triggerTripped_)
	{
          URV tval = ldStFaultAddr_;
	  takeTriggerAction(traceFile, currPc_, tval, instCounter_, &di);
          evaluateDebugStep();
	  return;
	}

      if (minstretEnabled() and not ebreakInstDebug_ and not isDebugModeStopCount(*this))
        ++retiredInsts_;

      if (doStats)
	accumulateInstructionStats(di);
      printInstTrace(inst, instCounter_, instStr, traceFile);

      if (sdtrigOn_)
        evaluateDebugStep();

      prevPerfControl_ = perfControl_;
    }
  catch (const CoreException& ce)
    {
      evaluateDebugStep();

      stepResult_ = logStop(ce, instCounter_, traceFile);
      if (ce.type() == CoreException::Snapshot or
          ce.type() == CoreException::RoiEntry or
          ce.type() == CoreException::SnapshotAndStop)
        throw;
    }
}


template <typename URV>
inline
void
Hart<URV>::execLui(const DecodedInst* di)
{
  intRegs_.write(di->op0(), SRV(int32_t(di->op1())));
}


template <typename URV>
void
Hart<URV>::execute(const DecodedInst* di)
{
  const InstEntry* entry = di->instEntry();
  hyperLs_ = false;

  if (isRvZicfilp() and elp_)
    {
      execLpad(di);
      return;
    }

  switch (entry->instId())
    {
    case InstId::illegal:
      illegalInst(di);
      return;

    case InstId::lui:
      execLui(di);
      return;

    case InstId::auipc:
      execAuipc(di);
      return;

    case InstId::jal:
      execJal(di);
      return;

    case InstId::jalr:
      execJalr(di);
      return;

    case InstId::beq:
      execBeq(di);
      return;

    case InstId::bne:
      execBne(di);
      return;

    case InstId::blt:
      execBlt(di);
      return;

    case InstId::bge:
      execBge(di);
      return;

    case InstId::bltu:
      execBltu(di);
      return;

    case InstId::bgeu:
      execBgeu(di);
      return;

    case InstId::lb:
      execLb(di);
      return;

    case InstId::lh:
      execLh(di);
      return;

    case InstId::lw:
      execLw(di);
      return;

    case InstId::lbu:
      execLbu(di);
      return;

    case InstId::lhu:
      execLhu(di);
      return;

    case InstId::sb:
      execSb(di);
      return;

    case InstId::sh:
      execSh(di);
      return;

    case InstId::sw:
      execSw(di);
      return;

    case InstId::addi:
      execAddi(di);
      return;

    case InstId::slti:
      execSlti(di);
      return;

    case InstId::sltiu:
      execSltiu(di);
      return;

    case InstId::xori:
      execXori(di);
      return;

    case InstId::ori:
      execOri(di);
      return;

    case InstId::andi:
      execAndi(di);
      return;

    case InstId::slli:
      execSlli(di);
      return;

    case InstId::srli:
      execSrli(di);
      return;

    case InstId::srai:
      execSrai(di);
      return;

    case InstId::add:
      execAdd(di);
      return;

    case InstId::sub:
      execSub(di);
      return;

    case InstId::sll:
      execSll(di);
      return;

    case InstId::slt:
      execSlt(di);
      return;

    case InstId::sltu:
      execSltu(di);
      return;

    case InstId::xor_:
      execXor(di);
      return;

    case InstId::srl:
      execSrl(di);
      return;

    case InstId::sra:
      execSra(di);
      return;

    case InstId::or_:
      execOr(di);
      return;

    case InstId::and_:
      execAnd(di);
      return;

    case InstId::fence:
      execFence(di);
      return;

    case InstId::pause:
      execFence(di);
      return;

    case InstId::fence_tso:
      execFence_tso(di);
      return;

    case InstId::fence_i:
      execFencei(di);
      return;

    case InstId::ecall:
      execEcall(di);
      return;

    case InstId::ebreak:
      execEbreak(di);
      return;

    case InstId::csrrw:
      execCsrrw(di);
      return;

    case InstId::csrrs:
      execCsrrs(di);
      return;

    case InstId::csrrc:
      execCsrrc(di);
      return;

    case InstId::csrrwi:
      execCsrrwi(di);
      return;

    case InstId::csrrsi:
      execCsrrsi(di);
      return;

    case InstId::csrrci:
      execCsrrci(di);
      return;

    case InstId::lwu:
      execLwu(di);
      return;

    case InstId::ld:
      execLd(di);
      return;

    case InstId::sd:
      execSd(di);
      return;

    case InstId::addiw:
      execAddiw(di);
      return;

    case InstId::slliw:
      execSlliw(di);
      return;

    case InstId::srliw:
      execSrliw(di);
      return;

    case InstId::sraiw:
      execSraiw(di);
      return;

    case InstId::addw:
      execAddw(di);
      return;

    case InstId::subw:
      execSubw(di);
      return;

    case InstId::sllw:
      execSllw(di);
      return;

    case InstId::srlw:
      execSrlw(di);
      return;

    case InstId::sraw:
      execSraw(di);
      return;

    case InstId::mul:
      execMul(di);
      return;

    case InstId::mulh:
      execMulh(di);
      return;

    case InstId::mulhsu:
      execMulhsu(di);
      return;

    case InstId::mulhu:
      execMulhu(di);
      return;

    case InstId::div:
      execDiv(di);
      return;

    case InstId::divu:
      execDivu(di);
      return;

    case InstId::rem:
      execRem(di);
      return;

    case InstId::remu:
      execRemu(di);
      return;

    case InstId::mulw:
      execMulw(di);
      return;

    case InstId::divw:
      execDivw(di);
      return;

    case InstId::divuw:
      execDivuw(di);
      return;

    case InstId::remw:
      execRemw(di);
      return;

    case InstId::remuw:
      execRemuw(di);
      return;

    case InstId::lr_w:
      execLr_w(di);
      return;

    case InstId::sc_w:
      execSc_w(di);
      return;

    case InstId::amoswap_w:
      execAmoswap_w(di);
      return;

    case InstId::amoadd_w:
      execAmoadd_w(di);
      return;

    case InstId::amoxor_w:
      execAmoxor_w(di);
      return;

    case InstId::amoand_w:
      execAmoand_w(di);
      return;

    case InstId::amoor_w:
      execAmoor_w(di);
      return;

    case InstId::amomin_w:
      execAmomin_w(di);
      return;

    case InstId::amomax_w:
      execAmomax_w(di);
      return;

    case InstId::amominu_w:
      execAmominu_w(di);
      return;

    case InstId::amomaxu_w:
      execAmomaxu_w(di);
      return;

    case InstId::lr_d:
      execLr_d(di);
      return;

    case InstId::sc_d:
      execSc_d(di);
      return;

    case InstId::amoswap_d:
      execAmoswap_d(di);
      return;

    case InstId::amoadd_d:
      execAmoadd_d(di);
      return;

    case InstId::amoxor_d:
      execAmoxor_d(di);
      return;

    case InstId::amoand_d:
      execAmoand_d(di);
      return;

    case InstId::amoor_d:
      execAmoor_d(di);
      return;

    case InstId::amomin_d:
      execAmomin_d(di);
      return;

    case InstId::amomax_d:
      execAmomax_d(di);
      return;

    case InstId::amominu_d:
      execAmominu_d(di);
      return;

    case InstId::amomaxu_d:
      execAmomaxu_d(di);
      return;

    case InstId::flw:
      execFlw(di);
      return;

    case InstId::fsw:
      execFsw(di);
      return;

    case InstId::fmadd_s:
      execFmadd_s(di);
      return;

    case InstId::fmsub_s:
      execFmsub_s(di);
      return;

    case InstId::fnmsub_s:
      execFnmsub_s(di);
      return;

    case InstId::fnmadd_s:
      execFnmadd_s(di);
      return;

    case InstId::fadd_s:
      execFadd_s(di);
      return;

    case InstId::fsub_s:
      execFsub_s(di);
      return;

    case InstId::fmul_s:
      execFmul_s(di);
      return;

    case InstId::fdiv_s:
      execFdiv_s(di);
      return;

    case InstId::fsqrt_s:
      execFsqrt_s(di);
      return;

    case InstId::fsgnj_s:
      execFsgnj_s(di);
      return;

    case InstId::fsgnjn_s:
      execFsgnjn_s(di);
      return;

    case InstId::fsgnjx_s:
      execFsgnjx_s(di);
      return;

    case InstId::fmin_s:
      execFmin_s(di);
      return;

    case InstId::fmax_s:
      execFmax_s(di);
      return;

    case InstId::fcvt_w_s:
      execFcvt_w_s(di);
      return;

    case InstId::fcvt_wu_s:
      execFcvt_wu_s(di);
      return;

    case InstId::fmv_x_w:
      execFmv_x_w(di);
      return;

    case InstId::feq_s:
      execFeq_s(di);
      return;

    case InstId::flt_s:
      execFlt_s(di);
      return;

    case InstId::fle_s:
      execFle_s(di);
      return;

    case InstId::fclass_s:
      execFclass_s(di);
      return;

    case InstId::fcvt_s_w:
      execFcvt_s_w(di);
      return;

    case InstId::fcvt_s_wu:
      execFcvt_s_wu(di);
      return;

    case InstId::fmv_w_x:
      execFmv_w_x(di);
      return;

    case InstId::fcvt_l_s:
      execFcvt_l_s(di);
      return;

    case InstId::fcvt_lu_s:
      execFcvt_lu_s(di);
      return;

    case InstId::fcvt_s_l:
      execFcvt_s_l(di);
      return;

    case InstId::fcvt_s_lu:
      execFcvt_s_lu(di);
      return;

    case InstId::fld:
      execFld(di);
      return;

    case InstId::fsd:
      execFsd(di);
      return;

    case InstId::fmadd_d:
      execFmadd_d(di);
      return;

    case InstId::fmsub_d:
      execFmsub_d(di);
      return;

    case InstId::fnmsub_d:
      execFnmsub_d(di);
      return;

    case InstId::fnmadd_d:
      execFnmadd_d(di);
      return;

    case InstId::fadd_d:
      execFadd_d(di);
      return;

    case InstId::fsub_d:
      execFsub_d(di);
      return;

    case InstId::fmul_d:
      execFmul_d(di);
      return;

    case InstId::fdiv_d:
      execFdiv_d(di);
      return;

    case InstId::fsqrt_d:
      execFsqrt_d(di);
      return;

    case InstId::fsgnj_d:
      execFsgnj_d(di);
      return;

    case InstId::fsgnjn_d:
      execFsgnjn_d(di);
      return;

    case InstId::fsgnjx_d:
      execFsgnjx_d(di);
      return;

    case InstId::fmin_d:
      execFmin_d(di);
      return;

    case InstId::fmax_d:
      execFmax_d(di);
      return;

    case InstId::fcvt_s_d:
      execFcvt_s_d(di);
      return;

    case InstId::fcvt_d_s:
      execFcvt_d_s(di);
      return;

    case InstId::feq_d:
      execFeq_d(di);
      return;

    case InstId::flt_d:
      execFlt_d(di);
      return;

    case InstId::fle_d:
      execFle_d(di);
      return;

    case InstId::fclass_d:
      execFclass_d(di);
      return;

    case InstId::fcvt_w_d:
      execFcvt_w_d(di);
      return;

    case InstId::fcvt_wu_d:
      execFcvt_wu_d(di);
      return;

    case InstId::fcvt_d_w:
      execFcvt_d_w(di);
      return;

    case InstId::fcvt_d_wu:
      execFcvt_d_wu(di);
      return;

    case InstId::fcvt_l_d:
      execFcvt_l_d(di);
      return;

    case InstId::fcvt_lu_d:
      execFcvt_lu_d(di);
      return;

    case InstId::fmv_x_d:
      execFmv_x_d(di);
      return;

    case InstId::fcvt_d_l:
      execFcvt_d_l(di);
      return;

    case InstId::fcvt_d_lu:
      execFcvt_d_lu(di);
      return;

    case InstId::fmv_d_x:
      execFmv_d_x(di);
      return;

    case InstId::flh:
      execFlh(di);
      return;

    case InstId::fsh:
      execFsh(di);
      return;

    case InstId::fmadd_h:
      execFmadd_h(di);
      return;

    case InstId::fmsub_h:
      execFmsub_h(di);
      return;

    case InstId::fnmsub_h:
      execFnmsub_h(di);
      return;

    case InstId::fnmadd_h:
      execFnmadd_h(di);
      return;

    case InstId::fadd_h:
      execFadd_h(di);
      return;

    case InstId::fsub_h:
      execFsub_h(di);
      return;

    case InstId::fmul_h:
      execFmul_h(di);
      return;

    case InstId::fdiv_h:
      execFdiv_h(di);
      return;

    case InstId::fsqrt_h:
      execFsqrt_h(di);
      return;

    case InstId::fsgnj_h:
      execFsgnj_h(di);
      return;

    case InstId::fsgnjn_h:
      execFsgnjn_h(di);
      return;

    case InstId::fsgnjx_h:
      execFsgnjx_h(di);
      return;

    case InstId::fmin_h:
      execFmin_h(di);
      return;

    case InstId::fmax_h:
      execFmax_h(di);
      return;

    case InstId::fcvt_s_h:
      execFcvt_s_h(di);
      return;

    case InstId::fcvt_d_h:
      execFcvt_d_h(di);
      return;

    case InstId::fcvt_h_s:
      execFcvt_h_s(di);
      return;

    case InstId::fcvt_h_d:
      execFcvt_h_d(di);
      return;

    case InstId::fcvt_w_h:
      execFcvt_w_h(di);
      return;

    case InstId::fcvt_wu_h:
      execFcvt_wu_h(di);
      return;

    case InstId::fmv_x_h:
      execFmv_x_h(di);
      return;

    case InstId::feq_h:
      execFeq_h(di);
      return;

    case InstId::flt_h:
      execFlt_h(di);
      return;

    case InstId::fle_h:
      execFle_h(di);
      return;

    case InstId::fclass_h:
      execFclass_h(di);
      return;

    case InstId::fcvt_h_w:
      execFcvt_h_w(di);
      return;

    case InstId::fcvt_h_wu:
      execFcvt_h_wu(di);
      return;

    case InstId::fmv_h_x:
      execFmv_h_x(di);
      return;

    case InstId::fcvt_l_h:
      execFcvt_l_h(di);
      return;

    case InstId::fcvt_lu_h:
      execFcvt_lu_h(di);
      return;

    case InstId::fcvt_h_l:
      execFcvt_h_l(di);
      return;

    case InstId::fcvt_h_lu:
      execFcvt_h_lu(di);
      return;

    case InstId::fcvt_bf16_s:
      execFcvt_bf16_s(di);
      return;

    case InstId::fcvt_s_bf16:
      execFcvt_s_bf16(di);
      return;

    case InstId::mret:
      execMret(di);
      return;

    case InstId::sret:
      execSret(di);
      return;

    case InstId::mnret:
      execMnret(di);
      return;

    case InstId::wfi:
      execWfi(di);
      return;

    case InstId::dret:
      execDret(di);
      return;

    case InstId::sfence_vma:
      execSfence_vma(di);
      return;

    case InstId::c_addi4spn:
      if (not isRvc() and not isRvzca()) illegalInst(di); else execAddi(di);
      return;

    case InstId::c_fld:
      if (isRvc() or (isRvzca() and isRvzcd())) execFld(di); else illegalInst(di);
      return;

    case InstId::c_lq:
      if (not isRvc() and not isRvzca()) illegalInst(di); else execLq(di);
      return;

    case InstId::c_lw:
      if (not isRvc() and not isRvzca()) illegalInst(di); else execLw(di);
      return;

    case InstId::c_flw:
      if (not isRvc()) illegalInst(di); else execFlw(di);
      return;

    case InstId::c_ld:
      if (not isRvc() and not isRvzca()) illegalInst(di); else execLd(di);
      return;

    case InstId::c_fsd:
      if (isRvc() or (isRvzca() and isRvzcd())) execFsd(di); else illegalInst(di); 
      return;

    case InstId::c_sq:
      if (not isRvc() and not isRvzca()) illegalInst(di); else execSq(di);
      return;

    case InstId::c_sw:
      if (not isRvc() and not isRvzca()) illegalInst(di); else execSw(di);
      return;

    case InstId::c_fsw:
      if (not isRvc()) illegalInst(di); else execFsw(di);
      return;

    case InstId::c_sd:
      if (not isRvc() and not isRvzca()) illegalInst(di); else execSd(di);
      return;

    case InstId::c_addi:
      if (not isRvc() and not isRvzca()) illegalInst(di); else execAddi(di);
      return;

    case InstId::c_jal:
      if (not isRvc() and not isRvzca()) illegalInst(di); else execJal(di);
      return;

    case InstId::c_li:
    case InstId::c_addi16sp:
      if (not isRvc() and not isRvzca()) illegalInst(di); else execAddi(di);
      return;

    case InstId::c_lui:
      if (not isRvc() and not isRvzca()) illegalInst(di); else execLui(di);
      return;

    case InstId::c_srli:
      if (not isRvc() and not isRvzca()) illegalInst(di); else execSrli(di);
      return;

    case InstId::c_srli64:
      illegalInst(di);  // Only valid in rv128 which is not supported.
      return;

    case InstId::c_srai:
      if (not isRvc() and not isRvzca()) illegalInst(di); else execSrai(di);
      return;

    case InstId::c_srai64:
      illegalInst(di);  // Only valid in rv128 which is not supported.
      return;

    case InstId::c_andi:
      if (not isRvc() and not isRvzca()) illegalInst(di); else execAndi(di);
      return;

    case InstId::c_sub:
      if (not isRvc() and not isRvzca()) illegalInst(di); else execSub(di);
      return;

    case InstId::c_xor:
      if (not isRvc() and not isRvzca()) illegalInst(di); else execXor(di);
      return;

    case InstId::c_or:
      if (not isRvc() and not isRvzca()) illegalInst(di); else execOr(di);
      return;

    case InstId::c_and:
      if (not isRvc() and not isRvzca()) illegalInst(di); else execAnd(di);
      return;

    case InstId::c_subw:
      if (not isRvc() and not isRvzca()) illegalInst(di); else execSubw(di);
      return;

    case InstId::c_addw:
      if (not isRvc() and not isRvzca()) illegalInst(di); else execAddw(di);
      return;

    case InstId::c_j:
      if (not isRvc() and not isRvzca()) illegalInst(di); else execJal(di);
      return;

    case InstId::c_beqz:
      if (not isRvc() and not isRvzca()) illegalInst(di); else execBeq(di);
      return;

    case InstId::c_bnez:
      if (not isRvc() and not isRvzca()) illegalInst(di); else execBne(di);
      return;

    case InstId::c_slli:
    case InstId::c_slli64:
      if (not isRvc() and not isRvzca()) illegalInst(di); else execSlli(di);
      return;

    case InstId::c_fldsp:
      if (isRvc() or (isRvzca() and isRvzcd())) execFld(di); else illegalInst(di);
      return;

    case InstId::c_lwsp:
      if (not isRvc() and not isRvzca()) illegalInst(di); else execLw(di);
      return;

    case InstId::c_flwsp:
      if (not isRvc()) illegalInst(di); else execFlw(di);
      return;

    case InstId::c_ldsp:
      if (not isRvc() and not isRvzca()) illegalInst(di); else execLd(di);
      return;

    case InstId::c_jr:
      if (not isRvc() and not isRvzca()) illegalInst(di); else execJalr(di);
      return;

    case InstId::c_mv:
      if (not isRvc() and not isRvzca()) illegalInst(di); else execAdd(di);
      return;

    case InstId::c_ebreak:
      if (not isRvc() and not isRvzca()) illegalInst(di); else execEbreak(di);
      return;

    case InstId::c_jalr:
      if (not isRvc() and not isRvzca()) illegalInst(di); else execJalr(di);
      return;

    case InstId::c_add:
      if (not isRvc() and not isRvzca()) illegalInst(di); else execAdd(di);
      return;

    case InstId::c_fsdsp:
      if (isRvc() or (isRvzca() and isRvzcd())) execFsd(di); else illegalInst(di);
      return;

    case InstId::c_swsp:
      if (not isRvc() and not isRvzca()) illegalInst(di); else execSw(di);
      return;

    case InstId::c_fswsp:
      if (not isRvc()) illegalInst(di); else execFsw(di);
      return;

    case InstId::c_addiw:
      if (not isRvc() and not isRvzca()) illegalInst(di); else execAddiw(di);
      return;

    case InstId::c_sdsp:
      if (not isRvc() and not isRvzca()) illegalInst(di); else execSd(di);
      return;

    case InstId::clz:
      execClz(di);
      return;

    case InstId::ctz:
      execCtz(di);
      return;

    case InstId::cpop:
      execCpop(di);
      return;

    case InstId::clzw:
      execClzw(di);
      return;

    case InstId::ctzw:
      execCtzw(di);
      return;

    case InstId::cpopw:
      execCpopw(di);
      return;

    case InstId::min:
      execMin(di);
      return;

    case InstId::max:
      execMax(di);
      return;

    case InstId::minu:
      execMinu(di);
      return;

    case InstId::maxu:
      execMaxu(di);
      return;

    case InstId::sext_b:
      execSext_b(di);
      return;

    case InstId::sext_h:
      execSext_h(di);
      return;

    case InstId::andn:
      execAndn(di);
      return;

    case InstId::orc_b:
      execOrc_b(di);
      return;

    case InstId::orn:
      execOrn(di);
      return;

    case InstId::xnor:
      execXnor(di);
      return;

    case InstId::rol:
      execRol(di);
      return;

    case InstId::ror:
      execRor(di);
      return;

    case InstId::rori:
      execRori(di);
      return;

    case InstId::rolw:
      execRolw(di);
      return;

    case InstId::rorw:
      execRorw(di);
      return;

    case InstId::roriw:
      execRoriw(di);
      return;

    case InstId::pack:
      execPack(di);
      return;

    case InstId::packh:
      execPackh(di);
      return;

    case InstId::packw:
      execPackw(di);
      return;

    case InstId::brev8:
      execBrev8(di);
      return;

    case InstId::rev8_32:
      execRev8_32(di);
      return;

    case InstId::rev8_64:
      execRev8_64(di);
      return;

    case InstId::zip:
      execZip(di);
      return;

    case InstId::unzip:
      execUnzip(di);
      return;

    case InstId::xperm_n:
      execXperm_n(di);
      return;

    case InstId::xperm_b:
      execXperm_b(di);
      return;

    case InstId::bset:
      execBset(di);
      return;

    case InstId::bclr:
      execBclr(di);
      return;

    case InstId::binv:
      execBinv(di);
      return;

    case InstId::bext:
      execBext(di);
      return;

    case InstId::bseti:
      execBseti(di);
      return;

    case InstId::bclri:
      execBclri(di);
      return;

    case InstId::binvi:
      execBinvi(di);
      return;

    case InstId::bexti:
      execBexti(di);
      return;

    case InstId::clmul:
      execClmul(di);
      return;

    case InstId::clmulh:
      execClmulh(di);
      return;

    case InstId::clmulr:
      execClmulr(di);
      return;

    case InstId::sh1add:
      execSh1add(di);
      return;

    case InstId::sh2add:
      execSh2add(di);
      return;

    case InstId::sh3add:
      execSh3add(di);
      return;

    case InstId::sh1add_uw:
      execSh1add_uw(di);
      return;

    case InstId::sh2add_uw:
      execSh2add_uw(di);
      return;

    case InstId::sh3add_uw:
      execSh3add_uw(di);
      return;

    case InstId::add_uw:
      execAdd_uw(di);
      return;

    case InstId::slli_uw:
      execSlli_uw(di);
      return;

    case InstId::vsetvli:
      execVsetvli(di);
      return;

    case InstId::vsetivli:
      execVsetivli(di);
      return;

    case InstId::vsetvl:
      execVsetvl(di);
      return;

    case InstId::vadd_vv:
      execVadd_vv(di);
      return;

    case InstId::vadd_vx:
      execVadd_vx(di);
      return;

    case InstId::vadd_vi:
      execVadd_vi(di);
      return;

    case InstId::vsub_vv:
      execVsub_vv(di);
      return;

    case InstId::vsub_vx:
      execVsub_vx(di);
      return;

    case InstId::vrsub_vx:
      execVrsub_vx(di);
      return;

    case InstId::vrsub_vi:
      execVrsub_vi(di);
      return;

    case InstId::vwaddu_vv:
      execVwaddu_vv(di);
      return;

    case InstId::vwaddu_vx:
      execVwaddu_vx(di);
      return;

    case InstId::vwsubu_vv:
      execVwsubu_vv(di);
      return;

    case InstId::vwsubu_vx:
      execVwsubu_vx(di);
      return;

    case InstId::vwadd_vv:
      execVwadd_vv(di);
      return;

    case InstId::vwadd_vx:
      execVwadd_vx(di);
      return;

    case InstId::vwsub_vv:
      execVwsub_vv(di);
      return;

    case InstId::vwsub_vx:
      execVwsub_vx(di);
      return;

    case InstId::vwaddu_wv:
      execVwaddu_wv(di);
      return;

    case InstId::vwaddu_wx:
      execVwaddu_wx(di);
      return;

    case InstId::vwsubu_wv:
      execVwsubu_wv(di);
      return;

    case InstId::vwsubu_wx:
      execVwsubu_wx(di);
      return;

    case InstId::vwadd_wv:
      execVwadd_wv(di);
      return;

    case InstId::vwadd_wx:
      execVwadd_wx(di);
      return;

    case InstId::vwsub_wv:
      execVwsub_wv(di);
      return;

    case InstId::vwsub_wx:
      execVwsub_wx(di);
      return;

    case InstId::vmseq_vv:
      execVmseq_vv(di);
      return;

    case InstId::vmseq_vx:
      execVmseq_vx(di);
      return;

    case InstId::vmseq_vi:
      execVmseq_vi(di);
      return;

    case InstId::vmsne_vv:
      execVmsne_vv(di);
      return;

    case InstId::vmsne_vx:
      execVmsne_vx(di);
      return;

    case InstId::vmsne_vi:
      execVmsne_vi(di);
      return;

    case InstId::vmsltu_vv:
      execVmsltu_vv(di);
      return;

    case InstId::vmsltu_vx:
      execVmsltu_vx(di);
      return;

    case InstId::vmslt_vv:
      execVmslt_vv(di);
      return;

    case InstId::vmslt_vx:
      execVmslt_vx(di);
      return;

    case InstId::vmsleu_vv:
      execVmsleu_vv(di);
      return;

    case InstId::vmsleu_vx:
      execVmsleu_vx(di);
      return;

    case InstId::vmsleu_vi:
      execVmsleu_vi(di);
      return;

    case InstId::vmsle_vv:
      execVmsle_vv(di);
      return;

    case InstId::vmsle_vx:
      execVmsle_vx(di);
      return;

    case InstId::vmsle_vi:
      execVmsle_vi(di);
      return;

    case InstId::vmsgtu_vx:
      execVmsgtu_vx(di);
      return;

    case InstId::vmsgtu_vi:
      execVmsgtu_vi(di);
      return;

    case InstId::vmsgt_vx:
      execVmsgt_vx(di);
      return;

    case InstId::vmsgt_vi:
      execVmsgt_vi(di);
      return;

    case InstId::vminu_vv:
      execVminu_vv(di);
      return;

    case InstId::vminu_vx:
      execVminu_vx(di);
      return;

    case InstId::vmin_vv:
      execVmin_vv(di);
      return;

    case InstId::vmin_vx:
      execVmin_vx(di);
      return;

    case InstId::vmaxu_vv:
      execVmaxu_vv(di);
      return;

    case InstId::vmaxu_vx:
      execVmaxu_vx(di);
      return;

    case InstId::vmax_vv:
      execVmax_vv(di);
      return;

    case InstId::vmax_vx:
      execVmax_vx(di);
      return;

    case InstId::vand_vv:
      execVand_vv(di);
      return;

    case InstId::vand_vx:
      execVand_vx(di);
      return;

    case InstId::vand_vi:
      execVand_vi(di);
      return;

    case InstId::vor_vv:
      execVor_vv(di);
      return;

    case InstId::vor_vx:
      execVor_vx(di);
      return;

    case InstId::vor_vi:
      execVor_vi(di);
      return;

    case InstId::vxor_vv:
      execVxor_vv(di);
      return;

    case InstId::vxor_vx:
      execVxor_vx(di);
      return;

    case InstId::vxor_vi:
      execVxor_vi(di);
      return;

    case InstId::vsll_vv:
      execVsll_vv(di);
      return;

    case InstId::vsll_vx:
      execVsll_vx(di);
      return;

    case InstId::vsll_vi:
      execVsll_vi(di);
      return;

    case InstId::vsrl_vv:
      execVsrl_vv(di);
      return;

    case InstId::vsrl_vx:
      execVsrl_vx(di);
      return;

    case InstId::vsrl_vi:
      execVsrl_vi(di);
      return;

    case InstId::vsra_vv:
      execVsra_vv(di);
      return;

    case InstId::vsra_vx:
      execVsra_vx(di);
      return;

    case InstId::vsra_vi:
      execVsra_vi(di);
      return;

    case InstId::vnsrl_wv:
      execVnsrl_wv(di);
      return;

    case InstId::vnsrl_wx:
      execVnsrl_wx(di);
      return;

    case InstId::vnsrl_wi:
      execVnsrl_wi(di);
      return;

    case InstId::vnsra_wv:
      execVnsra_wv(di);
      return;

    case InstId::vnsra_wx:
      execVnsra_wx(di);
      return;

    case InstId::vnsra_wi:
      execVnsra_wi(di);
      return;

    case InstId::vrgather_vv:
      execVrgather_vv(di);
      return;

    case InstId::vrgather_vx:
      execVrgather_vx(di);
      return;

    case InstId::vrgather_vi:
      execVrgather_vi(di);
      return;

    case InstId::vrgatherei16_vv:
      execVrgatherei16_vv(di);
      return;

    case InstId::vcompress_vm:
      execVcompress_vm(di);
      return;

    case InstId::vredsum_vs:
      execVredsum_vs(di);
      return;

    case InstId::vredand_vs:
      execVredand_vs(di);
      return;

    case InstId::vredor_vs:
      execVredor_vs(di);
      return;

    case InstId::vredxor_vs:
      execVredxor_vs(di);
      return;

    case InstId::vredminu_vs:
      execVredminu_vs(di);
      return;

    case InstId::vredmin_vs:
      execVredmin_vs(di);
      return;

    case InstId::vredmaxu_vs:
      execVredmaxu_vs(di);
      return;

    case InstId::vredmax_vs:
      execVredmax_vs(di);
      return;

    case InstId::vwredsumu_vs:
      execVwredsumu_vs(di);
      return;

    case InstId::vwredsum_vs:
      execVwredsum_vs(di);
      return;

    case InstId::vmand_mm:
      execVmand_mm(di);
      return;

    case InstId::vmnand_mm:
      execVmnand_mm(di);
      return;

    case InstId::vmandn_mm:
      execVmandn_mm(di);
      return;

    case InstId::vmxor_mm:
      execVmxor_mm(di);
      return;

    case InstId::vmor_mm:
      execVmor_mm(di);
      return;

    case InstId::vmnor_mm:
      execVmnor_mm(di);
      return;

    case InstId::vmorn_mm:
      execVmorn_mm(di);
      return;

    case InstId::vmxnor_mm:
      execVmxnor_mm(di);
      return;

    case InstId::vcpop_m:
      execVcpop_m(di);
      return;

    case InstId::vfirst_m:
      execVfirst_m(di);
      return;

    case InstId::vmsbf_m:
      execVmsbf_m(di);
      return;

    case InstId::vmsif_m:
      execVmsif_m(di);
      return;

    case InstId::vmsof_m:
      execVmsof_m(di);
      return;

    case InstId::viota_m:
      execViota_m(di);
      return;

    case InstId::vid_v:
      execVid_v(di);
      return;

    case InstId::vslideup_vx:
      execVslideup_vx(di);
      return;

    case InstId::vslideup_vi:
      execVslideup_vi(di);
      return;

    case InstId::vslide1up_vx:
      execVslide1up_vx(di);
      return;

    case InstId::vslidedown_vx:
      execVslidedown_vx(di);
      return;

    case InstId::vslidedown_vi:
      execVslidedown_vi(di);
      return;

    case InstId::vslide1down_vx:
      execVslide1down_vx(di);
      return;

    case InstId::vfslide1up_vf:
      execVfslide1up_vf(di);
      return;

    case InstId::vfslide1down_vf:
      execVfslide1down_vf(di);
      return;

    case InstId::vmul_vv:
      execVmul_vv(di);
      return;

    case InstId::vmul_vx:
      execVmul_vx(di);
      return;

    case InstId::vmulh_vv:
      execVmulh_vv(di);
      return;

    case InstId::vmulh_vx:
      execVmulh_vx(di);
      return;

    case InstId::vmulhu_vv:
      execVmulhu_vv(di);
      return;

    case InstId::vmulhu_vx:
      execVmulhu_vx(di);
      return;

    case InstId::vmulhsu_vv:
      execVmulhsu_vv(di);
      return;

    case InstId::vmulhsu_vx:
      execVmulhsu_vx(di);
      return;

    case InstId::vmadd_vv:
      execVmadd_vv(di);
      return;

    case InstId::vmadd_vx:
      execVmadd_vx(di);
      return;

    case InstId::vnmsub_vv:
      execVnmsub_vv(di);
      return;

    case InstId::vnmsub_vx:
      execVnmsub_vx(di);
      return;

    case InstId::vmacc_vv:
      execVmacc_vv(di);
      return;

    case InstId::vmacc_vx:
      execVmacc_vx(di);
      return;

    case InstId::vnmsac_vv:
      execVnmsac_vv(di);
      return;

    case InstId::vnmsac_vx:
      execVnmsac_vx(di);
      return;

    case InstId::vwmulu_vv:
      execVwmulu_vv(di);
      return;

    case InstId::vwmulu_vx:
      execVwmulu_vx(di);
      return;

    case InstId::vwmul_vv:
      execVwmul_vv(di);
      return;

    case InstId::vwmul_vx:
      execVwmul_vx(di);
      return;

    case InstId::vwmulsu_vv:
      execVwmulsu_vv(di);
      return;

    case InstId::vwmulsu_vx:
      execVwmulsu_vx(di);
      return;

    case InstId::vwmaccu_vv:
      execVwmaccu_vv(di);
      return;

    case InstId::vwmaccu_vx:
      execVwmaccu_vx(di);
      return;

    case InstId::vwmacc_vv:
      execVwmacc_vv(di);
      return;

    case InstId::vwmacc_vx:
      execVwmacc_vx(di);
      return;

    case InstId::vwmaccsu_vv:
      execVwmaccsu_vv(di);
      return;

    case InstId::vwmaccsu_vx:
      execVwmaccsu_vx(di);
      return;

    case InstId::vwmaccus_vx:
      execVwmaccus_vx(di);
      return;

    case InstId::vdivu_vv:
      execVdivu_vv(di);
      return;

    case InstId::vdivu_vx:
      execVdivu_vx(di);
      return;

    case InstId::vdiv_vv:
      execVdiv_vv(di);
      return;

    case InstId::vdiv_vx:
      execVdiv_vx(di);
      return;

    case InstId::vremu_vv:
      execVremu_vv(di);
      return;

    case InstId::vremu_vx:
      execVremu_vx(di);
      return;

    case InstId::vrem_vv:
      execVrem_vv(di);
      return;

    case InstId::vrem_vx:
      execVrem_vx(di);
      return;

    case InstId::vsext_vf2:
      execVsext_vf2(di);
      return;

    case InstId::vsext_vf4:
      execVsext_vf4(di);
      return;

    case InstId::vsext_vf8:
      execVsext_vf8(di);
      return;

    case InstId::vzext_vf2:
      execVzext_vf2(di);
      return;

    case InstId::vzext_vf4:
      execVzext_vf4(di);
      return;

    case InstId::vzext_vf8:
      execVzext_vf8(di);
      return;

    case InstId::vadc_vvm:
      execVadc_vvm(di);
      return;

    case InstId::vadc_vxm:
      execVadc_vxm(di);
      return;

    case InstId::vadc_vim:
      execVadc_vim(di);
      return;

    case InstId::vsbc_vvm:
      execVsbc_vvm(di);
      return;

    case InstId::vsbc_vxm:
      execVsbc_vxm(di);
      return;

    case InstId::vmadc_vvm:
      execVmadc_vvm(di);
      return;

    case InstId::vmadc_vxm:
      execVmadc_vxm(di);
      return;

    case InstId::vmadc_vim:
      execVmadc_vim(di);
      return;

    case InstId::vmsbc_vvm:
      execVmsbc_vvm(di);
      return;

    case InstId::vmsbc_vxm:
      execVmsbc_vxm(di);
      return;

    case InstId::vmerge_vvm:
      execVmerge_vvm(di);
      return;

    case InstId::vmerge_vxm:
      execVmerge_vxm(di);
      return;

    case InstId::vmerge_vim:
      execVmerge_vim(di);
      return;

    case InstId::vmv_x_s:
      execVmv_x_s(di);
      return;

    case InstId::vmv_s_x:
      execVmv_s_x(di);
      return;

    case InstId::vfmv_f_s:
      execVfmv_f_s(di);
      return;

    case InstId::vfmv_s_f:
      execVfmv_s_f(di);
      return;

    case InstId::vmv_v_v:
      execVmv_v_v(di);
      return;

    case InstId::vmv_v_x:
      execVmv_v_x(di);
      return;

    case InstId::vmv_v_i:
      execVmv_v_i(di);
      return;

    case InstId::vmv1r_v:
      execVmv1r_v(di);
      return;

    case InstId::vmv2r_v:
      execVmv2r_v(di);
      return;

    case InstId::vmv4r_v:
      execVmv4r_v(di);
      return;

    case InstId::vmv8r_v:
      execVmv8r_v(di);
      return;

    case InstId::vsaddu_vv:
      execVsaddu_vv(di);
      return;

    case InstId::vsaddu_vx:
      execVsaddu_vx(di);
      return;

    case InstId::vsaddu_vi:
      execVsaddu_vi(di);
      return;

    case InstId::vsadd_vv:
      execVsadd_vv(di);
      return;

    case InstId::vsadd_vx:
      execVsadd_vx(di);
      return;

    case InstId::vsadd_vi:
      execVsadd_vi(di);
      return;

    case InstId::vssubu_vv:
      execVssubu_vv(di);
      return;

    case InstId::vssubu_vx:
      execVssubu_vx(di);
      return;

    case InstId::vssub_vv:
      execVssub_vv(di);
      return;

    case InstId::vssub_vx:
      execVssub_vx(di);
      return;

    case InstId::vaaddu_vv:
      execVaaddu_vv(di);
      return;

    case InstId::vaaddu_vx:
      execVaaddu_vx(di);
      return;

    case InstId::vaadd_vv:
      execVaadd_vv(di);
      return;

    case InstId::vaadd_vx:
      execVaadd_vx(di);
      return;

    case InstId::vasubu_vv:
      execVasubu_vv(di);
      return;

    case InstId::vasubu_vx:
      execVasubu_vx(di);
      return;

    case InstId::vasub_vv:
      execVasub_vv(di);
      return;

    case InstId::vasub_vx:
      execVasub_vx(di);
      return;

    case InstId::vsmul_vv:
      execVsmul_vv(di);
      return;

    case InstId::vsmul_vx:
      execVsmul_vx(di);
      return;

    case InstId::vssrl_vv:
      execVssrl_vv(di);
      return;

    case InstId::vssrl_vx:
      execVssrl_vx(di);
      return;

    case InstId::vssrl_vi:
      execVssrl_vi(di);
      return;

    case InstId::vssra_vv:
      execVssra_vv(di);
      return;

    case InstId::vssra_vx:
      execVssra_vx(di);
      return;

    case InstId::vssra_vi:
      execVssra_vi(di);
      return;

    case InstId::vnclipu_wv:
      execVnclipu_wv(di);
      return;

    case InstId::vnclipu_wx:
      execVnclipu_wx(di);
      return;

    case InstId::vnclipu_wi:
      execVnclipu_wi(di);
      return;

    case InstId::vnclip_wv:
      execVnclip_wv(di);
      return;

    case InstId::vnclip_wx:
      execVnclip_wx(di);
      return;

    case InstId::vnclip_wi:
      execVnclip_wi(di);
      return;

    case InstId::vle8_v:
      execVle8_v(di);
      return;

    case InstId::vle16_v:
      execVle16_v(di);
      return;

    case InstId::vle32_v:
      execVle32_v(di);
      return;

    case InstId::vle64_v:
      execVle64_v(di);
      return;

    case InstId::vle128_v:
      execVle128_v(di);
      return;

    case InstId::vle256_v:
      execVle256_v(di);
      return;

    case InstId::vle512_v:
      execVle512_v(di);
      return;

    case InstId::vle1024_v:
      execVle1024_v(di);
      return;

    case InstId::vse8_v:
      execVse8_v(di);
      return;

    case InstId::vse16_v:
      execVse16_v(di);
      return;

    case InstId::vse32_v:
      execVse32_v(di);
      return;

    case InstId::vse64_v:
      execVse64_v(di);
      return;

    case InstId::vse128_v:
      execVse128_v(di);
      return;

    case InstId::vse256_v:
      execVse256_v(di);
      return;

    case InstId::vse512_v:
      execVse512_v(di);
      return;

    case InstId::vse1024_v:
      execVse1024_v(di);
      return;

    case InstId::vlm_v:
      execVlm_v(di);
      return;

    case InstId::vsm_v:
      execVsm_v(di);
      return;

    case InstId::vlre8_v:
      execVlre8_v(di);
      return;

    case InstId::vlre16_v:
      execVlre16_v(di);
      return;

    case InstId::vlre32_v:
      execVlre32_v(di);
      return;

    case InstId::vlre64_v:
      execVlre64_v(di);
      return;

    case InstId::vlre128_v:
      execVlre128_v(di);
      return;

    case InstId::vlre256_v:
      execVlre256_v(di);
      return;

    case InstId::vlre512_v:
      execVlre512_v(di);
      return;

    case InstId::vlre1024_v:
      execVlre1024_v(di);
      return;

    case InstId::vs1r_v:
      execVs1r_v(di);
      return;

    case InstId::vs2r_v:
      execVs2r_v(di);
      return;

    case InstId::vs4r_v:
      execVs4r_v(di);
      return;

    case InstId::vs8r_v:
      execVs8r_v(di);
      return;

    case InstId::vle8ff_v:
      execVle8ff_v(di);
      return;

    case InstId::vle16ff_v:
      execVle16ff_v(di);
      return;

    case InstId::vle32ff_v:
      execVle32ff_v(di);
      return;

    case InstId::vle64ff_v:
      execVle64ff_v(di);
      return;

    case InstId::vle128ff_v:
      execVle128ff_v(di);
      return;

    case InstId::vle256ff_v:
      execVle256ff_v(di);
      return;

    case InstId::vle512ff_v:
      execVle512ff_v(di);
      return;

    case InstId::vle1024ff_v:
      execVle1024ff_v(di);
      return;

    case InstId::vlse8_v:
      execVlse8_v(di);
      return;

    case InstId::vlse16_v:
      execVlse16_v(di);
      return;

    case InstId::vlse32_v:
      execVlse32_v(di);
      return;

    case InstId::vlse64_v:
      execVlse64_v(di);
      return;

    case InstId::vlse128_v:
      execVlse128_v(di);
      return;

    case InstId::vlse256_v:
      execVlse256_v(di);
      return;

    case InstId::vlse512_v:
      execVlse512_v(di);
      return;

    case InstId::vlse1024_v:
      execVlse1024_v(di);
      return;

    case InstId::vsse8_v:
      execVsse8_v(di);
      return;

    case InstId::vsse16_v:
      execVsse16_v(di);
      return;

    case InstId::vsse32_v:
      execVsse32_v(di);
      return;

    case InstId::vsse64_v:
      execVsse64_v(di);
      return;

    case InstId::vsse128_v:
      execVsse128_v(di);
      return;

    case InstId::vsse256_v:
      execVsse256_v(di);
      return;

    case InstId::vsse512_v:
      execVsse512_v(di);
      return;

    case InstId::vsse1024_v:
      execVsse1024_v(di);
      return;

    case InstId::vloxei8_v:
      execVloxei8_v(di);
      return;

    case InstId::vloxei16_v:
      execVloxei16_v(di);
      return;

    case InstId::vloxei32_v:
      execVloxei32_v(di);
      return;

    case InstId::vloxei64_v:
      execVloxei64_v(di);
      return;

    case InstId::vloxei128_v:
      execVloxei128_v(di);
      return;

    case InstId::vloxei256_v:
      execVloxei256_v(di);
      return;

    case InstId::vloxei512_v:
      execVloxei512_v(di);
      return;

    case InstId::vloxei1024_v:
      execVloxei1024_v(di);
      return;

    case InstId::vluxei8_v:
      execVluxei8_v(di);
      return;

    case InstId::vluxei16_v:
      execVluxei16_v(di);
      return;

    case InstId::vluxei32_v:
      execVluxei32_v(di);
      return;

    case InstId::vluxei64_v:
      execVluxei64_v(di);
      return;

    case InstId::vluxei128_v:
      execVluxei128_v(di);
      return;

    case InstId::vluxei256_v:
      execVluxei256_v(di);
      return;

    case InstId::vluxei512_v:
      execVluxei512_v(di);
      return;

    case InstId::vluxei1024_v:
      execVluxei1024_v(di);
      return;

    case InstId::vsoxei8_v:
      execVsoxei8_v(di);
      return;

    case InstId::vsoxei16_v:
      execVsoxei16_v(di);
      return;

    case InstId::vsoxei32_v:
      execVsoxei32_v(di);
      return;

    case InstId::vsoxei64_v:
      execVsoxei64_v(di);
      return;

    case InstId::vsoxei128_v:
      execVsoxei128_v(di);
      return;

    case InstId::vsoxei256_v:
      execVsoxei256_v(di);
      return;

    case InstId::vsoxei512_v:
      execVsoxei512_v(di);
      return;

    case InstId::vsoxei1024_v:
      execVsoxei1024_v(di);
      return;

    case InstId::vsuxei8_v:
      execVsuxei8_v(di);
      return;

    case InstId::vsuxei16_v:
      execVsuxei16_v(di);
      return;

    case InstId::vsuxei32_v:
      execVsuxei32_v(di);
      return;

    case InstId::vsuxei64_v:
      execVsuxei64_v(di);
      return;

    case InstId::vsuxei128_v:
      execVsuxei128_v(di);
      return;

    case InstId::vsuxei256_v:
      execVsuxei256_v(di);
      return;

    case InstId::vsuxei512_v:
      execVsuxei512_v(di);
      return;

    case InstId::vsuxei1024_v:
      execVsuxei1024_v(di);
      return;

    case InstId::vlsege8_v:
      execVlsege8_v(di);
      return;

    case InstId::vlsege16_v:
      execVlsege16_v(di);
      return;

    case InstId::vlsege32_v:
      execVlsege32_v(di);
      return;

    case InstId::vlsege64_v:
      execVlsege64_v(di);
      return;

    case InstId::vlsege128_v:
      execVlsege128_v(di);
      return;

    case InstId::vlsege256_v:
      execVlsege256_v(di);
      return;

    case InstId::vlsege512_v:
      execVlsege512_v(di);
      return;

    case InstId::vlsege1024_v:
      execVlsege1024_v(di);
      return;

    case InstId::vssege8_v:
      execVssege8_v(di);
      return;

    case InstId::vssege16_v:
      execVssege16_v(di);
      return;

    case InstId::vssege32_v:
      execVssege32_v(di);
      return;

    case InstId::vssege64_v:
      execVssege64_v(di);
      return;

    case InstId::vssege128_v:
      execVssege128_v(di);
      return;

    case InstId::vssege256_v:
      execVssege256_v(di);
      return;

    case InstId::vssege512_v:
      execVssege512_v(di);
      return;

    case InstId::vssege1024_v:
      execVssege1024_v(di);
      return;

    case InstId::vlssege8_v:
      execVlssege8_v(di);
      return;

    case InstId::vlssege16_v:
      execVlssege16_v(di);
      return;

    case InstId::vlssege32_v:
      execVlssege32_v(di);
      return;

    case InstId::vlssege64_v:
      execVlssege64_v(di);
      return;

    case InstId::vlssege128_v:
      execVlssege128_v(di);
      return;

    case InstId::vlssege256_v:
      execVlssege256_v(di);
      return;

    case InstId::vlssege512_v:
      execVlssege512_v(di);
      return;

    case InstId::vlssege1024_v:
      execVlssege1024_v(di);
      return;

    case InstId::vsssege8_v:
      execVsssege8_v(di);
      return;

    case InstId::vsssege16_v:
      execVsssege16_v(di);
      return;

    case InstId::vsssege32_v:
      execVsssege32_v(di);
      return;

    case InstId::vsssege64_v:
      execVsssege64_v(di);
      return;

    case InstId::vsssege128_v:
      execVsssege128_v(di);
      return;

    case InstId::vsssege256_v:
      execVsssege256_v(di);
      return;

    case InstId::vsssege512_v:
      execVsssege512_v(di);
      return;

    case InstId::vsssege1024_v:
      execVsssege1024_v(di);
      return;

    case InstId::vluxsegei8_v:
      execVluxsegei8_v(di);
      return;

    case InstId::vluxsegei16_v:
      execVluxsegei16_v(di);
      return;

    case InstId::vluxsegei32_v:
      execVluxsegei32_v(di);
      return;

    case InstId::vluxsegei64_v:
      execVluxsegei64_v(di);
      return;

    case InstId::vluxsegei128_v:
      execVluxsegei128_v(di);
      return;

    case InstId::vluxsegei256_v:
      execVluxsegei256_v(di);
      return;

    case InstId::vluxsegei512_v:
      execVluxsegei512_v(di);
      return;

    case InstId::vluxsegei1024_v:
      execVluxsegei1024_v(di);
      return;

    case InstId::vsuxsegei8_v:
      execVsuxsegei8_v(di);
      return;

    case InstId::vsuxsegei16_v:
      execVsuxsegei16_v(di);
      return;

    case InstId::vsuxsegei32_v:
      execVsuxsegei32_v(di);
      return;

    case InstId::vsuxsegei64_v:
      execVsuxsegei64_v(di);
      return;

    case InstId::vsuxsegei128_v:
      execVsuxsegei128_v(di);
      return;

    case InstId::vsuxsegei256_v:
      execVsuxsegei256_v(di);
      return;

    case InstId::vsuxsegei512_v:
      execVsuxsegei512_v(di);
      return;

    case InstId::vsuxsegei1024_v:
      execVsuxsegei1024_v(di);
      return;

    case InstId::vloxsegei8_v:
      execVloxsegei8_v(di);
      return;

    case InstId::vloxsegei16_v:
      execVloxsegei16_v(di);
      return;

    case InstId::vloxsegei32_v:
      execVloxsegei32_v(di);
      return;

    case InstId::vloxsegei64_v:
      execVloxsegei64_v(di);
      return;

    case InstId::vloxsegei128_v:
      execVloxsegei128_v(di);
      return;

    case InstId::vloxsegei256_v:
      execVloxsegei256_v(di);
      return;

    case InstId::vloxsegei512_v:
      execVloxsegei512_v(di);
      return;

    case InstId::vloxsegei1024_v:
      execVloxsegei1024_v(di);
      return;

    case InstId::vsoxsegei8_v:
      execVsoxsegei8_v(di);
      return;

    case InstId::vsoxsegei16_v:
      execVsoxsegei16_v(di);
      return;

    case InstId::vsoxsegei32_v:
      execVsoxsegei32_v(di);
      return;

    case InstId::vsoxsegei64_v:
      execVsoxsegei64_v(di);
      return;

    case InstId::vsoxsegei128_v:
      execVsoxsegei128_v(di);
      return;

    case InstId::vsoxsegei256_v:
      execVsoxsegei256_v(di);
      return;

    case InstId::vsoxsegei512_v:
      execVsoxsegei512_v(di);
      return;

    case InstId::vsoxsegei1024_v:
      execVsoxsegei1024_v(di);
      return;

    case InstId::vlsege8ff_v:
      execVlsege8ff_v(di);
      return;

    case InstId::vlsege16ff_v:
      execVlsege16ff_v(di);
      return;

    case InstId::vlsege32ff_v:
      execVlsege32ff_v(di);
      return;

    case InstId::vlsege64ff_v:
      execVlsege64ff_v(di);
      return;

    case InstId::vlsege128ff_v:
      execVlsege128ff_v(di);
      return;

    case InstId::vlsege256ff_v:
      execVlsege256ff_v(di);
      return;

    case InstId::vlsege512ff_v:
      execVlsege512ff_v(di);
      return;

    case InstId::vlsege1024ff_v:
      execVlsege1024ff_v(di);
      return;

    case InstId::vfadd_vv:
      execVfadd_vv(di);
      return;

    case InstId::vfadd_vf:
      execVfadd_vf(di);
      return;

    case InstId::vfsub_vv:
      execVfsub_vv(di);
      return;

    case InstId::vfsub_vf:
      execVfsub_vf(di);
      return;

    case InstId::vfrsub_vf:
      execVfrsub_vf(di);
      return;

    case InstId::vfwadd_vv:
      execVfwadd_vv(di);
      return;

    case InstId::vfwadd_vf:
      execVfwadd_vf(di);
      return;

    case InstId::vfwsub_vv:
      execVfwsub_vv(di);
      return;

    case InstId::vfwsub_vf:
      execVfwsub_vf(di);
      return;

    case InstId::vfwadd_wv:
      execVfwadd_wv(di);
      return;

    case InstId::vfwadd_wf:
      execVfwadd_wf(di);
      return;

    case InstId::vfwsub_wv:
      execVfwsub_wv(di);
      return;

    case InstId::vfwsub_wf:
      execVfwsub_wf(di);
      return;

    case InstId::vfmul_vv:
      execVfmul_vv(di);
      return;

    case InstId::vfmul_vf:
      execVfmul_vf(di);
      return;

    case InstId::vfdiv_vv:
      execVfdiv_vv(di);
      return;

    case InstId::vfdiv_vf:
      execVfdiv_vf(di);
      return;

    case InstId::vfrdiv_vf:
      execVfrdiv_vf(di);
      return;

    case InstId::vfwmul_vv:
      execVfwmul_vv(di);
      return;

    case InstId::vfwmul_vf:
      execVfwmul_vf(di);
      return;

    case InstId::vfmadd_vv:
      execVfmadd_vv(di);
      return;

    case InstId::vfmadd_vf:
      execVfmadd_vf(di);
      return;

    case InstId::vfnmadd_vv:
      execVfnmadd_vv(di);
      return;

    case InstId::vfnmadd_vf:
      execVfnmadd_vf(di);
      return;

    case InstId::vfmsub_vv:
      execVfmsub_vv(di);
      return;

    case InstId::vfmsub_vf:
      execVfmsub_vf(di);
      return;

    case InstId::vfnmsub_vv:
      execVfnmsub_vv(di);
      return;

    case InstId::vfnmsub_vf:
      execVfnmsub_vf(di);
      return;

    case InstId::vfmacc_vv:
      execVfmacc_vv(di);
      return;

    case InstId::vfmacc_vf:
      execVfmacc_vf(di);
      return;

    case InstId::vfnmacc_vv:
      execVfnmacc_vv(di);
      return;

    case InstId::vfnmacc_vf:
      execVfnmacc_vf(di);
      return;

    case InstId::vfmsac_vv:
      execVfmsac_vv(di);
      return;

    case InstId::vfmsac_vf:
      execVfmsac_vf(di);
      return;

    case InstId::vfnmsac_vv:
      execVfnmsac_vv(di);
      return;

    case InstId::vfnmsac_vf:
      execVfnmsac_vf(di);
      return;

    case InstId::vfwmacc_vv:
      execVfwmacc_vv(di);
      return;

    case InstId::vfwmacc_vf:
      execVfwmacc_vf(di);
      return;

    case InstId::vfwnmacc_vv:
      execVfwnmacc_vv(di);
      return;

    case InstId::vfwnmacc_vf:
      execVfwnmacc_vf(di);
      return;

    case InstId::vfwmsac_vv:
      execVfwmsac_vv(di);
      return;

    case InstId::vfwmsac_vf:
      execVfwmsac_vf(di);
      return;

    case InstId::vfwnmsac_vv:
      execVfwnmsac_vv(di);
      return;

    case InstId::vfwnmsac_vf:
      execVfwnmsac_vf(di);
      return;

    case InstId::vfsqrt_v:
      execVfsqrt_v(di);
      return;

    case InstId::vfmerge_vfm:
      execVfmerge_vfm(di);
      return;

    case InstId::vfmv_v_f:
      execVfmv_v_f(di);
      return;

    case InstId::vmfeq_vv:
      execVmfeq_vv(di);
      return;

    case InstId::vmfeq_vf:
      execVmfeq_vf(di);
      return;

    case InstId::vmfne_vv:
      execVmfne_vv(di);
      return;

    case InstId::vmfne_vf:
      execVmfne_vf(di);
      return;

    case InstId::vmflt_vv:
      execVmflt_vv(di);
      return;

    case InstId::vmflt_vf:
      execVmflt_vf(di);
      return;

    case InstId::vmfle_vv:
      execVmfle_vv(di);
      return;

    case InstId::vmfle_vf:
      execVmfle_vf(di);
      return;

    case InstId::vmfgt_vf:
      execVmfgt_vf(di);
      return;

    case InstId::vmfge_vf:
      execVmfge_vf(di);
      return;

    case InstId::vfclass_v:
      execVfclass_v(di);
      return;

    case InstId::vfcvt_xu_f_v:
      execVfcvt_xu_f_v(di);
      return;

    case InstId::vfcvt_x_f_v:
      execVfcvt_x_f_v(di);
      return;

    case InstId::vfcvt_rtz_xu_f_v:
      execVfcvt_rtz_xu_f_v(di);
      return;

    case InstId::vfcvt_rtz_x_f_v:
      execVfcvt_rtz_x_f_v(di);
      return;

    case InstId::vfcvt_f_xu_v:
      execVfcvt_f_xu_v(di);
      return;

    case InstId::vfcvt_f_x_v:
      execVfcvt_f_x_v(di);
      return;

    case InstId::vfwcvt_xu_f_v:
      execVfwcvt_xu_f_v(di);
      return;

    case InstId::vfwcvt_x_f_v:
      execVfwcvt_x_f_v(di);
      return;

    case InstId::vfwcvt_rtz_xu_f_v:
      execVfwcvt_rtz_xu_f_v(di);
      return;

    case InstId::vfwcvt_rtz_x_f_v:
      execVfwcvt_rtz_x_f_v(di);
      return;

    case InstId::vfwcvt_f_xu_v:
      execVfwcvt_f_xu_v(di);
      return;

    case InstId::vfwcvt_f_x_v:
      execVfwcvt_f_x_v(di);
      return;

    case InstId::vfwcvt_f_f_v:
      execVfwcvt_f_f_v(di);
      return;

    case InstId::vfncvt_xu_f_w:
      execVfncvt_xu_f_w(di);
      return;

    case InstId::vfncvt_x_f_w:
      execVfncvt_x_f_w(di);
      return;

    case InstId::vfncvt_rtz_xu_f_w:
      execVfncvt_rtz_xu_f_w(di);
      return;

    case InstId::vfncvt_rtz_x_f_w:
      execVfncvt_rtz_x_f_w(di);
      return;

    case InstId::vfncvt_f_xu_w:
      execVfncvt_f_xu_w(di);
      return;

    case InstId::vfncvt_f_x_w:
      execVfncvt_f_x_w(di);
      return;

    case InstId::vfncvt_f_f_w:
      execVfncvt_f_f_w(di);
      return;

    case InstId::vfncvt_rod_f_f_w:
      execVfncvt_rod_f_f_w(di);
      return;

    case InstId::vfredusum_vs:
      execVfredusum_vs(di);
      return;

    case InstId::vfredosum_vs:
      execVfredosum_vs(di);
      return;

    case InstId::vfredmin_vs:
      execVfredmin_vs(di);
      return;

    case InstId::vfredmax_vs:
      execVfredmax_vs(di);
      return;

    case InstId::vfwredusum_vs:
      execVfwredusum_vs(di);
      return;

    case InstId::vfwredosum_vs:
      execVfwredosum_vs(di);
      return;

    case InstId::vfrsqrt7_v:
      execVfrsqrt7_v(di);
      return;

    case InstId::vfrec7_v:
      execVfrec7_v(di);
      return;

    case InstId::vfmin_vv:
      execVfmin_vv(di);
      return;

    case InstId::vfmin_vf:
      execVfmin_vf(di);
      return;

    case InstId::vfmax_vv:
      execVfmax_vv(di);
      return;

    case InstId::vfmax_vf:
      execVfmax_vf(di);
      return;

    case InstId::vfsgnj_vv:
      execVfsgnj_vv(di);
      return;

    case InstId::vfsgnj_vf:
      execVfsgnj_vf(di);
      return;

    case InstId::vfsgnjn_vv:
      execVfsgnjn_vv(di);
      return;

    case InstId::vfsgnjn_vf:
      execVfsgnjn_vf(di);
      return;

    case InstId::vfsgnjx_vv:
      execVfsgnjx_vv(di);
      return;

    case InstId::vfsgnjx_vf:
      execVfsgnjx_vf(di);
      return;

    case InstId::vandn_vv:
      execVandn_vv(di);
      return;

    case InstId::vandn_vx:
      execVandn_vx(di);
      return;

    case InstId::vbrev_v:
      execVbrev_v(di);
      return;

    case InstId::vbrev8_v:
      execVbrev8_v(di);
      return;

    case InstId::vrev8_v:
      execVrev8_v(di);
      return;

    case InstId::vclz_v:
      execVclz_v(di);
      return;

    case InstId::vctz_v:
      execVctz_v(di);
      return;

    case InstId::vcpop_v:
      execVcpop_v(di);
      return;

    case InstId::vrol_vv:
      execVrol_vv(di);
      return;

    case InstId::vrol_vx:
      execVrol_vx(di);
      return;

    case InstId::vror_vv:
      execVror_vv(di);
      return;

    case InstId::vror_vx:
      execVror_vx(di);
      return;

    case InstId::vror_vi:
      execVror_vi(di);
      return;

    case InstId::vwsll_vv:
      execVwsll_vv(di);
      return;

    case InstId::vwsll_vx:
      execVwsll_vx(di);
      return;

    case InstId::vwsll_vi:
      execVwsll_vi(di);
      return;

    case InstId::vfncvtbf16_f_f_w:
      execVfncvtbf16_f_f_w(di);
      return;

    case InstId::vfwcvtbf16_f_f_v:
      execVfwcvtbf16_f_f_v(di);
      return;

    case InstId::vfwmaccbf16_vv:
      execVfwmaccbf16_vv(di);
      return;

    case InstId::vfwmaccbf16_vf:
      execVfwmaccbf16_vf(di);
      return;

    case InstId::vclmul_vv:
      execVclmul_vv(di);
      return;

    case InstId::vclmul_vx:
      execVclmul_vx(di);
      return;

    case InstId::vclmulh_vv:
      execVclmulh_vv(di);
      return;

    case InstId::vclmulh_vx:
      execVclmulh_vx(di);
      return;

    case InstId::vghsh_vv:
      execVghsh_vv(di);
      return;

    case InstId::vgmul_vv:
      execVgmul_vv(di);
      return;

    case InstId::vaesdf_vv:
      execVaesdf_vv(di);
      return;

    case InstId::vaesdf_vs:
      execVaesdf_vs(di);
      return;

    case InstId::vaesef_vv:
      execVaesef_vv(di);
      return;

    case InstId::vaesef_vs:
      execVaesef_vs(di);
      return;

    case InstId::vaesem_vv:
      execVaesem_vv(di);
      return;

    case InstId::vaesem_vs:
      execVaesem_vs(di);
      return;

    case InstId::vaesdm_vv:
      execVaesdm_vv(di);
      return;

    case InstId::vaesdm_vs:
      execVaesdm_vs(di);
      return;

    case InstId::vaeskf1_vi:
      execVaeskf1_vi(di);
      return;

    case InstId::vaeskf2_vi:
      execVaeskf2_vi(di);
      return;

    case InstId::vaesz_vs:
      execVaesz_vs(di);
      return;

    case InstId::vsha2ms_vv:
      execVsha2ms_vv(di);
      return;

    case InstId::vsha2ch_vv:
      execVsha2ch_vv(di);
      return;

    case InstId::vsha2cl_vv:
      execVsha2cl_vv(di);
      return;

    case InstId::vsm4k_vi:
      execVsm4k_vi(di);
      return;

    case InstId::vsm4r_vv:
      execVsm4r_vv(di);
      return;

    case InstId::vsm4r_vs:
      execVsm4r_vs(di);
      return;

    case InstId::vsm3me_vv:
      execVsm3me_vv(di);
      return;

    case InstId::vsm3c_vi:
      execVsm3c_vi(di);
      return;

    case InstId::aes32dsi:
      execAes32dsi(di);
      return;

    case InstId::aes32dsmi:
      execAes32dsmi(di);
      return;

    case InstId::aes32esi:
      execAes32esi(di);
      return;

    case InstId::aes32esmi:
      execAes32esmi(di);
      return;

    case InstId::aes64ds:
      execAes64ds(di);
      return;

    case InstId::aes64dsm:
      execAes64dsm(di);
      return;

    case InstId::aes64es:
      execAes64es(di);
      return;

    case InstId::aes64esm:
      execAes64esm(di);
      return;

    case InstId::aes64im:
      execAes64im(di);
      return;

    case InstId::aes64ks1i:
      execAes64ks1i(di);
      return;

    case InstId::aes64ks2:
      execAes64ks2(di);
      return;

    case InstId::sha256sig0:
      execSha256sig0(di);
      return;

    case InstId::sha256sig1:
      execSha256sig1(di);
      return;

    case InstId::sha256sum0:
      execSha256sum0(di);
      return;

    case InstId::sha256sum1:
      execSha256sum1(di);
      return;

    case InstId::sha512sig0h:
      execSha512sig0h(di);
      return;

    case InstId::sha512sig0l:
      execSha512sig0l(di);
      return;

    case InstId::sha512sig1h:
      execSha512sig1h(di);
      return;

    case InstId::sha512sig1l:
      execSha512sig1l(di);
      return;

    case InstId::sha512sum0r:
      execSha512sum0r(di);
      return;

    case InstId::sha512sum1r:
      execSha512sum1r(di);
      return;

    case InstId::sha512sig0:
      execSha512sig0(di);
      return;

    case InstId::sha512sig1:
      execSha512sig1(di);
      return;

    case InstId::sha512sum0:
      execSha512sum0(di);
      return;

    case InstId::sha512sum1:
      execSha512sum1(di);
      return;

    case InstId::sm3p0:
      execSm3p0(di);
      return;

    case InstId::sm3p1:
      execSm3p1(di);
      return;

    case InstId::sm4ed:
      execSm4ed(di);
      return;

    case InstId::sm4ks:
      execSm4ks(di);
      return;

    case InstId::vqdot_vv:
      execVqdot_vv(di);
      return;

    case InstId::vqdot_vx:
      execVqdot_vx(di);
      return;

    case InstId::vqdotu_vv:
      execVqdotu_vv(di);
      return;

    case InstId::vqdotu_vx:
      execVqdotu_vx(di);
      return;

    case InstId::vqdotsu_vv:
      execVqdotsu_vv(di);
      return;

    case InstId::vqdotsu_vx:
      execVqdotsu_vx(di);
      return;

    case InstId::vqdotus_vx:
      execVqdotus_vx(di);
      return;

    case InstId::sinval_vma:
      execSinval_vma(di);
      return;

    case InstId::sfence_w_inval:
      execSfence_w_inval(di);
      return;

    case InstId::sfence_inval_ir:
      execSfence_inval_ir(di);
      return;

    case InstId::cbo_clean:
      execCbo_clean(di);
      return;

    case InstId::cbo_flush:
      execCbo_flush(di);
      return;

    case InstId::cbo_inval:
      execCbo_inval(di);
      return;

    case InstId::cbo_zero:
      execCbo_zero(di);
      return;

    case InstId::prefetch_i:
      execPrefetch_i(di);
      return;

    case InstId::prefetch_r:
      execPrefetch_r(di);
      return;

    case InstId::prefetch_w:
      execPrefetch_w(di);
      return;

    case InstId::wrs_nto:
      execWrs_nto(di);
      return;

    case InstId::wrs_sto:
      execWrs_sto(di);
      return;

    case InstId::hfence_vvma:
      execHfence_vvma(di);
      return;

    case InstId::hfence_gvma:
      execHfence_gvma(di);
      return;

    case InstId::hlv_b:
      execHlv_b(di);
      return;

    case InstId::hlv_bu:
      execHlv_bu(di);
      return;

    case InstId::hlv_h:
      execHlv_h(di);
      return;

    case InstId::hlv_hu:
      execHlv_hu(di);
      return;

    case InstId::hlv_w:
      execHlv_w(di);
      return;

    case InstId::hlvx_hu:
      execHlvx_hu(di);
      return;

    case InstId::hlvx_wu:
      execHlvx_wu(di);
      return;

    case InstId::hsv_b:
      execHsv_b(di);
      return;

    case InstId::hsv_h:
      execHsv_h(di);
      return;

    case InstId::hsv_w:
      execHsv_w(di);
      return;

    case InstId::hlv_wu:
      execHlv_wu(di);
      return;

    case InstId::hlv_d:
      execHlv_d(di);
      return;

    case InstId::hsv_d:
      execHsv_d(di);
      return;

    case InstId::hinval_vvma:
      execHinval_vvma(di);
      return;

    case InstId::hinval_gvma:
      execHinval_gvma(di);
      return;

    case InstId::czero_eqz:
      execCzero_eqz(di);
      return;

    case InstId::czero_nez:
      execCzero_nez(di);
      return;

    case InstId::c_lbu:
      if (not isRvzcb()) illegalInst(di); else execLbu(di);
      return;

    case InstId::c_lhu:
      if (not isRvzcb()) illegalInst(di); else execLhu(di);
      return;

    case InstId::c_lh:
      if (not isRvzcb()) illegalInst(di); else execLh(di);
      return;

    case InstId::c_sb:
      if (not isRvzcb()) illegalInst(di); else execSb(di);
      return;

    case InstId::c_sh:
      if (not isRvzcb()) illegalInst(di); else execSh(di);
      return;

    case InstId::c_zext_b:
      if (not isRvzcb()) illegalInst(di); else execAndi(di);
      return;

    case InstId::c_sext_b:
      if (not isRvzcb() or not isRvzbb()) illegalInst(di); else execSext_b(di);
      return;

    case InstId::c_zext_h:
      execC_zext_h(di);
      return;

    case InstId::c_sext_h:
      if (not isRvzcb() or not isRvzbb()) illegalInst(di); else execSext_h(di);
      return;

    case InstId::c_zext_w:
      if (not isRvzcb() or not isRvzba()) illegalInst(di); else execAdd_uw(di);
      return;

    case InstId::c_not:
      if (not isRvzcb()) illegalInst(di); else execXori(di);
      return;

    case InstId::c_mul:
      if (not isRvzcb()) illegalInst(di); else execMul(di);
      return;

    // Zfa
    case InstId::fcvtmod_w_d:
      execFcvtmod_w_d(di);
      return;

    case InstId::fli_h:
      execFli_h(di);
      return;

    case InstId::fli_s:
      execFli_s(di);
      return;

    case InstId::fli_d:
      execFli_d(di);
      return;

    case InstId::fleq_h:
      execFleq_h(di);
      return;

    case InstId::fleq_s:
      execFleq_s(di);
      return;

    case InstId::fleq_d:
      execFleq_d(di);
      return;

    case InstId::fltq_h:
      execFltq_h(di);
      return;

    case InstId::fltq_s:
      execFltq_s(di);
      return;

    case InstId::fltq_d:
      execFltq_d(di);
      return;

    case InstId::fmaxm_h:
      execFmaxm_h(di);
      return;

    case InstId::fmaxm_s:
      execFmaxm_s(di);
      return;

    case InstId::fmaxm_d:
      execFmaxm_d(di);
      return;

    case InstId::fminm_h:
      execFminm_h(di);
      return;

    case InstId::fminm_s:
      execFminm_s(di);
      return;

    case InstId::fminm_d:
      execFminm_d(di);
      return;

    case InstId::fmvh_x_d:
      execFmvh_x_d(di);
      return;

    case InstId::fmvp_d_x:
      execFmvp_d_x(di);
      return;

    case InstId::fround_h:
      execFround_h(di);
      return;

    case InstId::fround_s:
      execFround_s(di);
      return;

    case InstId::fround_d:
      execFround_d(di);
      return;

    case InstId::froundnx_h:
      execFroundnx_h(di);
      return;

    case InstId::froundnx_s:
      execFroundnx_s(di);
      return;

    case InstId::froundnx_d:
      execFroundnx_d(di);
      return;

    case InstId::amocas_w:
      execAmocas_w(di);
      return;

    case InstId::amocas_d:
      execAmocas_d(di);
      return;

    case InstId::amocas_q:
      execAmocas_q(di);
      return;

    case InstId::mop_r:
      execMop_r(di);
      return;

    case InstId::mop_rr:
      execMop_rr(di);
      return;

    case InstId::c_mop:
      execCmop(di);
      return;
    }

  assert(0 && "Error: Shouldn't be able to get here if all cases above returned");
}


template <typename URV>
void
Hart<URV>::enableInstructionFrequency(bool b)
{
  instFreq_ = b;
  if (b)
    instProfs_.configure();
}


template <typename URV>
void
Hart<URV>::enterDebugMode_(DebugModeCause cause, URV pc)
{
  if (cancelLrOnDebug_)
    cancelLr(CancelLrCause::ENTER_DEBUG);  // Lose LR reservation.

  if (debugMode_)
    std::cerr << "Warning: Entering debug-mode while in debug-mode\n";
  debugMode_ = true;
  csRegs_.enterDebug(true);
  enteredDebugMode_ = (cause == DebugModeCause::EBREAK) or
                      (cause == DebugModeCause::TRIGGER);

  updateCachedTriggerState();

  URV value = 0;
  if (peekCsr(CsrNumber::DCSR, value))
    {
      DcsrFields<URV> dcsr(value);
      dcsr.bits_.CAUSE = URV(cause);
      dcsr.bits_.PRV = URV(privMode_) & 0x3;
      dcsr.bits_.V = virtMode_;
      if (isRvZicfilp())
        {
          dcsr.bits_.PELP = elp_;
          setElp(false);
        }

      if (nmiPending_)
        dcsr.bits_.NMIP = 1;
      csRegs_.poke(CsrNumber::DCSR, dcsr.value_);
    }

  csRegs_.poke(CsrNumber::DPC, pc);
  setPrivilegeMode(PrivilegeMode::Machine);
  setVirtualMode(false);

  // If hart is configured to jump to a special target on enetering debug mode, then set
  // the pc to that target.
  if (debugParkLoop_ != ~URV(0))
    {
      pc_ = debugParkLoop_;
      inDebugParkLoop_ = true;
    }
}


template <typename URV>
void
Hart<URV>::enterDebugMode(URV pc)
{
  // This method is used by the test-bench to make the simulator follow it into
  // debug-mode. Do nothing if the simulator got into debug-mode on its own.
  if (debugMode_)
    return;   // Already in debug mode.

  enterDebugMode_(DebugModeCause::HALTREQ, pc);
}


template <typename URV>
void
Hart<URV>::exitDebugMode()
{
  if (not debugMode_)
    {
      std::cerr << "Warning: Bench sent exit debug while not in debug mode.\n";
      return;
    }

  if (cancelLrOnDebug_)
    cancelLr(CancelLrCause::EXIT_DEBUG);  // Lose LR reservation.

  pc_ = peekCsr(CsrNumber::DPC);  // Restore PC

  debugMode_ = false;
  inDebugParkLoop_ = false;
  csRegs_.enterDebug(false);

  updateCachedTriggerState();

  URV dcsrVal = 0;
  if (not peekCsr(CsrNumber::DCSR, dcsrVal))
    std::cerr << "Warning: Failed to read DCSR in exit debug.\n";

  DcsrFields<URV> dcsrf(dcsrVal);

  // Restore privilege mode.
  auto pm = PrivilegeMode{dcsrf.bits_.PRV};
  setPrivilegeMode(pm);

  // Restore virtual mode.
  bool vm = dcsrf.bits_.V;
  setVirtualMode(vm);

  // Restore ELP.
  if (isRvZicfilp())
    setElp(isLandingPadEnabled(pm, vm)? dcsrf.bits_.PELP : false);
}


template <typename URV>
void
Hart<URV>::execBlt(const DecodedInst* di)
{
  SRV v1 = intRegs_.read(di->op0()),  v2 = intRegs_.read(di->op1());
  if (v1 < v2)
    {
      URV nextPc = (currPc_ + di->op2As<SRV>()) & ~URV(1);
      if (not isRvc() and (nextPc & 3))
	{
	  // Target must be word aligned if C is off.
	  initiateException(ExceptionCause::INST_ADDR_MISAL, currPc_, nextPc);
	}
      else
	{
	  setPc(nextPc);
	  lastBranchTaken_ = true;
	}
    }
}


template <typename URV>
void
Hart<URV>::execBltu(const DecodedInst* di)
{
  URV v1 = intRegs_.read(di->op0()),  v2 = intRegs_.read(di->op1());
  if (v1 < v2)
    {
      URV nextPc = (currPc_ + di->op2As<SRV>()) & ~URV(1);
      if (not isRvc() and (nextPc & 3))
	{
	  // Target must be word aligned if C is off.
	  initiateException(ExceptionCause::INST_ADDR_MISAL, currPc_, nextPc);
	}
      else
	{
	  setPc(nextPc);
	  lastBranchTaken_ = true;
	}
    }
}


template <typename URV>
void
Hart<URV>::execBge(const DecodedInst* di)
{
  SRV v1 = intRegs_.read(di->op0()),  v2 = intRegs_.read(di->op1());
  if (v1 >= v2)
    {
      URV nextPc = (currPc_ + di->op2As<SRV>()) & ~URV(1);
      if (not isRvc() and (nextPc & 3))
	{
	  // Target must be word aligned if C is off.
	  initiateException(ExceptionCause::INST_ADDR_MISAL, currPc_, nextPc);
	}
      else
	{
	  setPc(nextPc);
	  lastBranchTaken_ = true;
	}
    }
}


template <typename URV>
void
Hart<URV>::execBgeu(const DecodedInst* di)
{
  URV v1 = intRegs_.read(di->op0()),  v2 = intRegs_.read(di->op1());
  if (v1 >= v2)
    {
      URV nextPc = (currPc_ + di->op2As<SRV>()) & ~URV(1);
      if (not isRvc() and (nextPc & 3))
	{
	  // Target must be word aligned if C is off.
	  initiateException(ExceptionCause::INST_ADDR_MISAL, currPc_, nextPc);
	}
      else
	{
	  setPc(nextPc);
	  lastBranchTaken_ = true;
	}
    }
}


template <typename URV>
void
Hart<URV>::execJalr(const DecodedInst* di)
{
  URV temp = pc_;  // pc has the address of the instruction after jalr

  URV nextPc = (intRegs_.read(di->op1()) + di->op2As<SRV>()) & ~URV(1);
  if (not isRvc() and (nextPc & 3))
    {
      // Target must be word aligned if C is off.
      initiateException(ExceptionCause::INST_ADDR_MISAL, currPc_, nextPc);
    }
  else
    {
      setPc(nextPc);
      intRegs_.write(di->op0(), temp);
      lastBranchTaken_ = true;
      if (isRvZicfilp())
        {
          if (isLandingPadEnabled(privMode_, virtMode_))
            setElp((di->op1() != 1) and (di->op1() != 5) and (di->op1() != 7));
        }
    }
}


template <typename URV>
void
Hart<URV>::execJal(const DecodedInst* di)
{
  URV nextPc = (currPc_ + SRV(int32_t(di->op1()))) & ~URV(1);
  if (not isRvc() and (nextPc & 3))
    {
      // Target must be word aligned if C is off.
      initiateException(ExceptionCause::INST_ADDR_MISAL, currPc_, nextPc);
    }
  else
    {
      intRegs_.write(di->op0(), pc_);
      setPc(nextPc);
      lastBranchTaken_ = true;
    }
}


template <typename URV>
void
Hart<URV>::execAuipc(const DecodedInst* di)
{
  intRegs_.write(di->op0(), currPc_ + SRV(int32_t(di->op1())));
}


template <typename URV>
inline
bool
Hart<URV>::checkShiftImmediate(const DecodedInst* di, URV imm)
{
  bool bad = isRv64()? imm > 63 : imm > 31;

  if (bad)
    {
      illegalInst(di);
      return false;
    }
  return true;
}


template <typename URV>
void
Hart<URV>::execSlli(const DecodedInst* di)
{
  URV amount = di->op2();
  if (not checkShiftImmediate(di, amount))
    return;

  URV v = intRegs_.read(di->op1()) << amount;
  intRegs_.write(di->op0(), v);

  if (semihostOn_ and not isCompressedInst(di->inst()))
    {
      // Start of semi-hosting sequence: See section 2.8 (ebreak) of unprivileged spec.
      if (di->op0() == 0 and di->op1() == 0 and amount == 0x1f)
        semihostSlliTag_ = instCounter_;
    }
}


template <typename URV>
void
Hart<URV>::execSlti(const DecodedInst* di)
{
  SRV imm = di->op2As<SRV>();
  URV v = SRV(intRegs_.read(di->op1())) < imm ? 1 : 0;
  intRegs_.write(di->op0(), v);
}


template <typename URV>
void
Hart<URV>::execSltiu(const DecodedInst* di)
{
  URV imm = di->op2As<SRV>();   // We sign extend then use as unsigned.
  URV v = URV(intRegs_.read(di->op1())) < imm ? 1 : 0;
  intRegs_.write(di->op0(), v);
}


template <typename URV>
void
Hart<URV>::execXori(const DecodedInst* di)
{
  URV v = intRegs_.read(di->op1()) ^ di->op2As<SRV>();
  intRegs_.write(di->op0(), v);
}


template <typename URV>
void
Hart<URV>::execSrli(const DecodedInst* di)
{
  URV amount(di->op2());
  if (not checkShiftImmediate(di, amount))
    return;

  URV v = intRegs_.read(di->op1());
  v >>= amount;
  intRegs_.write(di->op0(), v);
}


template <typename URV>
void
Hart<URV>::execSrai(const DecodedInst* di)
{
  uint32_t amount(di->op2());
  if (not checkShiftImmediate(di, amount))
    return;

  URV val = SRV(intRegs_.read(di->op1())) >> amount;

  // End of semi-hosting sequence: See section 2.8 (ebreak) of unprivileged spec.
  if (semihostOn_ and not isCompressedInst(di->inst()) and
      di->op0() == 0 and di->op1() == 0 and amount == 0x7 and
      instCounter_ == semihostSlliTag_ + 2)
    {
      URV a0 = peekIntReg(RegA0);
      URV a1 = peekIntReg(RegA1);
      a0 = syscall_.emulateSemihost(hartIx_, a0, a1);
      intRegs_.write(RegA0, a0);
    }
  else
    intRegs_.write(di->op0(), val);

  semihostSlliTag_ = 0;
}


template <typename URV>
void
Hart<URV>::execOri(const DecodedInst* di)
{
  URV v = intRegs_.read(di->op1()) | di->op2As<SRV>();
  intRegs_.write(di->op0(), v);
}


template <typename URV>
void
Hart<URV>::execSub(const DecodedInst* di)
{
  URV v = intRegs_.read(di->op1()) - intRegs_.read(di->op2());
  intRegs_.write(di->op0(), v);
}


template <typename URV>
void
Hart<URV>::execSll(const DecodedInst* di)
{
  URV mask = shiftMask();
  URV v = intRegs_.read(di->op1()) << (intRegs_.read(di->op2()) & mask);
  intRegs_.write(di->op0(), v);
}


template <typename URV>
void
Hart<URV>::execSlt(const DecodedInst* di)
{
  SRV v1 = intRegs_.read(di->op1());
  SRV v2 = intRegs_.read(di->op2());
  URV v = v1 < v2 ? 1 : 0;
  intRegs_.write(di->op0(), v);
}


template <typename URV>
void
Hart<URV>::execSltu(const DecodedInst* di)
{
  URV v1 = intRegs_.read(di->op1());
  URV v2 = intRegs_.read(di->op2());
  URV v = v1 < v2 ? 1 : 0;
  intRegs_.write(di->op0(), v);
}


template <typename URV>
void
Hart<URV>::execXor(const DecodedInst* di)
{
  URV v = intRegs_.read(di->op1()) ^ intRegs_.read(di->op2());
  intRegs_.write(di->op0(), v);
}


template <typename URV>
void
Hart<URV>::execSrl(const DecodedInst* di)
{
  URV mask = shiftMask();
  URV v = intRegs_.read(di->op1());
  v >>= (intRegs_.read(di->op2()) & mask);
  intRegs_.write(di->op0(), v);
}


template <typename URV>
void
Hart<URV>::execSra(const DecodedInst* di)
{
  URV mask = shiftMask();
  URV v = SRV(intRegs_.read(di->op1())) >> (intRegs_.read(di->op2()) & mask);
  intRegs_.write(di->op0(), v);
}


template <typename URV>
void
Hart<URV>::execOr(const DecodedInst* di)
{
  URV v = intRegs_.read(di->op1()) | intRegs_.read(di->op2());
  intRegs_.write(di->op0(), v);
}


template <typename URV>
void
Hart<URV>::execAnd(const DecodedInst* di)
{
  URV v = intRegs_.read(di->op1()) & intRegs_.read(di->op2());
  intRegs_.write(di->op0(), v);
}


template <typename URV>
void
Hart<URV>::execFence(const DecodedInst*)
{
}


template <typename URV>
void
Hart<URV>::execFence_tso(const DecodedInst* di)
{
  // Only fence_tso rw,rw is legal.

  if ( di->isFencePredRead() and
       di->isFencePredWrite() and
       di->isFenceSuccRead() and
       di->isFenceSuccWrite() and
       not di->isFencePredInput() and
       not di->isFencePredOutput() and
       not di->isFenceSuccInput() and
       not di->isFenceSuccOutput() )
    return;

  // Spec says that reserved configurations should be treated as normal FENCE.
  // We do not take an exception.
}


template <typename URV>
void
Hart<URV>::execFencei(const DecodedInst* di)
{
  if (not extensionIsEnabled(RvExtension::Zifencei))
    {
      illegalInst(di);
      return;
    }

  if (mcm_ and fetchCache_)
    fetchCache_->clear();

  if (cacheBuffer_.max_size() and not cacheTraceFile_.empty())
    traceCache(0, 0, 0, false, false, false, true, false);

  // invalidateDecodeCache();  // No need for this. We invalidate on each write.
}


template <typename URV>
void
Hart<URV>::execEcall(const DecodedInst*)
{
  if (triggerTripped_)
    return;

  if (newlib_ or linux_)
    {

      unsigned sysReg = isRve() ? RegT0 : RegA7; // Reg containting syscall number.
      URV sysIx = peekIntReg(sysReg);  // Syscall number.

      URV a0 = peekIntReg(RegA0);  // Syscall params.
      URV a1 = peekIntReg(RegA1);
      URV a2 = peekIntReg(RegA2);
      URV a3 = peekIntReg(RegA3);

      a0 = syscall_.emulate(hartIx_, sysIx, a0, a1, a2, a3);
      intRegs_.write(RegA0, a0);
      return;
    }

  if (privMode_ == PrivilegeMode::Machine)
    initiateException(ExceptionCause::M_ENV_CALL, currPc_, 0);
  else if (privMode_ == PrivilegeMode::Supervisor)
    {
      auto ec = (virtMode_)? ExceptionCause::VS_ENV_CALL : ExceptionCause::S_ENV_CALL;
      initiateException(ec, currPc_, 0);
    }
  else if (privMode_ == PrivilegeMode::User)
    initiateException(ExceptionCause::U_ENV_CALL, currPc_, 0);
  else
    assert(0 and "Invalid privilege mode in execEcall");
}


template <typename URV>
void
Hart<URV>::execEbreak(const DecodedInst* di)
{
  if (triggerTripped_)
    return;

  // If semihosting is on and the ebreak follows a special slli, then it is a service call
  // instead of a debugger break. See section 2.8 (ebreak) of unprivileged spec.
  if (semihostOn_ and not isCompressedInst(di->inst()) and instCounter_ ==  semihostSlliTag_ + 1)
    return;
  semihostSlliTag_ = 0;

  if (enableGdb_)
    {
      setPc(currPc_);
      handleExceptionForGdb(*this, gdbInputFd_);
      return;
    }

  URV dcsrVal = 0;
  bool hasDcsr = peekCsr(CsrNumber::DCSR, dcsrVal);

  auto dmCause = DebugModeCause::EBREAK;

  if (inDebugParkLoop_)
    {
      pc_ = debugParkLoop_;
      ebreakInstDebug_ = true;         // Avoid incrementing MINSTRET
      return;
      if (hasDcsr)
	{
	  DcsrFields<URV> fields{dcsrVal};
	  fields.bits_.CAUSE = unsigned(DebugModeCause::HALTREQ);
	  csRegs_.poke(CsrNumber::DCSR, fields.value_);
	  csRegs_.recordWrite(CsrNumber::DCSR);
	  pc_ = debugParkLoop_;
	  return;
	}
    }

  // If in M/S/U privilege mode and DCSR bit ebreakm/s/u is set, then enter debug
  // mode. Same if in VS/VU mode and DCSR bit ebreakvs/vu set.
  if (hasDcsr)
    {
      DcsrFields<URV> fields{dcsrVal};
      bool ebm  = fields.bits_.EBREAKM;  // Ebreak in M-privilege enabled.
      bool ebs  = fields.bits_.EBREAKS;
      bool ebu  = fields.bits_.EBREAKU;
      bool ebvs = fields.bits_.EBREAKVS;
      bool ebvu = fields.bits_.EBREAKVU;

      using PM = PrivilegeMode;

      bool hit = ( (ebm and privMode_ == PM::Machine) or
		   (ebs and privMode_ == PM::Supervisor) or
		   (ebu and privMode_ == PM::User) );

      hit = hit or ( virtMode_ and ( (ebvs and privMode_ == PM::Supervisor) or
                                     (ebvu and privMode_ == PM::User) ) );

      // Should we do if we are debug-mode single stepping?
      if (hit)
        {
          // The documentation (RISCV external debug support) does not say whether or not
          // we set EPC and MTVAL.
          enterDebugMode_(dmCause, currPc_);
          ebreakInstDebug_ = true;         // Avoid incrementing MINSTRET
          recordCsrWrite(CsrNumber::DCSR);
          return;
        }
    }

  URV savedPc = currPc_;  // Goes into MEPC.
  URV trapInfo = currPc_;  // Goes into MTVAL.

  if (clearMtvalOnEbreak_)
    trapInfo = 0;

  lastEbreak_ = true;
  initiateException(ExceptionCause::BREAKP, savedPc, trapInfo);
  lastEbreak_ = false;
}


template <typename URV>
void
Hart<URV>::execSfence_vma(const DecodedInst* di)
{
  if (not isRvs())
    {
      illegalInst(di);
      return;
    }

  if (privMode_ == PrivilegeMode::User)
    {
      if (virtMode_)
	virtualInst(di);  // VU mode.
      else
	illegalInst(di);
      return;
    }

  bool tvm = virtMode_ ? hstatus_.bits_.VTVM : mstatus_.bits_.TVM;
  if (tvm and privMode_ == PrivilegeMode::Supervisor)
    {
      if (virtMode_)
	virtualInst(di);
      else
	illegalInst(di);
      return;
    }

  auto& tlb = virtMode_ ? virtMem_.vsTlb_ : virtMem_.tlb_;
  auto vmid = virtMem_.vmid();
  uint32_t wid = steeEnabled_? stee_.secureWorld() : 0;

  if (di->op0() == 0 and di->op1() == 0)
    {
      if (virtMode_)
        tlb.invalidateVmid(vmid, wid);
      else
        tlb.invalidate();
    }
  else if (di->op0() == 0 and di->op1() != 0)
    {
      URV asid = intRegs_.read(di->op1());
      if (virtMode_)
        tlb.invalidateAsidVmid(asid, vmid, wid);
      else
        tlb.invalidateAsid(asid, wid);
    }
  else if (di->op0() != 0 and di->op1() == 0)
    {
      URV addr = intRegs_.read(di->op0());
      uint64_t vpn = virtMem_.pageNumber(addr);
      if (virtMode_)
        tlb.invalidateVirtualPageVmid(vpn, vmid, wid);
      else
        tlb.invalidateVirtualPage(vpn, wid);
    }
  else
    {
      URV addr = intRegs_.read(di->op0());
      uint64_t vpn = virtMem_.pageNumber(addr);
      URV asid = intRegs_.read(di->op1());

      if (virtMode_)
        tlb.invalidateVirtualPageAsidVmid(vpn, asid, vmid, wid);
      else
        tlb.invalidateVirtualPageAsid(vpn, asid, wid);
    }

#if 0
  if (mcm_)
    fetchCache_->clear();

  if (di->op0() == 0)
    invalidateDecodeCache();
  else
    {
      uint64_t va = intRegs_.read(di->op0());
      uint64_t pageStart = virtMem_.pageStartAddress(va);
      uint64_t last = pageStart + virtMem_.pageSize();
      for (uint64_t addr = pageStart; addr < last; addr += 4)
        invalidateDecodeCache(addr, 4);
    }
#endif
}


template <typename URV>
void
Hart<URV>::execSinval_vma(const DecodedInst* di)
{
  if (not isRvs() or not isRvsvinval() or privMode_ < PrivilegeMode::Supervisor)
   {
      if (virtMode_ and privMode_ == PrivilegeMode::User)
	virtualInst(di);
      else
	illegalInst(di);
      return;
   }
  execSfence_vma(di);
}


template <typename URV>
void
Hart<URV>::execSfence_w_inval(const DecodedInst* di)
{
  if (not isRvs() or not isRvsvinval() or privMode_ < PrivilegeMode::Supervisor)
    {
      if (virtMode_ and privMode_ == PrivilegeMode::User)
	virtualInst(di);
      else
	illegalInst(di);
      return;
    }
}


template <typename URV>
void
Hart<URV>::execSfence_inval_ir(const DecodedInst* di)
{
  if (not isRvs() or not isRvsvinval() or privMode_ < PrivilegeMode::Supervisor)
    {
      if (virtMode_ and privMode_ == PrivilegeMode::User)
	virtualInst(di);
      else
	illegalInst(di);
      return;
    }
}


namespace WdRiscv
{

  template <>
  void
  Hart<uint64_t>::execMret(const DecodedInst* di)
  {
    if (privMode_ < PrivilegeMode::Machine)
      {
	illegalInst(di);
	return;
      }

    if (triggerTripped_)
      return;

    if (sdtrigOn_)
      csRegs_.restoreTcontrolMte();

    // 1. Restore privilege mode, interrupt enable, and virtual mode.
    uint64_t value = csRegs_.peekMstatus();

    MstatusFields<uint64_t> fields(value);
    PrivilegeMode savedMode = PrivilegeMode(fields.bits_.MPP);
    bool savedVirt = fields.bits_.MPV;

    // 1.1 Restore MIE.
    fields.bits_.MIE = fields.bits_.MPIE;

    // 1.1. Set MPP to the least privileged mode available.
    if (isRvu())
      fields.bits_.MPP = unsigned(PrivilegeMode::User);
    else if (isRvs())
      fields.bits_.MPP = unsigned(PrivilegeMode::Supervisor);
    else
      fields.bits_.MPP = unsigned(PrivilegeMode::Machine);

    // 1.2. Set MPIE.
    fields.bits_.MPIE = 1;

    // 1.3. Clear MPRV.
    if (savedMode != PrivilegeMode::Machine and clearMprvOnRet_)
      fields.bits_.MPRV = 0;

    // 1.4. Clear virtual (V) mode.
    fields.bits_.MPV = 0;

    // 1.5. Restore ELP.
    if (isRvZicfilp())
      {
        setElp(isLandingPadEnabled(savedMode, savedVirt)? fields.bits_.MPELP : false);
        fields.bits_.MPELP = false;
      }

    // 1.6. Write back MSTATUS.
    if (not csRegs_.write(CsrNumber::MSTATUS, privMode_, fields.value_))
      assert(0 and "Failed to write MSTATUS register\n");
    updateCachedMstatus();

    // 2. Restore program counter from MEPC.
    uint64_t epc;
    if (not csRegs_.readSignExtend(CsrNumber::MEPC, privMode_, epc))
      assert(0 && "Error: Assertion failed");
    setPc(epc);

    // 3. Update virtual mode.
    if (savedMode != PrivilegeMode::Machine)
      setVirtualMode(savedVirt);

    // 4. Update privilege mode.
    privMode_ = savedMode;
  }


  // SV32 version of execMret has to contend with MSTATUSH.
  template <>
  void
  Hart<uint32_t>::execMret(const DecodedInst* di)
  {
    if (privMode_ < PrivilegeMode::Machine)
      {
	illegalInst(di);
	return;
      }

    if (triggerTripped_)
      return;

    // 1. Restore privilege mode, interrupt enable, and virtual mode.
    uint32_t value = csRegs_.peekMstatus();
    uint32_t hvalue = peekCsr(CsrNumber::MSTATUSH);
    bool savedVirt = (hvalue >> 7) & 1;

    MstatusFields<uint32_t> fields(value);
    PrivilegeMode savedMode = PrivilegeMode(fields.bits_.MPP);
    fields.bits_.MIE = fields.bits_.MPIE;

    // 1.1. Set MPP to the least privileged mode available.
    if (isRvu())
      fields.bits_.MPP = unsigned(PrivilegeMode::User);
    else if (isRvs())
      fields.bits_.MPP = unsigned(PrivilegeMode::Supervisor);
    else
      fields.bits_.MPP = unsigned(PrivilegeMode::Machine);

    // 1.2. Enable interrupts.
    fields.bits_.MPIE = 1;

    // 1.3. Clear MPRV.
    if (savedMode != PrivilegeMode::Machine and clearMprvOnRet_)
      fields.bits_.MPRV = 0;

    // 1.4. Clear virtual (V) mode.
    hvalue &= ~ uint32_t(1 << 7);

    // 1.5. Restore ELP.
    if (isRvZicfilp())
      {
        setElp(isLandingPadEnabled(savedMode, savedVirt)? ((hvalue >> 9) & 1) : false);
        hvalue &= ~ uint32_t(1 << 9);
      }

    // 1.6. Write back MSTATUS.
    if (not csRegs_.write(CsrNumber::MSTATUS, privMode_, fields.value_))
      assert(0 and "Failed to write MSTATUS register\n");
    if (not csRegs_.write(CsrNumber::MSTATUSH, privMode_, hvalue))
      assert(0 and "Failed to write MSTATUSH register\n");
    updateCachedMstatus();

    // 2. Restore program counter from MEPC.
    uint32_t epc;
    if (not csRegs_.read(CsrNumber::MEPC, privMode_, epc))
      illegalInst(di);
    setPc(epc);

    // 3. Update virtual mode.
    if (savedMode != PrivilegeMode::Machine)
      setVirtualMode(savedVirt);

    // 4. Update privilege mode.
    privMode_ = savedMode;
  }
}


template <typename URV>
void
Hart<URV>::execSret(const DecodedInst* di)
{
  if (not isRvs())
    {
      illegalInst(di);
      return;
    }

  if (privMode_ < PrivilegeMode::Supervisor)
    {
      if (virtMode_)
	virtualInst(di);
      else
	illegalInst(di);
      return;
    }

  // If MSTATUS.TSR is 1 then sret is illegal in supervisor mode.
  bool tsr = virtMode_? hstatus_.bits_.VTSR : mstatus_.bits_.TSR;
  URV mstatus = csRegs_.peekMstatus();
  MstatusFields<URV> mfields(mstatus);
  if (tsr and privMode_ == PrivilegeMode::Supervisor)
    {
      if (virtMode_)
	virtualInst(di);
      else
	illegalInst(di);
      return;
    }

  if (triggerTripped_)
    return;

  // Restore privilege mode and interrupt enable by getting
  // current value of SSTATUS, ...
  URV value = 0;
  if (not csRegs_.read(CsrNumber::SSTATUS, privMode_, value))
    {
      illegalInst(di);
      return;
    }

  // ... updating/unpacking its fields,
  MstatusFields<URV> fields(value);
  PrivilegeMode savedMode = fields.bits_.SPP? PrivilegeMode::Supervisor : PrivilegeMode::User;
  bool savedVirt = hstatus_.bits_.SPV;

  // Restore SIE.
  fields.bits_.SIE = fields.bits_.SPIE;

  // Set SPP.
  if (isRvu())
    fields.bits_.SPP = 0; // User mode
  else
    fields.bits_.SPP = 1; // Supervisor mode

  // Set SPIE
  fields.bits_.SPIE = 1;
  if (savedMode != PrivilegeMode::Machine and clearMprvOnRet_)
    fields.bits_.MPRV = 0;

  // Set ELP.
  if (isRvZicfilp())
    {
      setElp(isLandingPadEnabled(savedMode, savedVirt)? fields.bits_.SPELP : false);
      fields.bits_.SPELP = 0;
    }

  // ... and putting it back
  if (not csRegs_.write(CsrNumber::SSTATUS, privMode_, fields.value_))
    assert(0 && "Error: Assertion failed");
  updateCachedSstatus();

  // Clear hstatus.spv if sret executed in M/S modes.
  if (not virtMode_ and savedVirt)
    {
      hstatus_.bits_.SPV = 0;
      if (not csRegs_.write(CsrNumber::HSTATUS, privMode_, hstatus_.value_))
	assert(0 && "Error: Assertion failed");
    }

  // Restore program counter from SEPC.
  URV epc;
  if (not csRegs_.read(CsrNumber::SEPC, privMode_, epc))
    {
      illegalInst(di);
      return;
    }
  setPc(epc);

  // Update virtual mode.
  if (not virtMode_)
    setVirtualMode(savedVirt);

  // Update privilege mode.
  privMode_ = savedMode;
}


template <typename URV>
void
Hart<URV>::execMnret(const DecodedInst* di)
{
  if (not extensionIsEnabled(RvExtension::Smrnmi) or
      privMode_ < PrivilegeMode::Machine)
    {
      illegalInst(di);
      return;
    }

  if (triggerTripped_)
    return;

  // Recover privilege mode and virtual mode.
  MnstatusFields mnf{csRegs_.peekMnstatus()};
  PrivilegeMode savedMode = PrivilegeMode{mnf.bits_.MNPP};
  bool savedVirt = mnf.bits_.MNPV;

  mnf.bits_.NMIE = 1;  // Set mnstatus.mnie
  pokeCsr(CsrNumber::MNSTATUS, mnf.value_);
  recordCsrWrite(CsrNumber::MNSTATUS);

  // Restore PC
  URV epc = 0;
  csRegs_.read(CsrNumber::MNEPC, privMode_, epc);
  setPc(epc);

  // Restore virtual mode
  if (savedMode != PrivilegeMode::Machine)
    {
      setVirtualMode(savedVirt);

      if (mstatus_.bits_.MPRV != 0)
	{
	  mstatus_.bits_.MPRV = 0;
	  writeMstatus();
	}
    }

  // Restore privilege mode
  privMode_ = savedMode;
}

template <typename URV>
void
Hart<URV>::execWfi(const DecodedInst* di)
{
#if 1

  // Remove when RTL is ready.

  using PM = PrivilegeMode;
  auto pm = privilegeMode();

  if (pm == PM::Machine)
    return;

  if (mstatus_.bits_.TW)
    {
      // TW is 1 and Executing in privilege less than machine: illegal unless
      // complete in bounded time.
      if (wfiTimeout_ == 0)
	illegalInst(di);
      return;
    }

  // TW is 0.
  if (pm == PM::User and isRvs())
    {
      if (virtMode_)
	virtualInst(di);   // VU mode and TW=0. Section 9.6 of privilege spec.
      else if (wfiTimeout_ == 0)
	illegalInst(di);
      return;
    }


  // VS mode, VTW=1 and mstatus.TW=0
  if (virtMode_ and pm == PM::Supervisor and hstatus_.bits_.VTW)
    {
      if (wfiTimeout_ == 0)
	virtualInst(di);
      return;
    }

#else

  // Enable when RTL is ready.
  
  // If running standalone, we assume that the WFI timeout (if any) has expired. If
  // running with an external agent (e.g. test-bench), we assume that the agent will poke
  // MIP with an interrupt (if any) before we get here so by the time we get here the
  // wfi timeout has expired.

  using PM = PrivilegeMode;

  auto pm = privilegeMode();

  if (pm == PM::Machine)
    return;

  bool tw = mstatus_.bits_.TW;
  bool vtw = hstatus_.bits_.VTW;

  if (not virtMode_)
    {
      if (pm == PM::Supervisor and not tw)
	return;
      illegalInst(di);   // Supervisor or User mode. Timeout expired.
      return;
    }

  if (pm == PM::Supervisor)   // VS mode
    {
      if (not vtw and not tw)
	return;
      if (vtw and not tw)
	virtualInst(di);
      else if (tw)
	illegalInst(di);
      return;
    }

  // VU mode.
  if (tw)
    illegalInst(di);
  else
    virtualInst(di);

#endif
}


template <typename URV>
void
Hart<URV>::execDret(const DecodedInst* di)
{
  // The dret instruction is only valid if debug is on.
  if (not debugMode_)
    {
      illegalInst(di);
      return;
    }

  exitDebugMode();
}


template <typename URV>
bool
Hart<URV>::checkCsrAccess(const DecodedInst* di, CsrNumber csr, bool isWrite)
{
  using PM = PrivilegeMode;
  using CN = CsrNumber;

  if (csRegs_.isAia(csr))
    {
      if (csRegs_.isHypervisor(csr) and not isRvh())
        {
          illegalInst(di);
          return false;
        }

      // Section 2.5 of AIA. Check if MSTATEN disallows access.
      if (privMode_ != PM::Machine)
        {
          auto mappedCsr = csRegs_.getImplementedCsr(csr, virtMode_);
          auto csrn = mappedCsr? mappedCsr->getNumber() : csr;

          if (not csRegs_.isStateEnabled(csrn, PM::Machine, false /*virtMode_*/))
            {
              illegalInst(di);
              return false;
            }
          // Section 5.5 of privileged spec (access control by the stateen CSRs).
          if (virtMode_ and (csr == CN::SIREG or csr == CN::SISELECT))
            {
              URV hstateen0 = 0;
              csRegs_.peek(CsrNumber::HSTATEEN0, hstateen0);
              Mstateen0Fields fields{hstateen0};
              if (not fields.bits_.CSRIND)
                {
                  // Bit 60 (CSRIND) 1 in MSTATEEN0 and 0 in HSTATEN0
                  virtualInst(di);
                  return false;
                }
            }
        }
    }

  // Check if HS qualified (section 9.6.1 of privileged spec).
  bool hsq = isRvs() and csRegs_.isReadable(csr, PM::Supervisor, false /*virtMode*/);
  if (isWrite)
    hsq = hsq and isCsrWriteable(csr, PM::Supervisor, false /*virtMode*/);

  if (virtMode_)
    {
      if (csr >= CN::CYCLE and csr <= CN::HPMCOUNTER31 and not isWrite)
	{       // Section 9.2.6 of privileged spec.
	  URV hcounteren = 0, mcounteren = 0, scounteren = 0;
	  if (not peekCsr(CN::MCOUNTEREN, mcounteren) or not peekCsr(CN::HCOUNTEREN, hcounteren) or
	      not peekCsr(CN::SCOUNTEREN, scounteren))
	    assert(0 && "Error: Assertion failed");
	  unsigned bitIx = unsigned(csr) - unsigned(CN::CYCLE);
	  URV mask = URV(1) << bitIx;
          if ((mcounteren & mask) == 0)
            {
              illegalInst(di);
              return false;
            }
	  if (((hcounteren & mask) == 0) or
              (privMode_ == PM::User and (scounteren & mask) == 0))
	    {
	      virtualInst(di);
	      return false;
	    }
	}
      else if (csr == CN::SEED and not isWrite)
        {
          illegalInst(di);
          return false;
        }
      else if (csRegs_.isHypervisor(csr) or
	       (privMode_ == PM::User and not csRegs_.isReadable(csr, PM::User, virtMode_)))
	{
	  assert(not csRegs_.isHighHalf(csr) or sizeof(URV) == 4);
	  if (hsq)
	    virtualInst(di);
	  else
	    illegalInst(di);
	  return false;
        }
    }

  if (isWrite and not isCsrWriteable(csr, privMode_, virtMode_))
    {
      if (virtMode_)
	{
	  if (csr == CsrNumber::SATP)
	    virtualInst(di);
	  else
	    {
	      if (csRegs_.isHighHalf(csr) and sizeof(URV) > 4)
		hsq = false;
	      if (hsq) virtualInst(di); else illegalInst(di);
	    }
	}
      else
	illegalInst(di);
      return false;
    }


  // Section 2.3 of AIA, lower priority than stateen. Doesn't follow normal hs-qualified rules.
  if (isRvaia() and not imsicAccessible(di, csr, privMode_, virtMode_))
    return false;

  if (csr == CN::SATP and privMode_ == PM::Supervisor)
    {
      if (mstatus_.bits_.TVM and not virtMode_)
	{
	  illegalInst(di);
	  return false;
	}
      else if (hstatus_.bits_.VTVM and virtMode_)
	{
	  virtualInst(di);
	  return false;
	}
    }

  if (csr == CN::HGATP and privMode_ == PM::Supervisor and not virtMode_)
    if (mstatus_.bits_.TVM)
      {
	illegalInst(di);
	return false;
      }

  if (not isFpLegal())
    if (csr == CN::FCSR or csr == CN::FRM or csr == CN::FFLAGS)
      {
	illegalInst(di);
	return false;
      }

  if (not isVecLegal())
    if (csr == CN::VSTART or csr == CN::VXSAT or csr == CN::VXRM or csr == CN::VCSR
	or csr == CN::VL or csr == CN::VTYPE or csr == CN::VLENB)
      {
        illegalInst(di);
        return false;
      }

  if (csr == CN::SEED)
    {
      if (not isWrite)
        {
          illegalInst(di);
          return false;
        }
      if (privMode_ != PM::Machine)
        {
          bool sseed, useed;
          if (not csRegs_.mseccfgSeed(sseed, useed))
            return false;
          bool avail = (privMode_ == PM::User and not virtMode_)? useed : sseed;
          if (not avail)
            {
              if (virtMode_ and sseed) virtualInst(di); else illegalInst(di);
              return false;
            }
        }
    }

  return true;
}


template <typename URV>
bool
Hart<URV>::doCsrRead(const DecodedInst* di, CsrNumber csr, bool isWrite, URV& value)
{
  if (not checkCsrAccess(di, csr, isWrite))
    return false;

  if (csRegs_.read(csr, privMode_, value))
    return true;

  // Check if HS qualified (section 9.6.1 of privileged spec).
  using PM = PrivilegeMode;
  bool hsq = isRvs() and csRegs_.isReadable(csr, PM::Supervisor, false /*virtMode*/);
  if (isWrite)
    hsq = hsq and isCsrWriteable(csr, PM::Supervisor, false /*virtMode*/);

  if (virtMode_ and hsq )
    virtualInst(di);  // HS qualified
  else
    illegalInst(di);

  return false;
}


template <typename URV>
bool
Hart<URV>::imsicAccessible(const DecodedInst* di, CsrNumber csr, PrivilegeMode mode, bool virtMode)
{
  using CN = CsrNumber;
  using PM = PrivilegeMode;

  if (virtMode)
    {
      if (csr == CN::VSIREG or (csr == CN::SIREG and mode == PM::User))
        {
          virtualInst(di);
          return false;
        }
    }

  if (imsic_)
    {
      bool guestFile = (csr == CN::VSTOPEI) or (csr == CN::STOPEI and virtMode) or
                       (csr == CN::VSIREG) or (csr == CN::SIREG and virtMode);

      if (guestFile)
        {
	  unsigned vgein = hstatus_.bits_.VGEIN;
	  if (not vgein or vgein >= imsic_->guestCount())
            {
              if (virtMode)
                virtualInst(di);
              else
                illegalInst(di);
              return false;
            }
	}
      if (csr == CN::MIREG or csr == CN::SIREG or csr == CN::VSIREG)
        {
          CN iselect = CsRegs<URV>::advance(csr, -1);
          if (guestFile)
            iselect = CN::VSISELECT;

          URV sel = 0;
          if (not peekCsr(iselect, sel))
            {
              std::cerr << "Error: Failed to peek AIA select csr\n";
              return false;
            }

          bool isVs = (privMode_ == PM::Supervisor and virtMode_);  // VS mode
          bool isMhs = (privMode_ != PM::User and not virtMode_);   // M or HS mode

          if (TT_IMSIC::Imsic::isFileSelReserved(sel))
            {
              if (iselect == CN::MISELECT and csr == CN::MIREG)
                {
                  illegalInst(di);
                  return false;
                }
              if (iselect == CN::SISELECT and csr == CN::SIREG)
                {
                  illegalInst(di);
                  return false;
                }
              if (iselect == CN::VSISELECT)
                {
                  // Sec 2.3 of interrupt spec: attempts from M-mode or HS-mode to access
                  // vsireg, or from VS-mode to access sireg (really vsireg), should
                  // preferably raise an illegal instruction exception.
                  if ((isMhs and csr == CN::VSIREG) or (isVs and csr == CN::SIREG))
                    illegalInst(di);
                  else
                    virtualInst(di);
                  return false;
                }
            }

          if (not TT_IMSIC::Imsic::isFileSelAccessible<URV>(sel, guestFile))
            {
              if (iselect == CN::MISELECT and csr == CN::MIREG)
                {
                  illegalInst(di);
                  return false;
                }
              if (iselect == CN::SISELECT and csr == CN::SIREG)
                {
                  illegalInst(di);
                  return false;
                }
              if (iselect == CN::VSISELECT)
                {
                  // Sec 2.3 of interrupt spec: attempts from M-mode or HS-mode to access
                  // vsireg raise an illegal instruction exception, and attempts from VS-mode
                  // to access sireg (really vsireg) raise a virtual instruction exception.
                  if (isMhs and csr == CN::VSIREG)
                    illegalInst(di);
                  else if (isVs and csr == CN::SIREG)
                    virtualInst(di);
                  else
                    illegalInst(di);
                  return false;
                }
            }
        }

        // From section 5.3, When mvien.SEIP is set, 0x70-0xFF are reserved and stopei
        // are reserved from S-mode.
        bool isS = privMode_ == PM::Supervisor and not virtMode_;
        if (isS and (csr == CN::STOPEI or csr == CN::SIREG))
          {
            URV mvien = csRegs_.peekMvien();
            if ((mvien >> URV(InterruptCause::S_EXTERNAL)) & 1)
              {
                if (csr == CN::STOPEI)
                  {
                    illegalInst(di);
                    return false;
                  }
                else // sireg
                  {
                    CN iselect = CsRegs<URV>::advance(csr, -1);
                    URV sel = 0;
                    if (not peekCsr(iselect, sel))
                      {
                        std::cerr << "Error: Failed to peek AIA select csr\n";
                        return false;
                      }

                    using EIC = TT_IMSIC::File::ExternalInterruptCsr;
                    if (sel >= EIC::DELIVERY and
                        sel <= EIC::E63)
                      {
                        illegalInst(di);
                        return false;
                      }
                  }
              }
          }
    }
  else if (csr == CN::MTOPEI or csr == CN::STOPEI or csr == CN::VSTOPEI or
           csr == CN::MIREG or csr == CN::SIREG or csr == CN::VSIREG)
    {
      illegalInst(di);
      return false;
    }

  return true;
}


template <typename URV>
bool
Hart<URV>::isCsrWriteable(CsrNumber csr, PrivilegeMode privMode, bool virtMode) const
{
  using PM = PrivilegeMode;

  if (virtMode)
    {
      if (csRegs_.isHypervisor(csr) or
	  (privMode == PM::User and not csRegs_.isWriteable(csr, PM::User, virtMode)))
	return false;
    }

  if (not csRegs_.isWriteable(csr, privMode, virtMode))
    return false;

  if (csr == CsrNumber::SATP and privMode == PrivilegeMode::Supervisor)
    {
      if (mstatus_.bits_.TVM and not virtMode)
	return false;
      if (hstatus_.bits_.VTVM and virtMode)
	return false;
      return true;
    }

  if (csr == CsrNumber::HGATP and privMode == PM::Supervisor and not virtMode)
    if (mstatus_.bits_.TVM)
      return false;

  if (not isFpLegal())
    if (csr == CsrNumber::FCSR or csr == CsrNumber::FRM or csr == CsrNumber::FFLAGS)
      return false;

  if (not isVecLegal())
    if (csr == CsrNumber::VSTART or csr == CsrNumber::VXSAT or csr == CsrNumber::VXRM or
	csr == CsrNumber::VCSR or csr == CsrNumber::VL or csr == CsrNumber::VTYPE or
	csr == CsrNumber::VLENB)
      return false;

  if ((csr == CsrNumber::STIMECMP or csr == CsrNumber::STIMECMPH) and virtMode)
    {
      URV val = 0;
      if (peekCsr(CsrNumber::HVICTL, val))
        {
          HvictlFields hvictl(val);
          if (hvictl.bits_.VTI)
            return false;
        }
    }

  if (csr == CsrNumber::SEED and privMode != PM::Machine)
    {
      bool sseed, useed;
      if (not csRegs_.mseccfgSeed(sseed, useed))
        return false;
      return (privMode == PM::User and not virtMode)? useed : sseed;
    }

  return true;
}


template <typename URV>
void
Hart<URV>::doCsrWrite(const DecodedInst* di, CsrNumber csr, URV val,
                      unsigned intReg, URV intRegVal)
{
  if (not checkCsrAccess(di, csr, true /* isWrite */))
    return;

  // Make auto-increment happen before CSR write for minstret and cycle.
  if (csr == CsrNumber::MINSTRET or csr == CsrNumber::MINSTRETH)
    if (minstretEnabled())
      retiredInsts_++;
  if (csr == CsrNumber::MCYCLE or csr == CsrNumber::MCYCLEH)
    cycleCount_++;

  updatePerformanceCountersForCsr(*di);

  // Avoid updating MISA if update would turn off C and next pc is not 4-byte aligned.
  if (csr == CsrNumber::MISA and (pc_ & 3) != 0)
    {
      auto misa = csRegs_.getImplementedCsr(csr);
      URV cMask = URV(1) << ('c' - 'a');
      if (misa and (misa->getWriteMask() & cMask) and (val & cMask) == 0)
	return;  // Cannot turn-off C-extension if PC is not word aligned.
    }

  // Update integer register.
  intRegs_.write(intReg, intRegVal);

  // Legalize HGATP. We do this here to avoid making CsRegs depend on VirtMem.
  if (csr == CsrNumber::HGATP)
    {
      URV oldVal = 0;
      if (not peekCsr(csr, oldVal))
	oldVal = URV(VirtMem::Mode::Bare);  // Should not happen
      HgatpFields<URV> oldHgatp(oldVal);
      HgatpFields<URV> hgatp(val);
      auto mode = VirtMem::Mode{hgatp.bits_.MODE};
      if (not virtMem_.isModeSupported(mode))
	hgatp.bits_.MODE = oldHgatp.bits_.MODE;  // Preserve MODE field.
      val = hgatp.value_;
    }
  else if (csr == CsrNumber::SATP or csr == CsrNumber::VSATP)
    {
      unsigned modeBits = 0;
      if constexpr (sizeof(URV) == 4)
	modeBits = (val >> 31) & 1;
      else
	modeBits = (val >> 60) & 0xf;
      VirtMem::Mode mode = VirtMem::Mode(modeBits);
      if (not virtMem_.isModeSupported(mode))
	return;  // Unsupported mode: Write has no effect.
    }
  else if (csr == CsrNumber::MENVCFG or csr == CsrNumber::SENVCFG or
            csr == CsrNumber::HENVCFG or csr == CsrNumber::MSECCFG)
    {
      if constexpr (sizeof(URV) == 8)
        {
          URV oldVal = 0;
          if (not peekCsr(csr, oldVal))
            oldVal = 0;

          HenvcfgFields<uint64_t> hf{val};
          unsigned pmm = hf.bits_.PMM;
          if (not pmaskManager_.isSupported(PmaskManager::Mode{pmm}))
            {
              pmm = HenvcfgFields<uint64_t>(oldVal).bits_.PMM;
              hf.bits_.PMM = pmm;
              val = hf.value_;
            }
        }
    }
  else if (csr == CsrNumber::HSTATUS)
    {
      if constexpr (sizeof(URV) == 8)
        {
          URV oldVal = 0;
          if (not peekCsr(csr, oldVal))
            oldVal = 0;

          HstatusFields<uint64_t> hf{val};
          unsigned pmm = hf.bits_.HUPMM;
          if (not pmaskManager_.isSupported(PmaskManager::Mode{pmm}))
            {
              pmm = HstatusFields<uint64_t>(oldVal).bits_.HUPMM;
              hf.bits_.HUPMM = pmm;
              val = hf.value_;
            }
        }
    }

  // Update CSR.
  URV lastVal = 0;
  csRegs_.peek(csr, lastVal);
  csRegs_.write(csr, privMode_, val);
  postCsrUpdate(csr, val, lastVal);

  // Csr was written. If it was minstret, compensate for
  // auto-increment that will be done by run, runUntilAddress or
  // singleStep method.
  if (csr == CsrNumber::MINSTRET or csr == CsrNumber::MINSTRETH)
    if (minstretEnabled())
      retiredInsts_--;

  // Same for mcycle.
  if (csr == CsrNumber::MCYCLE or csr == CsrNumber::MCYCLEH)
    cycleCount_--;
}


<<<<<<< HEAD
template <typename URV>
void
Hart<URV>::doCsrScWrite(const DecodedInst* di, CsrNumber csrn, URV csrVal,
                        URV scMask, unsigned intReg, URV intVal)
{

  using CN = CsrNumber;

  if (csrn == CN::MIP or csrn == CN::SIP or csrn == CN::SIE or
      csrn == CN::MSTATUS or csrn == CN::SSTATUS or csrn == CN::VSSTATUS or
      csrn == CN::MINSTRET or csrn == CN::MCYCLE or csrn == CN::SSTATEEN0 or
      csrn == CN::SSTATEEN1 or csrn == CN::SSTATEEN2 or csrn == CN::SSTATEEN3 or
      csrn == CN::HSTATEEN0 or csrn == CN::HSTATEEN1 or csrn == CN::HSTATEEN2 or
      csrn == CN::HSTATEEN3)
    {
      doCsrWrite(di, csrn, csrVal, intReg, intVal);
    }
  else
    {
      auto csr = csRegs_.getImplementedCsr(csrn);
      auto prevMask = csr->getWriteMask();
      csr->setWriteMask(prevMask & scMask);

      doCsrWrite(di, csrn, csrVal, intReg, intVal);

      csr->setWriteMask(prevMask);
    }
}


=======
>>>>>>> 88ade7a9
// Set control and status register csr (op2) to value of register rs1
// (op1) and save its original value in register rd (op0).
template <typename URV>
void
Hart<URV>::execCsrrw(const DecodedInst* di)
{
  if (triggerTripped_)
    return;

  if (not extensionIsEnabled(RvExtension::Zicsr))
    {
      illegalInst(di);
      return;
    }

  CsrNumber csr = CsrNumber(di->op2());

  if (preCsrInst_)
    preCsrInst_(hartIx_, csr);

  URV prev = 0;
  if (di->op0() != 0)
    if (not doCsrRead(di, csr, true /*isWrite*/, prev))
      {
	if (postCsrInst_)
	  postCsrInst_(hartIx_, csr);
	return;
      }

  URV next = intRegs_.read(di->op1());

  // MIP read value is ored with supervisor external interrupt pin. Same for SIP if
  // supervisor external interrupt is delegated.
  using IC = InterruptCause;
  if (csr == CsrNumber::MIP)
    prev = csRegs_.overrideWithSeiPinAndMvip(prev);
  else if (not virtMode_ and csr == CsrNumber::SIP and
            (csRegs_.peekMideleg() & (URV(1) << URV(IC::S_EXTERNAL))))
    prev = csRegs_.overrideWithSeiPinAndMvip(prev);

  doCsrWrite(di, csr, next, di->op0(), prev);

  if (postCsrInst_)
    postCsrInst_(hartIx_, csr);
}


template <typename URV>
void
Hart<URV>::execCsrrs(const DecodedInst* di)
{
  if (triggerTripped_)
    return;

  if (not extensionIsEnabled(RvExtension::Zicsr))
    {
      illegalInst(di);
      return;
    }

  CsrNumber csr = CsrNumber(di->op2());

  if (preCsrInst_)
    preCsrInst_(hartIx_, csr);

  if (csr == CsrNumber::SEED)
    {
      illegalInst(di);
      return;
    }

  URV prev = 0;
  bool isWrite = di->op1() != 0;
  if (not doCsrRead(di, csr, isWrite, prev))
    {
      if (postCsrInst_)
        postCsrInst_(hartIx_, csr);
      return;
    }

  // When determining next value, we check the MVIP bit.
  using IC = InterruptCause;
  if (csr == CsrNumber::MIP)
    prev = csRegs_.overrideWithMvip(prev);
  else if (not virtMode_ and csr == CsrNumber::SIP and
            (csRegs_.peekMideleg() & (URV(1) << URV(IC::S_EXTERNAL))))
    prev = csRegs_.overrideWithMvip(prev);

  URV next = prev | intRegs_.read(di->op1());

  // When determining read value, we check both Mvip and SEI pin.
  if (csr == CsrNumber::MIP)
    prev = csRegs_.overrideWithSeiPin(prev);
  else if (not virtMode_ and csr == CsrNumber::SIP and
            (csRegs_.peekMideleg() & (URV(1) << URV(IC::S_EXTERNAL))))
    prev = csRegs_.overrideWithSeiPin(prev);

  if (di->op1() == 0)
    {
      updatePerformanceCountersForCsr(*di);
      intRegs_.write(di->op0(), prev);
      if (postCsrInst_)
        postCsrInst_(hartIx_, csr);
      return;
    }

  doCsrWrite(di, csr, next, di->op0(), prev);

  if (postCsrInst_)
    postCsrInst_(hartIx_, csr);
}


template <typename URV>
void
Hart<URV>::execCsrrc(const DecodedInst* di)
{
  if (triggerTripped_)
    return;

  if (not extensionIsEnabled(RvExtension::Zicsr))
    {
      illegalInst(di);
      return;
    }

  CsrNumber csr = CsrNumber(di->op2());

  if (preCsrInst_)
    preCsrInst_(hartIx_, csr);

  if (csr == CsrNumber::SEED)
    {
      illegalInst(di);
      return;
    }

  URV prev = 0;
  bool isWrite = di->op1() != 0;
  if (not doCsrRead(di, csr, isWrite, prev))
    {
      if (postCsrInst_)
        postCsrInst_(hartIx_, csr);
      return;
    }

  using IC = InterruptCause;
  if (csr == CsrNumber::MIP)
    prev = csRegs_.overrideWithMvip(prev);
  else if (not virtMode_ and csr == CsrNumber::SIP and
            (csRegs_.peekMideleg() & (URV(1) << URV(IC::S_EXTERNAL))))
    prev = csRegs_.overrideWithMvip(prev);

  URV next = prev & (~ intRegs_.read(di->op1()));

  if (csr == CsrNumber::MIP)
    prev = csRegs_.overrideWithSeiPin(prev);
  else if (not virtMode_ and csr == CsrNumber::SIP and
            (csRegs_.peekMideleg() & (URV(1) << URV(IC::S_EXTERNAL))))
    prev = csRegs_.overrideWithSeiPin(prev);

  if (di->op1() == 0)
    {
      updatePerformanceCountersForCsr(*di);
      intRegs_.write(di->op0(), prev);
      if (postCsrInst_)
        postCsrInst_(hartIx_, csr);
      return;
    }

  doCsrWrite(di, csr, next, di->op0(), prev);

  if (postCsrInst_)
    postCsrInst_(hartIx_, csr);
}


template <typename URV>
void
Hart<URV>::execCsrrwi(const DecodedInst* di)
{
  if (triggerTripped_)
    return;

  if (not extensionIsEnabled(RvExtension::Zicsr))
    {
      illegalInst(di);
      return;
    }

  CsrNumber csr = CsrNumber(di->op2());

  if (preCsrInst_)
    preCsrInst_(hartIx_, csr);

  URV prev = 0;
  if (di->op0() != 0)
    if (not doCsrRead(di, csr, true /*isWrite*/, prev))
      {
        if (postCsrInst_)
          postCsrInst_(hartIx_, csr);
        return;
      }

  // MIP read value is ored with supervisor external interrupt pin. Same for SIP if
  // supervisor external interrupt is delegated.
  using IC = InterruptCause;
  if (csr == CsrNumber::MIP)
    prev = csRegs_.overrideWithSeiPinAndMvip(prev);
  else if (not virtMode_ and csr == CsrNumber::SIP and
            (csRegs_.peekMideleg() & (URV(1) << URV(IC::S_EXTERNAL))))
    prev = csRegs_.overrideWithSeiPinAndMvip(prev);

  doCsrWrite(di, csr, di->op1(), di->op0(), prev);

  if (postCsrInst_)
    postCsrInst_(hartIx_, csr);
}


template <typename URV>
void
Hart<URV>::execCsrrsi(const DecodedInst* di)
{
  if (triggerTripped_)
    return;

  if (not extensionIsEnabled(RvExtension::Zicsr))
    {
      illegalInst(di);
      return;
    }

  CsrNumber csr = CsrNumber(di->op2());

  if (preCsrInst_)
    preCsrInst_(hartIx_, csr);

  if (csr == CsrNumber::SEED)
    {
      illegalInst(di);
      return;
    }

  URV imm = di->op1();

  URV prev = 0;
  bool isWrite = imm != 0;
  if (not doCsrRead(di, csr, isWrite, prev))
    {
      if (postCsrInst_)
        postCsrInst_(hartIx_, csr);
      return;
    }

  // MIP read value is ored with supervisor external interrupt pin. Same for SIP if
  // supervisor external interrupt is delegated.
  using IC = InterruptCause;
  if (csr == CsrNumber::MIP)
    prev = csRegs_.overrideWithMvip(prev);
  else if (not virtMode_ and csr == CsrNumber::SIP and
            (csRegs_.peekMideleg() & (URV(1) << URV(IC::S_EXTERNAL))))
    prev = csRegs_.overrideWithMvip(prev);

  URV next = prev | imm;

  if (csr == CsrNumber::MIP)
    prev = csRegs_.overrideWithSeiPin(prev);
  else if (not virtMode_ and csr == CsrNumber::SIP and
            (csRegs_.peekMideleg() & (URV(1) << URV(IC::S_EXTERNAL))))
    prev = csRegs_.overrideWithSeiPin(prev);

  if (imm == 0)
    {
      updatePerformanceCountersForCsr(*di);
      intRegs_.write(di->op0(), prev);
      if (postCsrInst_)
        postCsrInst_(hartIx_, csr);
      return;
    }

  doCsrWrite(di, csr, next, di->op0(), prev);

  if (postCsrInst_)
    postCsrInst_(hartIx_, csr);
}


template <typename URV>
void
Hart<URV>::execCsrrci(const DecodedInst* di)
{
  if (triggerTripped_)
    return;

  if (not extensionIsEnabled(RvExtension::Zicsr))
    {
      illegalInst(di);
      return;
    }

  CsrNumber csr = CsrNumber(di->op2());

  if (preCsrInst_)
    preCsrInst_(hartIx_, csr);

  if (csr == CsrNumber::SEED)
    {
      illegalInst(di);
      return;
    }

  URV imm = di->op1();

  URV prev = 0;
  bool isWrite = imm != 0;
  if (not doCsrRead(di, csr, isWrite, prev))
    {
      if (postCsrInst_)
        postCsrInst_(hartIx_, csr);
      return;
    }

  using IC = InterruptCause;
  if (csr == CsrNumber::MIP)
    prev = csRegs_.overrideWithMvip(prev);
  else if (not virtMode_ and csr == CsrNumber::SIP and
            (csRegs_.peekMideleg() & (URV(1) << URV(IC::S_EXTERNAL))))
    prev = csRegs_.overrideWithMvip(prev);

  URV next = prev & (~ imm);

  if (csr == CsrNumber::MIP)
    prev = csRegs_.overrideWithSeiPin(prev);
  else if (not virtMode_ and csr == CsrNumber::SIP and
            (csRegs_.peekMideleg() & (URV(1) << URV(IC::S_EXTERNAL))))
    prev = csRegs_.overrideWithSeiPin(prev);

  if (imm == 0)
    {
      updatePerformanceCountersForCsr(*di);
      intRegs_.write(di->op0(), prev);
      if (postCsrInst_)
        postCsrInst_(hartIx_, csr);
      return;
    }

  doCsrWrite(di, csr, next, di->op0(), prev);

  if (postCsrInst_)
    postCsrInst_(hartIx_, csr);
}


template <typename URV>
void
Hart<URV>::execLb(const DecodedInst* di)
{
  URV base = intRegs_.read(di->op1());
  uint64_t virtAddr = base + di->op2As<int32_t>();

  uint64_t data = 0;
  if (load<int8_t>(di, virtAddr, data))
    intRegs_.write(di->op0(), data);
}


template <typename URV>
void
Hart<URV>::execLbu(const DecodedInst* di)
{
  URV base = intRegs_.read(di->op1());
  uint64_t virtAddr = base + di->op2As<int32_t>();

  uint64_t data = 0;
  if (load<uint8_t>(di, virtAddr, data))
    intRegs_.write(di->op0(), data);
}


template <typename URV>
void
Hart<URV>::execLhu(const DecodedInst* di)
{
  URV base = intRegs_.read(di->op1());
  uint64_t virtAddr = base + di->op2As<int32_t>();

  uint64_t data = 0;
  if (load<uint16_t>(di, virtAddr, data))
    intRegs_.write(di->op0(), data);
}

template <typename URV>
ExceptionCause
Hart<URV>::determineStoreException(uint64_t& addr1, uint64_t& addr2,
                                   uint64_t& gaddr1, uint64_t& gaddr2,
				   unsigned stSize, bool hyper)
{
  uint64_t va1 = URV(addr1); // Virtual address. Truncate to 32-bits in 32-bit mode.
  uint64_t va2 = va1;        // Used if crossing page boundary
  ldStFaultAddr_ = va1;
  addr1 = gaddr1 = va1;
  addr2 = gaddr2 = va2;

  uint64_t alignMask = stSize - 1;
  bool misal = addr1 & alignMask;
  misalignedLdSt_ = misal;

  using EC = ExceptionCause;
  using PM = PrivilegeMode;

  auto [pm, virt] = effLdStMode(hyper);

  ldStFaultAddr_ = addr1 = gaddr1 = va1 = applyPointerMask(va1, false, hyper);
  addr2 = gaddr2 = va2 = va1;

  // If misaligned exception has priority take exception.
  if (misal)
    {
      if (misalHasPriority_ and not misalDataOk_)
	return ExceptionCause::STORE_ADDR_MISAL;
      va2 = (va1 + stSize - 1) & ~alignMask;
    }

  setMemProtAccIsFetch(false);
  steeInsec1_ = false;
  steeInsec2_ = false;

  auto checkPa = [this, pm, misal] (uint64_t va, uint64_t& pa, bool lower) -> EC {
    ldStFaultAddr_ = va;

    if (pmpEnabled_)
      {
        const Pmp& pmp = pmpManager_.accessPmp(pa);
        if (not pmp.isWrite(pm))
          return EC::STORE_ACC_FAULT;
      }

    if (steeEnabled_)
      {
        if (not stee_.isValidAddress(pa))
          return EC::STORE_ACC_FAULT;
        bool& steeInsec = lower? steeInsec1_ : steeInsec2_;
        steeInsec = stee_.isInsecureAccess(pa);
        pa = stee_.clearSecureBits(pa);
      }

    Pma pma = accessPma(pa);
    pma = overridePmaWithPbmt(pma, virtMem_.lastEffectivePbmt());
    if (not pma.isWrite())
      return EC::STORE_ACC_FAULT;
    if (misal and not pma.isMisalignedOk())
      return pma.misalOnMisal()? EC::STORE_ADDR_MISAL : EC::STORE_ACC_FAULT;
    return EC::NONE;
  };

  if (not inSeqnMisaligned_)
    {
      // Address translation
      if (isRvs())     // Supervisor extension
        {
          if (pm != PM::Machine)
            {
              if (auto cause = virtMem_.translateForStore2(va1, stSize, pm, virt, gaddr1, addr1, gaddr2, addr2);
                  cause != EC::NONE)
                {
                  ldStFaultAddr_ = addr1;
                  return cause;
                }
            }
        }

      // Do this beforehand because addr1 may be STEE masked. This means
      // it would be difficult to detect whether a page cross resulted in
      // a different translation (addr1 == addr2).
      uint64_t next;
      if (misal)
        {
          next = (addr1 + stSize - 1) & ~alignMask;
          if (not (addr1 == addr2 and virtMem_.pageNumber(addr1) != virtMem_.pageNumber(next)))
            next = addr2;
        }

      if (auto cause = checkPa(va1, addr1, true); cause != EC::NONE)
        return cause;

      if (misal)
        {
          if (auto cause = checkPa(va2, next, false); cause != EC::NONE)
            return cause;
          addr2 = next;
        }
      else
        addr2 = addr1;
    }
  else
    {
      if (isRvs() and pm != PM::Machine)     // Supervisor extension
        {
          if (auto cause = virtMem_.translateForStore(va1, pm, virt, gaddr1, addr1);
              cause != EC::NONE)
            {
              ldStFaultAddr_ = addr1;
              return cause;
            }
        }

      gaddr2 = gaddr1;
      addr2 = addr1;
      uint64_t pa1 = addr1;  // We do this because checkPa modifies addr1.

      if (auto cause = checkPa(va1, addr1, true); cause != EC::NONE)
        {
          addr2 = addr1;
          return cause;
        }

      if (not misal)
        {
          addr2 = addr1;
          return EC::NONE;
        }

      // True if we cross page boundary.
      bool cross = virtMem_.pageNumber(va1) != virtMem_.pageNumber(va2);

      addr2 = (pa1 + (stSize - 1)) & ~alignMask;

      // Only translate again if we would cross pages.
      if (isRvs() and pm != PM::Machine and cross)
        {
          auto cause = virtMem_.translateForStore(va2, pm, virt, gaddr2, addr2);
          if (cause != EC::NONE)
            {
              ldStFaultAddr_ = addr2;
              gaddr1 = gaddr2;  // We report faulting GPA in gaddr.
              return cause;
            }
        }

      // This may change addr2
      if (auto cause = checkPa(va2, addr2, true); cause != EC::NONE)
        return cause;
      if (not cross)
        addr2 = addr1; // addr2 is different from addr1 only if we cross page boundary
    }

  return EC::NONE;
}


template <typename URV>
void
Hart<URV>::execSb(const DecodedInst* di)
{
  uint32_t rs1 = di->op1();
  URV base = intRegs_.read(rs1);
  URV addr = base + di->op2As<SRV>();
  uint8_t value = uint8_t(intRegs_.read(di->op0()));
  store<uint8_t>(di, addr, value);
}


template <typename URV>
void
Hart<URV>::execSh(const DecodedInst* di)
{
  uint32_t rs1 = di->op1();
  URV base = intRegs_.read(rs1);
  URV addr = base + di->op2As<SRV>();
  uint16_t value = uint16_t(intRegs_.read(di->op0()));
  store<uint16_t>(di, addr, value);
}


template<typename URV>
void
Hart<URV>::execMul(const DecodedInst* di)
{
  if (not isRvzmmul() and not isRvm())
    {
      illegalInst(di);
      return;
    }

  SRV a = intRegs_.read(di->op1());
  SRV b = intRegs_.read(di->op2());

  SRV c = a * b;
  intRegs_.write(di->op0(), c);
}


namespace WdRiscv
{

  template<>
  void
  Hart<uint32_t>::execMulh(const DecodedInst* di)
  {
    if (not isRvzmmul() and not isRvm())
      {
	illegalInst(di);
	return;
      }

    int64_t a = int32_t(intRegs_.read(di->op1()));  // sign extend.
    int64_t b = int32_t(intRegs_.read(di->op2()));
    int64_t c = a * b;
    int32_t high = static_cast<int32_t>(c >> 32);

    intRegs_.write(di->op0(), high);
  }


  template <>
  void
  Hart<uint32_t>::execMulhsu(const DecodedInst* di)
  {
    if (not isRvzmmul() and not isRvm())
      {
	illegalInst(di);
	return;
      }

    int64_t a = int32_t(intRegs_.read(di->op1()));
    int64_t b = uint32_t(intRegs_.read(di->op2()));
    int64_t c = a * b;
    int32_t high = static_cast<int32_t>(c >> 32);

    intRegs_.write(di->op0(), high);
  }


  template <>
  void
  Hart<uint32_t>::execMulhu(const DecodedInst* di)
  {
    if (not isRvzmmul() and not isRvm())
      {
	illegalInst(di);
	return;
      }

    uint64_t a = uint32_t(intRegs_.read(di->op1()));
    uint64_t b = uint32_t(intRegs_.read(di->op2()));
    uint64_t c = a * b;
    uint32_t high = static_cast<uint32_t>(c >> 32);

    intRegs_.write(di->op0(), high);
  }


  template<>
  void
  Hart<uint64_t>::execMulh(const DecodedInst* di)
  {
    if (not isRvzmmul() and not isRvm())
      {
	illegalInst(di);
	return;
      }

    Int128 a = int64_t(intRegs_.read(di->op1()));  // sign extend.
    Int128 b = int64_t(intRegs_.read(di->op2()));
    Int128 c = a * b;
    int64_t high = static_cast<int64_t>(c >> 64);

    intRegs_.write(di->op0(), high);
  }


  template <>
  void
  Hart<uint64_t>::execMulhsu(const DecodedInst* di)
  {
    if (not isRvzmmul() and not isRvm())
      {
	illegalInst(di);
	return;
      }

    Int128 a = int64_t(intRegs_.read(di->op1()));
    Int128 b = intRegs_.read(di->op2());
    Int128 c = a * b;
    int64_t high = static_cast<int64_t>(c >> 64);

    intRegs_.write(di->op0(), high);
  }


  template <>
  void
  Hart<uint64_t>::execMulhu(const DecodedInst* di)
  {
    if (not isRvzmmul() and not isRvm())
      {
	illegalInst(di);
	return;
      }

    Uint128 a = intRegs_.read(di->op1());
    Uint128 b = intRegs_.read(di->op2());
    Uint128 c = a * b;
    uint64_t high = static_cast<uint64_t>(c >> 64);

    intRegs_.write(di->op0(), high);
  }

}


template <typename URV>
void
Hart<URV>::execDiv(const DecodedInst* di)
{
  if (not isRvm())
    {
      illegalInst(di);
      return;
    }

  SRV a = intRegs_.read(di->op1());
  SRV b = intRegs_.read(di->op2());
  SRV c = -1;   // Divide by zero result
  if (b != 0)
    {
      SRV minInt = SRV(1) << (mxlen_ - 1);
      if (a == minInt and b == -1)
	c = a;
      else
	c = a / b;  // Per spec: User-Level ISA, Version 2.3, Section 6.2
    }

  recordDivInst(di->op0(), peekIntReg(di->op0()));

  intRegs_.write(di->op0(), c);
}


template <typename URV>
void
Hart<URV>::execDivu(const DecodedInst* di)
{
  if (not isRvm())
    {
      illegalInst(di);
      return;
    }

  URV a = intRegs_.read(di->op1());
  URV b = intRegs_.read(di->op2());
  URV c = ~ URV(0);  // Divide by zero result.
  if (b != 0)
    c = a / b;

  recordDivInst(di->op0(), peekIntReg(di->op0()));

  intRegs_.write(di->op0(), c);
}


// Remainder instruction.
template <typename URV>
void
Hart<URV>::execRem(const DecodedInst* di)
{
  if (not isRvm())
    {
      illegalInst(di);
      return;
    }

  SRV a = intRegs_.read(di->op1());
  SRV b = intRegs_.read(di->op2());
  SRV c = a;  // Divide by zero remainder.
  if (b != 0)
    {
      SRV minInt = SRV(1) << (mxlen_ - 1);
      if (a == minInt and b == -1)
	c = 0;   // Per spec: User-Level ISA, Version 2.3, Section 6.2
      else
	c = a % b;
    }

  recordDivInst(di->op0(), peekIntReg(di->op0()));

  intRegs_.write(di->op0(), c);
}


// Unsigned remainder instruction.
template <typename URV>
void
Hart<URV>::execRemu(const DecodedInst* di)
{
  if (not isRvm())
    {
      illegalInst(di);
      return;
    }

  URV a = intRegs_.read(di->op1());
  URV b = intRegs_.read(di->op2());
  URV c = a;  // Divide by zero remainder.
  if (b != 0)
    c = a % b;

  recordDivInst(di->op0(), peekIntReg(di->op0()));

  intRegs_.write(di->op0(), c);
}


template <typename URV>
void
Hart<URV>::execLwu(const DecodedInst* di)
{
  if (not isRv64())
    {
      illegalInst(di);
      return;
    }

  URV base = intRegs_.read(di->op1());
  uint64_t virtAddr = base + di->op2As<int32_t>();

  uint64_t data = 0;
  if (load<uint32_t>(di, virtAddr, data))
    intRegs_.write(di->op0(), data);
}


template <>
void
Hart<uint32_t>::execLd(const DecodedInst* di)
{
  illegalInst(di);
}


template <>
void
Hart<uint64_t>::execLd(const DecodedInst* di)
{
  if (not isRv64())
    {
      illegalInst(di);
      return;
    }
  uint64_t base = intRegs_.read(di->op1());
  uint64_t virtAddr = base + di->op2As<int32_t>();

  uint64_t data = 0;
  if (load<uint64_t>(di, virtAddr, data))
    intRegs_.write(di->op0(), data);
}


template <typename URV>
inline
void
Hart<URV>::execLq(const DecodedInst* di)
{
  // TODO: implement once RV128 is supported
  illegalInst(di);
}


template <typename URV>
void
Hart<URV>::execSd(const DecodedInst* di)
{
  if (not isRv64())
    {
      illegalInst(di);
      return;
    }

  unsigned rs1 = di->op1();

  URV base = intRegs_.read(rs1);
  URV addr = base + di->op2As<SRV>();
  URV value = intRegs_.read(di->op0());

  store<uint64_t>(di, addr, value);
}


template <typename URV>
void
Hart<URV>::execSq(const DecodedInst* di)
{
  // TODO: implement once RV128 is supported
  illegalInst(di);
}


template <typename URV>
void
Hart<URV>::execSlliw(const DecodedInst* di)
{
  if (not isRv64())
    {
      illegalInst(di);
      return;
    }

  uint32_t amount(di->op2());

  if (amount > 0x1f)
    {
      illegalInst(di);   // Bits 5 and 6 of immeidate must be zero.
      return;
    }

  int32_t word = int32_t(intRegs_.read(di->op1()));
  word <<= static_cast<int>(amount);

  SRV value = word; // Sign extend to 64-bit.
  intRegs_.write(di->op0(), value);
}


template <typename URV>
void
Hart<URV>::execSrliw(const DecodedInst* di)
{
  if (not isRv64())
    {
      illegalInst(di);
      return;
    }

  uint32_t amount(di->op2());

  if (amount > 0x1f)
    {
      illegalInst(di);   // Bits 5 and 6 of immediate must be zero.
      return;
    }

  uint32_t word = uint32_t(intRegs_.read(di->op1()));
  word >>= amount;

  SRV value = int32_t(word); // Sign extend to 64-bit.
  intRegs_.write(di->op0(), value);
}


template <typename URV>
void
Hart<URV>::execSraiw(const DecodedInst* di)
{
  if (not isRv64())
    {
      illegalInst(di);
      return;
    }

  uint32_t amount(di->op2());

  if (amount > 0x1f)
    {
      illegalInst(di);   // Bits 5 and 6 of immeddiate must be zero.
      return;
    }

  int32_t word = int32_t(intRegs_.read(di->op1()));
  word >>= static_cast<int>(amount);

  SRV value = word; // Sign extend to 64-bit.
  intRegs_.write(di->op0(), value);
}


template <typename URV>
void
Hart<URV>::execAddiw(const DecodedInst* di)
{
  if (not isRv64())
    {
      illegalInst(di);
      return;
    }

  // Signed overflow is undefined behavior, and Clang optimizes in such a way
  // that the overflow does not occur even if intended.  As a result, do the
  // addition as unsigned to allow the overflow and then convert to signed
  // before sign extending.
  uint32_t word = uint32_t(intRegs_.read(di->op1()));
  word += di->op2As<uint32_t>();
  SRV value = static_cast<int32_t>(word);  // sign extend to 64-bits
  intRegs_.write(di->op0(), value);
}


template <typename URV>
void
Hart<URV>::execAddw(const DecodedInst* di)
{
  if (not isRv64())
    {
      illegalInst(di);
      return;
    }

  int32_t word = int32_t(intRegs_.read(di->op1()) + intRegs_.read(di->op2()));
  SRV value = word;  // sign extend to 64-bits
  intRegs_.write(di->op0(), value);
}


template <typename URV>
void
Hart<URV>::execSubw(const DecodedInst* di)
{
  if (not isRv64())
    {
      illegalInst(di);
      return;
    }

  int32_t word = int32_t(intRegs_.read(di->op1()) - intRegs_.read(di->op2()));
  SRV value = word;  // sign extend to 64-bits
  intRegs_.write(di->op0(), value);
}


template <typename URV>
void
Hart<URV>::execSllw(const DecodedInst* di)
{
  if (not isRv64())
    {
      illegalInst(di);
      return;
    }

  uint32_t shift = intRegs_.read(di->op2()) & 0x1f;
  int32_t word = int32_t(intRegs_.read(di->op1()) << shift);
  SRV value = word;  // sign extend to 64-bits
  intRegs_.write(di->op0(), value);
}


template <typename URV>
void
Hart<URV>::execSrlw(const DecodedInst* di)
{
  if (not isRv64())
    {
      illegalInst(di);
      return;
    }

  uint32_t word = uint32_t(intRegs_.read(di->op1()));
  uint32_t shift = uint32_t(intRegs_.read(di->op2()) & 0x1f);
  word >>= shift;
  SRV value = int32_t(word);  // sign extend to 64-bits
  intRegs_.write(di->op0(), value);
}


template <typename URV>
void
Hart<URV>::execSraw(const DecodedInst* di)
{
  if (not isRv64())
    {
      illegalInst(di);
      return;
    }

  int32_t word = int32_t(intRegs_.read(di->op1()));
  int32_t shift = int32_t(intRegs_.read(di->op2()) & 0x1f);
  word >>= shift;
  SRV value = word;  // sign extend to 64-bits
  intRegs_.write(di->op0(), value);
}


template <typename URV>
void
Hart<URV>::execMulw(const DecodedInst* di)
{
  if (not isRv64() or (not isRvm() and not isRvzmmul()))
    {
      illegalInst(di);
      return;
    }

  int32_t word1 = int32_t(intRegs_.read(di->op1()));
  int32_t word2 = int32_t(intRegs_.read(di->op2()));
  int32_t word = int32_t(word1 * word2);
  SRV value = word;  // sign extend to 64-bits
  intRegs_.write(di->op0(), value);
}


template <typename URV>
void
Hart<URV>::execDivw(const DecodedInst* di)
{
  if (not isRv64() or not isRvm())
    {
      illegalInst(di);
      return;
    }

  int32_t word1 = int32_t(intRegs_.read(di->op1()));
  int32_t word2 = int32_t(intRegs_.read(di->op2()));

  int32_t word = -1;  // Divide by zero result
  if (word2 != 0)
    {
      int32_t minInt = int32_t(1) << 31;
      if (word1 == minInt and word2 == -1)
	word = word1;
      else
	word = word1 / word2;
    }

  recordDivInst(di->op0(), peekIntReg(di->op0()));

  SRV value = word;  // sign extend to 64-bits
  intRegs_.write(di->op0(), value);
}


template <typename URV>
void
Hart<URV>::execDivuw(const DecodedInst* di)
{
  if (not isRv64() or not isRvm())
    {
      illegalInst(di);
      return;
    }

  uint32_t word1 = uint32_t(intRegs_.read(di->op1()));
  uint32_t word2 = uint32_t(intRegs_.read(di->op2()));

  uint32_t word = ~uint32_t(0);  // Divide by zero result.
  if (word2 != 0)
    word = word1 / word2;

  recordDivInst(di->op0(), peekIntReg(di->op0()));

  URV value = SRV(int32_t(word));  // Sign extend to 64-bits
  intRegs_.write(di->op0(), value);
}


template <typename URV>
void
Hart<URV>::execRemw(const DecodedInst* di)
{
  if (not isRv64() or not isRvm())
    {
      illegalInst(di);
      return;
    }

  int32_t word1 = int32_t(intRegs_.read(di->op1()));
  int32_t word2 = int32_t(intRegs_.read(di->op2()));

  int32_t word = word1;  // Divide by zero remainder
  if (word2 != 0)
    {
      int32_t minInt = int32_t(1) << 31;
      if (word1 == minInt and word2 == -1)
	word = 0;   // Per spec: User-Level ISA, Version 2.3, Section 6.2
      else
	word = word1 % word2;
    }

  recordDivInst(di->op0(), peekIntReg(di->op0()));

  SRV value = word;  // sign extend to 64-bits
  intRegs_.write(di->op0(), value);
}


template <typename URV>
void
Hart<URV>::execRemuw(const DecodedInst* di)
{
  if (not isRv64() or not isRvm())
    {
      illegalInst(di);
      return;
    }

  uint32_t word1 = uint32_t(intRegs_.read(di->op1()));
  uint32_t word2 = uint32_t(intRegs_.read(di->op2()));

  uint32_t word = word1;  // Divide by zero remainder
  if (word2 != 0)
    word = word1 % word2;

  recordDivInst(di->op0(), peekIntReg(di->op0()));

  URV value = SRV(int32_t(word));  // Sign extend to 64-bits
  intRegs_.write(di->op0(), value);
}


template <typename URV>
void
Hart<URV>::execWrs_nto(const DecodedInst* di)
{
  // Wait for reservation store. No timeout.

  if (not isRvzawrs())
    {
      illegalInst(di);
      return;
    }

  using PM = PrivilegeMode;
  auto pm = privilegeMode();

  if (mstatus_.bits_.TW and pm != PM::Machine)
    {
      illegalInst(di);
      return;
    }

  // VS/VU mode, VTW=1 and mstatus.TW=0
  if (virtMode_ and (pm == PM::Supervisor or pm == PM::User) and not mstatus_.bits_.TW and hstatus_.bits_.VTW)
    {
      virtualInst(di);
      return;
    }

  // In server/interactive mode, we skip cancelLr. The driver (test-bench) will explicitly
  // cancel-lr at the right time.
  if (wrsCancelsLr_)
    cancelLr(CancelLrCause::WRS_NTO);  // Lose reservation.
}


template <typename URV>
void
Hart<URV>::execWrs_sto(const DecodedInst* di)
{
  // Wait for reservaton store. Short timeout.

  if (not isRvzawrs())
    {
      illegalInst(di);
      return;
    }

  // In server/interactive mode, we skip cancelLr. The driver (test-bench) will explicitly
  // cancel-lr at the right time.
  if (wrsCancelsLr_)
    cancelLr(CancelLrCause::WRS_STO);  // Lose reservation.
}


template <typename URV>
void
Hart<URV>::execCzero_eqz(const DecodedInst* di)
{
  if (not isRvzicond())
    {
      illegalInst(di);
      return;
    }
  URV value = intRegs_.read(di->op1());
  URV condition = intRegs_.read(di->op2());
  URV res = (condition == 0) ? 0 : value;
  intRegs_.write(di->op0(), res);
}


template <typename URV>
void
Hart<URV>::execCzero_nez(const DecodedInst* di)
{
  if (not isRvzicond())
    {
      illegalInst(di);
      return;
    }
  URV value = intRegs_.read(di->op1());
  URV condition = intRegs_.read(di->op2());
  URV res = (condition != 0) ? 0 : value;
  intRegs_.write(di->op0(), res);
}


template <typename URV>
void
Hart<URV>::execC_zext_h(const DecodedInst* di)
{
  if (not isRvzcb() or not isRvzbb())
    {
      illegalInst(di);
      return;
    }
  URV value = intRegs_.read(di->op1());
  value &= 0xffff;
  intRegs_.write(di->op0(), value);
}

template <typename URV>
void
Hart<URV>::execMop_r(const DecodedInst* di)
{
  if (not isRvzimop())
    {
      illegalInst(di);
      return;
    }
  URV value = 0;
  intRegs_.write(di->op0(), value);
}

template <typename URV>
void
Hart<URV>::execMop_rr(const DecodedInst* di)
{
  if (not isRvzimop())
    {
      illegalInst(di);
      return;
    }
  URV value = 0;
  intRegs_.write(di->op0(), value);
}

template <typename URV>
void
Hart<URV>::execCmop(const DecodedInst* di)
{
  if (not isRvzcmop() || not isRvc())
    {
      illegalInst(di);
      return;
    }
  URV value = 0;
  intRegs_.write(RegX0, value);
}

template <typename URV>
void
Hart<URV>::execLpad(const DecodedInst* di)
{
  if (di->instId() != InstId::auipc or
      di->op0() != RegX0 or
      currPc_ & 3) // PC must be word aligned.
    {
      initiateException(ExceptionCause::SOFTWARE_CHECK, currPc_, 2 /* Landing pad */);
      return;
    }

  uint32_t lpl = di->op1();
  URV expected = (intRegs_.read(RegX7) & 0xfffff000); // Must match bits 31:12
  if (lpl != 0 and expected != lpl)
    {
      initiateException(ExceptionCause::SOFTWARE_CHECK, currPc_, 2 /* Landing pad */);
      return;
    }
  setElp(false);
}

template
bool
WdRiscv::Hart<uint32_t>::load<uint8_t>(const DecodedInst*, uint64_t, uint64_t&);

template
bool
WdRiscv::Hart<uint32_t>::load<int8_t>(const DecodedInst*, uint64_t, uint64_t&);

template
bool
WdRiscv::Hart<uint32_t>::load<uint16_t>(const DecodedInst*, uint64_t, uint64_t&);

template
bool
WdRiscv::Hart<uint32_t>::load<int16_t>(const DecodedInst*, uint64_t, uint64_t&);

template
bool
WdRiscv::Hart<uint32_t>::load<uint32_t>(const DecodedInst*, uint64_t, uint64_t&);

template
bool
WdRiscv::Hart<uint32_t>::load<int32_t>(const DecodedInst*, uint64_t, uint64_t&);

template
bool
WdRiscv::Hart<uint32_t>::load<uint64_t>(const DecodedInst*, uint64_t, uint64_t&);

template
bool
WdRiscv::Hart<uint64_t>::load<uint8_t>(const DecodedInst*, uint64_t, uint64_t&);

template
bool
WdRiscv::Hart<uint64_t>::load<int8_t>(const DecodedInst*, uint64_t, uint64_t&);

template
bool
WdRiscv::Hart<uint64_t>::load<uint16_t>(const DecodedInst*, uint64_t, uint64_t&);

template
bool
WdRiscv::Hart<uint64_t>::load<int16_t>(const DecodedInst*, uint64_t, uint64_t&);

template
bool
WdRiscv::Hart<uint64_t>::load<uint32_t>(const DecodedInst*, uint64_t, uint64_t&);

template
bool
WdRiscv::Hart<uint64_t>::load<int32_t>(const DecodedInst*, uint64_t, uint64_t&);

template
bool
WdRiscv::Hart<uint64_t>::load<uint64_t>(const DecodedInst*, uint64_t, uint64_t&);


template
bool
WdRiscv::Hart<uint32_t>::store<uint8_t>(const DecodedInst*, uint32_t, uint8_t, bool);

template
bool
WdRiscv::Hart<uint32_t>::store<uint16_t>(const DecodedInst*, uint32_t, uint16_t, bool);

template
bool
WdRiscv::Hart<uint32_t>::store<uint32_t>(const DecodedInst*, uint32_t, uint32_t, bool);

template
bool
WdRiscv::Hart<uint32_t>::store<uint64_t>(const DecodedInst*, uint32_t, uint64_t, bool);

template
bool
WdRiscv::Hart<uint64_t>::store<uint8_t>(const DecodedInst*, uint64_t, uint8_t, bool);

template
bool
WdRiscv::Hart<uint64_t>::store<uint16_t>(const DecodedInst*, uint64_t, uint16_t, bool);

template
bool
WdRiscv::Hart<uint64_t>::store<uint32_t>(const DecodedInst*, uint64_t, uint32_t, bool);

template
bool
WdRiscv::Hart<uint64_t>::store<uint64_t>(const DecodedInst*, uint64_t, uint64_t, bool);


template
bool
WdRiscv::Hart<uint32_t>::readForLoad<uint8_t>(const DecodedInst*, uint64_t, uint64_t, uint64_t, uint64_t&, unsigned, unsigned);

template
bool
WdRiscv::Hart<uint32_t>::readForLoad<int8_t>(const DecodedInst*, uint64_t, uint64_t, uint64_t, uint64_t&, unsigned, unsigned);

template
bool
WdRiscv::Hart<uint32_t>::readForLoad<uint16_t>(const DecodedInst*, uint64_t, uint64_t, uint64_t, uint64_t&, unsigned, unsigned);

template
bool
WdRiscv::Hart<uint32_t>::readForLoad<int16_t>(const DecodedInst*, uint64_t, uint64_t, uint64_t, uint64_t&, unsigned, unsigned);

template
bool
WdRiscv::Hart<uint32_t>::readForLoad<uint32_t>(const DecodedInst*, uint64_t, uint64_t, uint64_t, uint64_t&, unsigned, unsigned);

template
bool
WdRiscv::Hart<uint32_t>::readForLoad<int32_t>(const DecodedInst*, uint64_t, uint64_t, uint64_t, uint64_t&, unsigned, unsigned);

template
bool
WdRiscv::Hart<uint32_t>::readForLoad<uint64_t>(const DecodedInst*, uint64_t, uint64_t, uint64_t, uint64_t&, unsigned, unsigned);

template
bool
WdRiscv::Hart<uint64_t>::readForLoad<uint8_t>(const DecodedInst*, uint64_t, uint64_t, uint64_t, uint64_t&, unsigned, unsigned);

template
bool
WdRiscv::Hart<uint64_t>::readForLoad<int8_t>(const DecodedInst*, uint64_t, uint64_t, uint64_t, uint64_t&, unsigned, unsigned);

template
bool
WdRiscv::Hart<uint64_t>::readForLoad<uint16_t>(const DecodedInst*, uint64_t, uint64_t, uint64_t, uint64_t&, unsigned, unsigned);

template
bool
WdRiscv::Hart<uint64_t>::readForLoad<int16_t>(const DecodedInst*, uint64_t, uint64_t, uint64_t, uint64_t&, unsigned, unsigned);

template
bool
WdRiscv::Hart<uint64_t>::readForLoad<uint32_t>(const DecodedInst*, uint64_t, uint64_t, uint64_t, uint64_t&, unsigned, unsigned);

template
bool
WdRiscv::Hart<uint64_t>::readForLoad<int32_t>(const DecodedInst*, uint64_t, uint64_t, uint64_t, uint64_t&, unsigned, unsigned);

template
bool
WdRiscv::Hart<uint64_t>::readForLoad<uint64_t>(const DecodedInst*, uint64_t, uint64_t, uint64_t, uint64_t&, unsigned, unsigned);


template
bool
WdRiscv::Hart<uint32_t>::writeForStore<uint8_t>(uint64_t, uint64_t, uint64_t, uint8_t);

template
bool
WdRiscv::Hart<uint32_t>::writeForStore<uint16_t>(uint64_t, uint64_t, uint64_t, uint16_t);

template
bool
WdRiscv::Hart<uint32_t>::writeForStore<uint32_t>(uint64_t, uint64_t, uint64_t, uint32_t);

template
bool
WdRiscv::Hart<uint32_t>::writeForStore<uint64_t>(uint64_t, uint64_t, uint64_t, uint64_t);

template
bool
WdRiscv::Hart<uint64_t>::writeForStore<uint8_t>(uint64_t, uint64_t, uint64_t, uint8_t);

template
bool
WdRiscv::Hart<uint64_t>::writeForStore<uint16_t>(uint64_t, uint64_t, uint64_t, uint16_t);

template
bool
WdRiscv::Hart<uint64_t>::writeForStore<uint32_t>(uint64_t, uint64_t, uint64_t, uint32_t);

template
bool
WdRiscv::Hart<uint64_t>::writeForStore<uint64_t>(uint64_t, uint64_t, uint64_t, uint64_t);


template class WdRiscv::Hart<uint32_t>;
template class WdRiscv::Hart<uint64_t>;
<|MERGE_RESOLUTION|>--- conflicted
+++ resolved
@@ -12016,7 +12016,6 @@
 }
 
 
-<<<<<<< HEAD
 template <typename URV>
 void
 Hart<URV>::doCsrScWrite(const DecodedInst* di, CsrNumber csrn, URV csrVal,
@@ -12047,8 +12046,6 @@
 }
 
 
-=======
->>>>>>> 88ade7a9
 // Set control and status register csr (op2) to value of register rs1
 // (op1) and save its original value in register rd (op0).
 template <typename URV>
