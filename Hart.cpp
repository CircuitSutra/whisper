--- conflicted
+++ resolved
@@ -832,107 +832,6 @@
     }
   else
     {
-<<<<<<< HEAD
-      loadQueue_.push_back(LoadInfo(size, addr, regIx, data, isWide,
-                                    instCounter_, fp));
-      newIx = loadQueue_.size() - 1;
-    }
-
-  uint64_t prev = loadQueue_.at(newIx).prevData_;
-
-  for (size_t i = 0; i < newIx; ++i)
-    {
-      auto& entry = loadQueue_.at(i);
-      if (entry.isValid() and entry.regIx_ == regIx and entry.fp_ == fp)
-        {
-          if (entry.wide_ and not loadQueue_.at(newIx).wide_)
-            pokeCsr(CsrNumber::MDBHD, entry.prevData_ >> 32); // Revert MDBHD.
-          prev = entry.prevData_;
-          entry.makeInvalid();
-        }
-    }
-
-  loadQueue_.at(newIx).prevData_ = prev;
-}
-
-
-template <typename URV>
-void
-Hart<URV>::invalidateInLoadQueue(unsigned regIx, bool isDiv, bool fp)
-{
-  if (regIx == lastDivRd_ and not isDiv)
-    hasLastDiv_ = false;
-
-  // Invalidate entry containing target register so that a later load
-  // exception matching entry will not revert target register.
-  for (unsigned i = 0; i < loadQueue_.size(); ++i)
-    {
-      auto& entry = loadQueue_[i];
-      if (entry.valid_ and entry.regIx_ == regIx and entry.fp_ == fp)
-        {
-          if (entry.wide_)
-            pokeCsr(CsrNumber::MDBHD, entry.prevData_ >> 32); // Revert MDBHD.
-          entry.makeInvalid();
-        }
-    }
-}
-
-
-template <typename URV>
-void
-Hart<URV>::removeFromLoadQueue(unsigned regIx, bool isDiv, bool fp)
-{
-  if (regIx == 0)
-    return;
-
-  if (regIx == lastDivRd_ and not isDiv)
-    hasLastDiv_ = false;
-
-  // Last (most recent) matching entry is removed. Subsequent entries
-  // are invalidated.
-  bool last = true;
-  size_t removeIx = loadQueue_.size();
-  for (size_t i = loadQueue_.size(); i > 0; --i)
-    {
-      auto& entry = loadQueue_.at(i-1);
-      if (not entry.isValid())
-	continue;
-      if (entry.regIx_ == regIx and entry.fp_ == fp)
-	{
-	  if (last)
-	    {
-	      removeIx = i-1;
-	      last = false;
-	    }
-	  else
-	    entry.makeInvalid();
-	}
-    }
-
-  if (removeIx < loadQueue_.size())
-    loadQueue_.erase(loadQueue_.begin() + removeIx);
-}
-
-
-template <typename URV>
-inline
-void
-Hart<URV>::execBeq(const DecodedInst* di)
-{
-  URV v1 = intRegs_.read(di->op0()),  v2 = intRegs_.read(di->op1());
-  if (v1 != v2)
-    return;
-
-  URV nextPc = currPc_ + di->op2As<SRV>();
-  if (not isRvc() and (nextPc & 3))
-    {
-      // Target must be word aligned if C is off.
-      initiateException(ExceptionCause::INST_ADDR_MISAL, currPc_, nextPc);
-    }
-  else
-    {
-=======
->>>>>>> 71789beb
       setPc(nextPc);
       lastBranchTaken_ = true;
     }
@@ -1178,15 +1077,9 @@
 
       const InstProfile& prof = *profPtr;
       const InstEntry& entry = instTable_.getEntry(prof.id_);
-<<<<<<< HEAD
 
       std::string instr = entry.isVector()? entry.name() + "." + VecRegs::to_string(prof.elemWidth_) : entry.name();
 
-=======
-
-      std::string instr = entry.isVector()? entry.name() + "." + VecRegs::to_string(prof.elemWidth_) : entry.name();
-
->>>>>>> 71789beb
       fprintf(file, "%s %" PRId64 "\n", instr.c_str(), prof.freq_);
 
       uint64_t count = 0;
@@ -1448,10 +1341,6 @@
 ExceptionCause
 Hart<URV>::determineLoadException(uint64_t& addr, unsigned ldSize)
 {
-<<<<<<< HEAD
-  secCause = SecondaryCause::NONE;
-=======
->>>>>>> 71789beb
   addr = URV(addr);   // Truncate to 32 bits in 32-bit mode.
 
   // Misaligned load from io section triggers an exception. Crossing
@@ -1753,8 +1642,6 @@
       memory_.invalidateOtherHartLr(hartIx_, addr, stSize);
 
       invalidateDecodeCache(virtAddr, stSize);
-
-      storeTargets_.insert(addr >> 2);
 
       // If we write to special location, end the simulation.
       if (toHostValid_ and addr == toHost_ and storeVal != 0)
@@ -1870,12 +1757,6 @@
       inst |= (uint32_t(high) << 16);
     }
 
-  if (storeTargets_.find((address>>2)) != storeTargets_.end())
-    {
-      std::cerr << "Self modifying code at 0x" << std::hex << address
-		<< std::dec << '\n';
-    }
-
   return true;
 }
 
@@ -1889,156 +1770,6 @@
 
 
 template <typename URV>
-<<<<<<< HEAD
-bool
-Hart<URV>::configMemoryFetch(const std::vector< std::pair<URV,URV> >& windows)
-{
-  using std::cerr;
-
-  size_t regSize = regionSize(), memSize = memorySize();
-  if (windows.empty() or memSize == 0 or regSize == 0)
-    return true;
-
-  unsigned errors = 0;
-
-  // Mark all pages in non-iccm regions as non executable.
-  for (size_t start = 0; start < memSize; start += regSize)
-    {
-      size_t end = std::min(start + regSize, memSize);
-      size_t region = memory_.getRegionIndex(start);
-      if (not regionHasLocalInstMem_.at(region))
-        {
-          Pma::Attrib attr = Pma::Attrib(Pma::Exec);
-          memory_.pmaMgr_.disable(start, end - 1, attr);
-        }
-    }
-
-  // Mark pages in configuration windows as executable except when
-  // they fall in iccm regions.
-  for (auto window : windows)
-    {
-      if (window.first > window.second)
-	{
-	  cerr << "Invalid memory range in inst fetch configuration: 0x"
-	       << std::hex << window.first << " to 0x" << window.second
-	       << '\n' << std::dec;
-	  errors++;
-          continue;
-	}
-
-      if (window.first > memSize or window.second > memSize)
-	{
-	  cerr << "Inst fetch area (0x" << std::hex << window.first << " to 0x"
-	       << window.second << ") is not completely within memory bounds (0"
-	       << " to 0x" << (memSize-1) << std::dec << ")\n";
-	}
-
-      // Clip window to memory size.
-      size_t addr = window.first, end = window.second;
-      addr = std::min(memSize, addr);
-      end = std::min(memSize, end);
-
-      // Clip window against regions with iccm. Mark what remains as
-      // accessible.
-      while (addr < end)
-        {
-          size_t region = memory_.getRegionIndex(addr);
-          if (regionHasLocalInstMem_.at(region))
-            {
-              addr += regSize;
-              continue;
-            }
-
-          Pma::Attrib attr = Pma::Attrib(Pma::Exec);
-          size_t addr2 = std::min(addr + regSize, end);
-          memory_.pmaMgr_.enable(addr, addr2 - 1, attr);
-          if (addr2 == end)
-            break;
-          addr = addr2;
-	}
-    }
-
-  return errors == 0;
-}
-
-
-template <typename URV>
-bool
-Hart<URV>::configMemoryDataAccess(const std::vector< std::pair<URV,URV> >& windows)
-{
-  using std::cerr;
-
-  size_t regSize = regionSize(), memSize = memorySize();
-  if (windows.empty() or memSize == 0 or regSize == 0)
-    return true;
-
-  unsigned errors = 0;
-
-  // Mark memory in non-dccm/pic regions as non-read non-write.
-  for (size_t start = 0; start < memSize; start += regSize)
-    {
-      size_t end = std::min(start + regSize, memSize);
-      size_t region = memory_.getRegionIndex(start);
-      if (not regionHasLocalDataMem_.at(region))
-        {
-          Pma::Attrib attr = Pma::Attrib(Pma::Read | Pma::Write);
-          memory_.pmaMgr_.disable(start, end - 1, attr);
-        }
-    }
-  
-
-  // Mark pages in configuration windows as accessible except when
-  // they fall in dccm/pic regions.
-  for (auto window : windows)
-    {
-      if (window.first > window.second)
-	{
-	  cerr << "Invalid memory range in data access configuration: 0x"
-	       << std::hex << window.first << " to 0x" << window.second
-	       << '\n' << std::dec;
-	  errors++;
-          continue;
-	}
-
-      if (window.first > memSize or window.second > memSize)
-	{
-	  cerr << "Data access area (0x" << std::hex << window.first << " to 0x"
-	       << window.second << ") is not completely within memory bounds (0"
-	       << " to 0x" << (memSize-1) << std::dec << ")\n";
-	}
-
-      // Clip window to memory size.
-      size_t addr = window.first, end = window.second;
-      addr = std::min(memSize, addr);
-      end = std::min(memSize, end);
-
-      // Clip window against regions with dccm/pic. Mark what remains
-      // as accessible.
-      while (addr < end)
-        {
-          size_t region = memory_.getRegionIndex(addr);
-          if (regionHasLocalDataMem_.at(region))
-            {
-              addr += regSize;
-              continue;
-            }
-
-          Pma::Attrib attr = Pma::Attrib(Pma::Read | Pma::Write);
-          size_t addr2 = std::min(addr + regSize, end);
-          memory_.pmaMgr_.enable(addr, addr2 - 1, attr);
-          if (addr2 == end)
-            break;
-          addr = addr2;
-	}
-    }
-
-  return errors == 0;
-}
-
-
-template <typename URV>
-=======
->>>>>>> 71789beb
 inline
 bool
 Hart<URV>::fetchInst(URV virtAddr, uint64_t& physAddr, uint32_t& inst)
@@ -2104,11 +1835,6 @@
             }
         }
 
-      if (storeTargets_.find((addr>>2)) != storeTargets_.end())
-	{
-	  std::cerr << "Self modifying code at 0x" << std::hex << addr
-		    << std::dec << "\n";
-	}
       return true;
     }
 
