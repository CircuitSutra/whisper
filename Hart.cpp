// Copyright 2020 Western Digital Corporation or its affiliates.
//
// Licensed under the Apache License, Version 2.0 (the "License");
// you may not use this file except in compliance with the License.
// You may obtain a copy of the License at
//
//     http://www.apache.org/licenses/LICENSE-2.0
//
// Unless required by applicable law or agreed to in writing, software
// distributed under the License is distributed on an "AS IS" BASIS,
// WITHOUT WARRANTIES OR CONDITIONS OF ANY KIND, either express or implied.
// See the License for the specific language governing permissions and
// limitations under the License.

#include <iomanip>
#include <iostream>
#include <sstream>
#include <climits>
#include <map>
#include <mutex>
#include <array>
#include <atomic>
#include <cstring>
#include <ctime>
#include <poll.h>
#include <sys/ioctl.h>

#include <fcntl.h>
#include <sys/time.h>
#include <sys/stat.h>

#include <cassert>
#include <csignal>

#include <cinttypes>
#include <sys/socket.h>
#include <netinet/in.h>

#include <thread>
#include <chrono>

#include <boost/algorithm/string.hpp>

#include "instforms.hpp"
#include "DecodedInst.hpp"
#include "Hart.hpp"
#include "Mcm.hpp"
#include "PerfApi.hpp"
#include "wideint.hpp"


#ifndef SO_REUSEPORT
#define SO_REUSEPORT SO_REUSEADDR
#endif


using namespace WdRiscv;


template <typename TYPE>
static
bool
parseNumber(std::string_view numberStr, TYPE& number)
{
  bool good = not numberStr.empty();

  if (good)
    {
      char* end = nullptr;
      if constexpr (sizeof(TYPE) == 4)
        number = strtoul(numberStr.data(), &end, 0);
      else if constexpr (sizeof(TYPE) == 8)
        number = strtoull(numberStr.data(), &end, 0);
      else
	{
	  std::cerr << "Error: parseNumber: Only 32/64-bit RISCV harts supported\n";
	  return false;
	}
      if (end and *end)
	good = false;  // Part of the string are non parseable.
    }
  return good;
}


template <typename URV>
Hart<URV>::Hart(unsigned hartIx, URV hartId, Memory& memory, Syscall<URV>& syscall, uint64_t& time)
  : hartIx_(hartIx), memory_(memory), intRegs_(32),
    fpRegs_(32),
    syscall_(syscall),
    time_(time),
    pmpManager_(memory.size(), UINT64_C(1024)*1024),
    virtMem_(hartIx, memory.pageSize(), 2048)
{
  setupVirtMemCallbacks();

  // Enable default extensions
  for (RvExtension ext : { RvExtension::C, RvExtension::M })
    enableExtension(ext, true);

  decodeCacheSize_ = 128*1024;  // Must be a power of 2.
  decodeCacheMask_ = decodeCacheSize_ - 1;
  decodeCache_.resize(decodeCacheSize_);

  interruptStat_.resize(size_t(InterruptCause::MAX_CAUSE) + 1);
  exceptionStat_.resize(size_t(ExceptionCause::MAX_CAUSE) + 1);

  // Tie frequently updated CSR to variables held in the hart so that their values can be
  // obtained directly by the hart and without having to use the read/write/peek/poke
  // interfaces. This is done for speed.
  tieCsrs();

  // Configure MHARTID CSR.
  bool implemented = true, shared = false;
  URV mask = 0, pokeMask = 0;

  csRegs_.configCsr(CsrNumber::MHARTID, implemented, hartId, mask, pokeMask, shared);

  // Give disassembler a way to get abi-names of CSRs.
  auto callback = [this](unsigned ix) {
    auto csr = this->findCsr(CsrNumber(ix));
    return csr? csr->getName() : std::string_view{};
  };
  disas_.setCsrNameCallback(callback);

  using IC = InterruptCause;

  // Define the default machine interrupts in high to low priority. VS interrupts
  // VSTIP/VSEIP/VSSIP are always delegated to supervisor privilege (section 19.4.2 of
  // privileged spec).
  mInterrupts_ = { IC{24}, IC{23}, IC{43}, // Ascalon local interrupts.
                   IC::M_EXTERNAL, IC::M_SOFTWARE, IC::M_TIMER,
                   IC::S_EXTERNAL, IC::S_SOFTWARE, IC::S_TIMER,
                   IC::G_EXTERNAL, IC::LCOF, IC{35} };

  // Define the default supervisor (S/HS) interrupts in high to low priority.
  sInterrupts_ = { IC{24}, IC{23}, IC{43}, // Ascalon local interrupts.
                   IC::M_EXTERNAL, IC::M_SOFTWARE, IC::M_TIMER,
                   IC::S_EXTERNAL, IC::S_SOFTWARE, IC::S_TIMER,
                   IC::G_EXTERNAL, IC::VS_EXTERNAL, IC::VS_SOFTWARE,
                   IC::VS_TIMER, IC::LCOF, IC{35} };

  // Define the virtual supervisor (VS) interrupts in high to low priority.
  vsInterrupts_ = { IC::VS_EXTERNAL, IC::VS_SOFTWARE, IC::VS_TIMER, IC::LCOF };
}


template <typename URV>
Hart<URV>::~Hart()
{
  if (branchBuffer_.max_size() and not branchTraceFile_.empty())
    saveBranchTrace(branchTraceFile_);
}

template <typename URV>
void Hart<URV>::filterMachineInterrupts(bool verbose) {
  // Get the poke masks for the MIP and MIE CSRs.
  const Csr<URV>* mipCsr = csRegs_.findCsr(CsrNumber::MIP);
  const Csr<URV>* mieCsr = csRegs_.findCsr(CsrNumber::MIE);

  URV maskMIP = mipCsr->getPokeMask();
  URV maskMIE = mieCsr->getPokeMask();

  // Combine the masks (only bits allowed in both are effective).
  URV combinedMask = maskMIP & maskMIE;

  // For each bit allowed by the hardware, warn if the user did not provide it.
  if (verbose) {
    // Build a set of the interrupt causes provided by the user.
    std::unordered_set<unsigned> userCauses;
    for (const auto &ic : mInterrupts_)
      userCauses.insert(static_cast<unsigned>(ic));

    for (unsigned bitPos = 0; bitPos < sizeof(URV) * 8; ++bitPos) {
      if (combinedMask & (URV(1) << bitPos)) {
        if (userCauses.find(bitPos) == userCauses.end()) {
          std::cerr << "Error: Interrupt cause " << bitPos
                    << " is allowed by hardware mask but not provided in configuration.\n";
        }
      }
    }
  }

  // Remove any interrupt cause for which the corresponding bit in the combined mask is 0.
  mInterrupts_.erase(
    std::remove_if(
      mInterrupts_.begin(), mInterrupts_.end(),
      [combinedMask](InterruptCause ic) {
        unsigned bitPos = static_cast<unsigned>(ic);
        return ((combinedMask & (URV(1) << bitPos)) == 0);
      }
    ),
    mInterrupts_.end()
  );
}

template <typename URV>
void Hart<URV>::filterSupervisorInterrupts(bool verbose) {
  // Get the poke masks for SIP and SIE.
  const Csr<URV>* sipCsr = csRegs_.findCsr(CsrNumber::SIP);
  const Csr<URV>* sieCsr = csRegs_.findCsr(CsrNumber::SIE);

  URV maskSIP = sipCsr->getPokeMask();
  URV maskSIE = sieCsr->getPokeMask();

  // Combined mask: only bits allowed by both.
  URV combinedMask = maskSIP & maskSIE;
  
  // Always allow S_EXTERNAL regardless of the mask.
  const unsigned s_external = static_cast<unsigned>(InterruptCause::S_EXTERNAL);
  combinedMask |= (URV(1) << s_external);

  // Warn if a bit is allowed by hardware but not configured.
  if (verbose) {
    std::unordered_set<unsigned> userCauses;
    for (const auto &ic : sInterrupts_)
      userCauses.insert(static_cast<unsigned>(ic));
    for (unsigned bitPos = 0; bitPos < sizeof(URV) * 8; ++bitPos) {
      if (combinedMask & (URV(1) << bitPos)) {
        if (userCauses.find(bitPos) == userCauses.end())
          std::cerr << "Error: Supervisor interrupt cause " << bitPos
                    << " allowed by hardware but missing in configuration.\n";
      }
    }
  }

  // Remove any supervisor interrupt cause whose bit is 0 in the mask.
  sInterrupts_.erase(
    std::remove_if(
      sInterrupts_.begin(), sInterrupts_.end(),
      [combinedMask](InterruptCause ic) {
        unsigned bitPos = static_cast<unsigned>(ic);
        return ((combinedMask & (URV(1) << bitPos)) == 0);
      }
    ),
    sInterrupts_.end()
  );
}


template <typename URV>
void
Hart<URV>::tieCsrs()
{
  // Tie the retired instruction and cycle counter CSRs to variables held in the hart.
  if constexpr (sizeof(URV) == 4)
    {
      virtMem_.setSupportedModes({VirtMem::Mode::Bare, VirtMem::Mode::Sv32});

      URV* low = reinterpret_cast<URV*> (&retiredInsts_);
      csRegs_.findCsr(CsrNumber::MINSTRET)->tie(low);
      csRegs_.findCsr(CsrNumber::INSTRET)->tie(low);

      URV* high = low + 1;
      csRegs_.findCsr(CsrNumber::MINSTRETH)->tie(high);
      csRegs_.findCsr(CsrNumber::INSTRETH)->tie(high);

      low = reinterpret_cast<URV*> (&cycleCount_);
      csRegs_.findCsr(CsrNumber::MCYCLE)->tie(low);
      csRegs_.findCsr(CsrNumber::CYCLE)->tie(low);

      high = low + 1;
      csRegs_.findCsr(CsrNumber::MCYCLEH)->tie(high);
      csRegs_.findCsr(CsrNumber::CYCLEH)->tie(high);

      low = reinterpret_cast<URV*>(&time_);
      high = low + 1;
      csRegs_.findCsr(CsrNumber::TIME)->tie(low);
      csRegs_.findCsr(CsrNumber::TIMEH)->tie(high);

      low = reinterpret_cast<URV*>(&stimecmp_);
      high = low + 1;
      csRegs_.findCsr(CsrNumber::STIMECMP)->tie(low);
      csRegs_.findCsr(CsrNumber::STIMECMPH)->tie(high);

      low = reinterpret_cast<URV*>(&vstimecmp_);
      high = low + 1;
      csRegs_.findCsr(CsrNumber::VSTIMECMP)->tie(low);
      csRegs_.findCsr(CsrNumber::VSTIMECMPH)->tie(high);

      low = reinterpret_cast<URV*>(&htimedelta_);
      high = low + 1;
      csRegs_.findCsr(CsrNumber::HTIMEDELTA)->tie(low);
      csRegs_.findCsr(CsrNumber::HTIMEDELTAH)->tie(high);
    }
  else
    {
      virtMem_.setSupportedModes({VirtMem::Mode::Bare, VirtMem::Mode::Sv39,
	  VirtMem::Mode::Sv48, VirtMem::Mode::Sv57 });

      csRegs_.findCsr(CsrNumber::MINSTRET)->tie(&retiredInsts_);
      csRegs_.findCsr(CsrNumber::MCYCLE)->tie(&cycleCount_);

      // INSTRET and CYCLE are read-only shadows of MINSTRET and MCYCLE.
      csRegs_.findCsr(CsrNumber::INSTRET)->tie(&retiredInsts_);
      csRegs_.findCsr(CsrNumber::CYCLE)->tie(&cycleCount_);

      csRegs_.findCsr(CsrNumber::TIME)->tie(&time_);

      csRegs_.findCsr(CsrNumber::STIMECMP)->tie(&stimecmp_);
      csRegs_.findCsr(CsrNumber::VSTIMECMP)->tie(&vstimecmp_);
      csRegs_.findCsr(CsrNumber::HTIMEDELTA)->tie(&htimedelta_);
    }

  // Tie the FCSR register to variable held in the hart.
  csRegs_.findCsr(CsrNumber::FCSR)->tie(&fcsrValue_);
}


template <typename URV>
void
Hart<URV>::setupVirtMemCallbacks()
{

  virtMem_.setMemReadCallback([this](uint64_t addr, bool bigEndian, URV &data) -> bool {
    if (steeEnabled_)
      {
        if (!stee_.isValidAddress(addr))
          return false;  
        addr = stee_.clearSecureBits(addr);
      }
      
    // Proceed with normal memory read.
    if (not memory_.read(addr, data))
      return false;
    if (bigEndian)
      data = util::byteswap(data);
    return true;
  });


  virtMem_.setMemWriteCallback([this](uint64_t addr, bool bigEndian, uint64_t data) -> bool {
    URV value = static_cast<URV>(data);   // For RV32.
    assert(value == data);

    if (steeEnabled_)
      {
        if (!stee_.isValidAddress(addr))
          return false;  
        addr = stee_.clearSecureBits(addr);
      }

    if (bigEndian)
      value = util::byteswap(value);
    if (not memory_.hasReserveAttribute(addr))
      return false;
    return memory_.write(hartIx_, addr, value);
  });

  virtMem_.setIsReadableCallback([this](uint64_t addr, PrivilegeMode pm) -> bool {
<<<<<<< HEAD
=======
    if (pmpManager_.isEnabled())
      {
        const Pmp& pmp = pmpManager_.accessPmp(addr);
        if (not pmp.isRead(pm))
          return false;
      }
>>>>>>> f1cf71da
    if (steeEnabled_)
      {
        if (!stee_.isValidAddress(addr))
          return false;  
        addr = stee_.clearSecureBits(addr);
      }

<<<<<<< HEAD
    if (pmpManager_.isEnabled())
      {
        const Pmp& pmp = pmpManager_.accessPmp(addr);
        if (not pmp.isRead(pm))
          return false;
      }
=======
>>>>>>> f1cf71da
    auto pma = memory_.pmaMgr_.getPma(addr);
    return pma.isRead();
  });

  virtMem_.setIsWritableCallback([this](uint64_t addr, PrivilegeMode pm) -> bool {
<<<<<<< HEAD
=======
    if (pmpManager_.isEnabled())
      {
        const Pmp& pmp = pmpManager_.accessPmp(addr);
        if (not pmp.isWrite(pm))
          return false;
      }
>>>>>>> f1cf71da
    if (steeEnabled_)
      {
        if (!stee_.isValidAddress(addr))
          return false;  
        addr = stee_.clearSecureBits(addr);
      }

<<<<<<< HEAD
    if (pmpManager_.isEnabled())
      {
        const Pmp& pmp = pmpManager_.accessPmp(addr);
        if (not pmp.isWrite(pm))
          return false;
      }
=======
>>>>>>> f1cf71da
    auto pma = memory_.pmaMgr_.getPma(addr);

    // return pma.isWrite() and pma.isRsrv();  // FIX: RTL does not do this. It should.
    return pma.isWrite();
  });
}


template <typename URV>
void
Hart<URV>::getImplementedCsrs(std::vector<CsrNumber>& vec) const
{
  vec.clear();

  for (unsigned i = 0; i <= unsigned(CsrNumber::MAX_CSR_); ++i)
    {
      CsrNumber csrn = CsrNumber(i);
      if (csRegs_.isImplemented(csrn))
	vec.push_back(csrn);
    }
}


template <typename URV>
unsigned
Hart<URV>::countImplementedPmpRegisters() const
{
  using std::cerr;

  unsigned count = 0;

  unsigned num = unsigned(CsrNumber::PMPADDR0);
  for (unsigned ix = 0; ix < 64; ++ix, ++num)
    if (csRegs_.isImplemented(CsrNumber(num)))
      count++;

  if (count and count != 16 and count != 64 and hartIx_ == 0)
    cerr << "Warning: Some but not all PMPADDR CSRs are implemented\n";

  unsigned cfgCount = 0;
  if (mxlen_ == 32)
    {
      num = unsigned(CsrNumber::PMPCFG0);
      for (unsigned ix = 0; ix < 16; ++ix, ++num)
        if (csRegs_.isImplemented(CsrNumber(num)))
          cfgCount++;
      if (count and cfgCount != 4 and cfgCount != 16 and hartIx_ == 0)
        cerr << "Warning: Physical memory protection enabled but only "
	     << cfgCount << "/16" << " PMPCFG CSRs implemented\n";
    }
  else
    {
      num = unsigned(CsrNumber::PMPCFG0);
      for (unsigned ix = 0; ix < 16; ++ix, ++num)
        if (csRegs_.isImplemented(CsrNumber(num)))
          {
            if ((ix & 1) == 1)
              cerr << "Error: Odd numbered PMPCFG" << ix << " CSR should not be implemented.\n";
            cfgCount++;
          }

      // Count should be 0, 16, or 14. cfgCount should be count/8.
      if (cfgCount != count / 8)
        {
          cerr << "Error: The number of implemented PMPADDR CSRs is " << count
               << ", but the number of implemented PMPCFG CSRs is " << cfgCount
               << " (should be " << count << "/8 = " << (count/8) << ")\n";
        }
    }

  return count;
}


template <typename URV>
void
Hart<URV>::processExtensions(bool verbose)
{
  URV value = 0;
  if (not peekCsr(CsrNumber::MISA, value))
    std::cerr << "Error: CSR MISA is not defined\n";

  bool flag = value & (URV(1) << ('s' - 'a'));  // Supervisor-mode option.
  flag = flag and isa_.isEnabled(RvExtension::S);
  enableSupervisorMode(flag);

  flag = value & (URV(1) << ('u' - 'a'));  // User-mode option.
  flag = flag and isa_.isEnabled(RvExtension::U);
  enableUserMode(flag);

  flag = value & (URV(1) << ('h' - 'a'));  // Hypervisor.
  flag = flag and isa_.isEnabled(RvExtension::H);
  enableHypervisorMode(flag);

  flag = (value & 1) and isa_.isEnabled(RvExtension::A);   // Atomic
  enableExtension(RvExtension::A, flag);

  flag = (value & 2) and isa_.isEnabled(RvExtension::B);   // Bit-manip
  enableExtension(RvExtension::B, flag);

  flag = (value & (URV(1) << ('c' - 'a')));  // Compress option.
  flag = flag and isa_.isEnabled(RvExtension::C);
  enableRvc(flag);

  flag = value & (URV(1) << ('f' - 'a'));  // Single precision FP
  flag = flag and isa_.isEnabled(RvExtension::F);
  enableRvf(flag);

  // D requires F and is enabled only if F is enabled.
  flag = value & (URV(1) << ('d' - 'a'));  // Double precision FP
  flag = flag and isa_.isEnabled(RvExtension::D);
  if (flag and not extensionIsEnabled(RvExtension::F))
    {
      flag = false;
      if (verbose and hartIx_ == 0)
	std::cerr << "Warning: Bit 3 (d) is set in the MISA register but f "
		  << "extension (bit 5) is not enabled -- ignored\n";
    }
  enableRvd(flag);

  flag = value & (URV(1) << ('e' - 'a'));
  flag = flag and isa_.isEnabled(RvExtension::E);
  if (flag)
    intRegs_.regs_.resize(16);
  enableExtension(RvExtension::E, flag);

  flag = value & (URV(1) << ('i' - 'a'));
  if (not flag and not extensionIsEnabled(RvExtension::E) and verbose and hartIx_ == 0)
    std::cerr << "Warning: Bit 8 (i extension) is cleared in the MISA register "
	      << " but extension is mandatory -- assuming bit 8 set\n";

  flag = value & (URV(1) << ('m' - 'a'));
  flag = flag and isa_.isEnabled(RvExtension::M);
  enableExtension(RvExtension::M, flag);

  flag = value & (URV(1) << ('v' - 'a'));  // User-mode option.
  if (flag and not (extensionIsEnabled(RvExtension::F) and extensionIsEnabled(RvExtension::D)))
    {
      flag = false;
      if (verbose and hartIx_ == 0)
	std::cerr << "Warning: Bit 21 (v) is set in the MISA register but the d/f "
		  << "extensions are not enabled -- ignored\n";
    }
  flag = flag and isa_.isEnabled(RvExtension::V);
  enableVectorExtension(flag);

  if (verbose and hartIx_ == 0)
    for (auto ec : { 'j', 'k', 'l', 'n', 'o', 'p',
		     'q', 'r', 't', 'w', 'x', 'y', 'z' } )
      {
	unsigned bit = ec - 'a';
	if (value & (URV(1) << bit))
	  std::cerr << "Warninig: Bit " << bit << " (" << ec << ") set in the MISA "
		    << "register but extension is not supported "
		    << "-- ignored\n";
      }

  enableExtension(RvExtension::Zba,      isa_.isEnabled(RvExtension::Zba));
  enableExtension(RvExtension::Zbb,      isa_.isEnabled(RvExtension::Zbb));
  enableExtension(RvExtension::Zbc,      isa_.isEnabled(RvExtension::Zbc));
  enableExtension(RvExtension::Zbs,      isa_.isEnabled(RvExtension::Zbs));
  enableExtension(RvExtension::Zfbfmin,  isa_.isEnabled(RvExtension::Zfbfmin));
  enableExtension(RvExtension::Zfh,      isa_.isEnabled(RvExtension::Zfh));
  enableExtension(RvExtension::Zfhmin,   isa_.isEnabled(RvExtension::Zfhmin));
  enableExtension(RvExtension::Zknd,     isa_.isEnabled(RvExtension::Zknd));
  enableExtension(RvExtension::Zkne,     isa_.isEnabled(RvExtension::Zkne));
  enableExtension(RvExtension::Zknh,     isa_.isEnabled(RvExtension::Zknh));
  enableExtension(RvExtension::Zbkb,     isa_.isEnabled(RvExtension::Zbkb));
  enableExtension(RvExtension::Zbkx,     isa_.isEnabled(RvExtension::Zbkx));
  enableExtension(RvExtension::Zksed,    isa_.isEnabled(RvExtension::Zksed));
  enableExtension(RvExtension::Zksh,     isa_.isEnabled(RvExtension::Zksh));
  enableExtension(RvExtension::Zicbom,   isa_.isEnabled(RvExtension::Zicbom));
  enableExtension(RvExtension::Zicboz,   isa_.isEnabled(RvExtension::Zicboz));
  enableExtension(RvExtension::Zicbop,   isa_.isEnabled(RvExtension::Zicbop));
  enableExtension(RvExtension::Zawrs,    isa_.isEnabled(RvExtension::Zawrs));
  enableExtension(RvExtension::Zmmul,    isa_.isEnabled(RvExtension::Zmmul));
  enableExtension(RvExtension::Zvbb,     isa_.isEnabled(RvExtension::Zvbb));
  enableExtension(RvExtension::Zvbc,     isa_.isEnabled(RvExtension::Zvbc));
  enableExtension(RvExtension::Zvfbfmin, isa_.isEnabled(RvExtension::Zvfbfmin));
  enableExtension(RvExtension::Zvfbfwma, isa_.isEnabled(RvExtension::Zvfbfwma));
  enableExtension(RvExtension::Zvqdot,   isa_.isEnabled(RvExtension::Zvqdot));
  enableExtension(RvExtension::Zvfh,     isa_.isEnabled(RvExtension::Zvfh));
  enableExtension(RvExtension::Zvfhmin,  isa_.isEnabled(RvExtension::Zvfhmin));
  enableExtension(RvExtension::Zvkg,     isa_.isEnabled(RvExtension::Zvkg));
  enableExtension(RvExtension::Zvkned,   isa_.isEnabled(RvExtension::Zvkned));
  enableExtension(RvExtension::Zvknha,   isa_.isEnabled(RvExtension::Zvknha));
  enableExtension(RvExtension::Zvknhb,   isa_.isEnabled(RvExtension::Zvknhb));
  enableExtension(RvExtension::Zvksed,   isa_.isEnabled(RvExtension::Zvksed));
  enableExtension(RvExtension::Zvksh,    isa_.isEnabled(RvExtension::Zvksh));
  enableExtension(RvExtension::Zvkb,     isa_.isEnabled(RvExtension::Zvkb));
  enableExtension(RvExtension::Zicond,   isa_.isEnabled(RvExtension::Zicond));
  enableExtension(RvExtension::Zca,      isa_.isEnabled(RvExtension::Zca));
  enableExtension(RvExtension::Zcb,      isa_.isEnabled(RvExtension::Zcb));
  enableExtension(RvExtension::Zcd,      isa_.isEnabled(RvExtension::Zcd));
  enableExtension(RvExtension::Zfa,      isa_.isEnabled(RvExtension::Zfa));
  enableExtension(RvExtension::Zacas,    isa_.isEnabled(RvExtension::Zacas));
  enableExtension(RvExtension::Zimop,    isa_.isEnabled(RvExtension::Zimop));
  enableExtension(RvExtension::Zcmop,    isa_.isEnabled(RvExtension::Zcmop));
  enableExtension(RvExtension::Smaia,    isa_.isEnabled(RvExtension::Smaia));
  enableExtension(RvExtension::Ssaia,    isa_.isEnabled(RvExtension::Ssaia));
  enableExtension(RvExtension::Zicsr,    true /*isa_.isEnabled(RvExtension::Zicsr)*/); // Default true until we fix riscof
  enableExtension(RvExtension::Zifencei, true /*isa_.isEnabled(RvExtension::Zifencei)*/); // Default true until RTL catches up

  if (isa_.isEnabled(RvExtension::Sstc))
    enableRvsstc(true);
  if (isa_.isEnabled(RvExtension::Svinval))
    enableSvinval(true);
  if (isa_.isEnabled(RvExtension::Svnapot))
    enableTranslationNapot(true);
  if (isa_.isEnabled(RvExtension::Svpbmt))
    enableTranslationPbmt(true);
  if (isa_.isEnabled(RvExtension::Svadu))
    enableTranslationAdu(true);
  if (isa_.isEnabled(RvExtension::Smrnmi))
    enableSmrnmi(true);
  if (isa_.isEnabled(RvExtension::Zicntr))
    enableZicntr(true);
  if (isa_.isEnabled(RvExtension::Zihpm))
    enableZihpm(true);
  if (isa_.isEnabled(RvExtension::Sscofpmf))
    enableSscofpmf(true);
  if (isa_.isEnabled(RvExtension::Zkr))
    enableZkr(true);
  if (isa_.isEnabled(RvExtension::Smstateen))
    enableSmstateen(true);
  if (isa_.isEnabled(RvExtension::Ssqosid))
    enableSsqosid(true);
  if (isa_.isEnabled(RvExtension::Sdtrig))
    enableSdtrig(true);

  if (isa_.isEnabled(RvExtension::Zvknha) and
      isa_.isEnabled(RvExtension::Zvknhb))
    {
      std::cerr << "Info: Both Zvknha/b enabled.";
      if (rv64_)
        {
          std::cerr << "Info:  Using Zvknhb.\n";
          enableExtension(RvExtension::Zvknha, false);
        }
      else
        {
          std::cerr << "Info:  Using Zvknha.\n";
          enableExtension(RvExtension::Zvknhb, false);
        }
    }

  enableSmmpm(isa_.isEnabled(RvExtension::Smmpm));
  enableSsnpm(isa_.isEnabled(RvExtension::Ssnpm));
  enableSmnpm(isa_.isEnabled(RvExtension::Smnpm));
  enableAiaExtension(isa_.isEnabled(RvExtension::Smaia));
  enableZicfilp(isa_.isEnabled(RvExtension::Zicfilp));

  stimecmpActive_ = csRegs_.menvcfgStce();
  vstimecmpActive_ = csRegs_.henvcfgStce();
}


static
Pmp::Mode
getModeFromPmpconfigByte(uint8_t byte)
{
  unsigned m = 0;

  if (byte & 1) m = Pmp::Read  | m;
  if (byte & 2) m = Pmp::Write | m;
  if (byte & 4) m = Pmp::Exec  | m;

  return Pmp::Mode(m);
}


template <typename URV>
void
Hart<URV>::updateMemoryProtection()
{
  pmpManager_.reset();

  const unsigned count = 64;
  unsigned impCount = 0;  // Count of implemented PMP registers

  for (unsigned ix = 0; ix < count; ++ix)
    {
      uint64_t low = 0, high = 0;
      Pmp::Type type = Pmp::Type::Off;
      Pmp::Mode mode = Pmp::Mode::None;
      bool locked = false;

      if (unpackMemoryProtection(ix, type, mode, locked, low, high))
        {
          impCount++;
          if (type != Pmp::Type::Off)
            pmpManager_.defineRegion(low, high, type, mode, ix, locked);
        }
    }

#ifndef FAST_SLOPPY
  pmpEnabled_ = impCount > 0;
#endif

  pmpManager_.enable(pmpEnabled_);
}


template <typename URV>
bool
Hart<URV>::unpackMemoryProtection(unsigned entryIx, Pmp::Type& type,
                                  Pmp::Mode& mode, bool& locked,
                                  uint64_t& low, uint64_t& high) const
{
  low = high = 0;
  type = Pmp::Type::Off;
  mode = Pmp::Mode::None;
  locked = false;

  if (entryIx >= 64)
    return false;

  CsrNumber csrn = CsrNumber(unsigned(CsrNumber::PMPADDR0) + entryIx);

  unsigned config = csRegs_.getPmpConfigByteFromPmpAddr(csrn);
  type = Pmp::Type((config >> 3) & 3);
  locked = config & 0x80;
  mode = getModeFromPmpconfigByte(config);

  URV pmpVal = 0;
  if (not peekCsr(csrn, pmpVal))
    return false;  // PMPADDRn not implemented.

  if (type == Pmp::Type::Off)
    return true;   // Entry is off.

  unsigned pmpG = csRegs_.getPmpG();

  if (type == Pmp::Type::Tor)    // Top of range
    {
      if (entryIx > 0)
        {
          CsrNumber lowerCsrn = CsrNumber(unsigned(csrn) - 1);
	  URV lowerVal = 0;
          if (not peekCsr(lowerCsrn, lowerVal))
	    return false;  // Should not happen
          low = lowerVal;
          low = (low >> pmpG) << pmpG;  // Clear least sig G bits.
          low = low << 2;
        }

      high = pmpVal;
      high = (high >> pmpG) << pmpG;
      high = high << 2;
      if (high == 0)
        {
          type = Pmp::Type::Off;  // Empty range.
          return true;
        }

      high = high - 1;
      return true;
    }

  uint64_t sizeM1 = 3;     // Size minus 1
  uint64_t napot = pmpVal;  // Naturally aligned power of 2.
  if (type == Pmp::Type::Napot)  // Naturally algined power of 2.
    {
      unsigned rzi = 0;  // Righmost-zero-bit index in pmpval.
      if (pmpVal == URV(-1))
        {
          // Handle special case where pmpVal is set to maximum value
          napot = 0;
          rzi = mxlen_;
        }
      else
        {
          rzi = std::countr_zero(~pmpVal); // rightmost-zero-bit ix.
          napot = (napot >> rzi) << rzi; // Clear bits below rightmost zero bit.
        }

      // Avoid overflow when computing 2 to the power 64 or
      // higher. This is incorrect but should work in practice where
      // the physical address space is 64-bit wide or less.
      if (rzi + 3 >= 64)
        sizeM1 = -1L;
      else
        sizeM1 = (uint64_t(1) << (rzi + 3)) - 1;
    }
  else
    assert(type == Pmp::Type::Na4);

  low = napot;
  low = (low >> pmpG) << pmpG;
  low = low << 2;
  high = low + sizeM1;
  return true;
}


template <typename URV>
void
Hart<URV>::updateAddressTranslation()
{
  URV value = 0;
  if (peekCsr(CsrNumber::SATP, value))
    {
      SatpFields<URV> satp(value);
      if constexpr (sizeof(URV) != 4)
	if ((satp.bits_.MODE >= 1 and satp.bits_.MODE <= 7) or satp.bits_.MODE >= 12)
	  satp.bits_.MODE = 0;

      if (virtMode_)
        virtMem_.configStage1(VirtMem::Mode(satp.bits_.MODE), satp.bits_.ASID, satp.bits_.PPN);
      else
        virtMem_.configTranslation(VirtMem::Mode(satp.bits_.MODE), satp.bits_.ASID, satp.bits_.PPN);
    }

  if (peekCsr(CsrNumber::VSATP, value))
    {
      SatpFields<URV> satp(value);
      if constexpr (sizeof(URV) != 4)
	if ((satp.bits_.MODE >= 1 and satp.bits_.MODE <= 7) or satp.bits_.MODE >= 12)
	  satp.bits_.MODE = 0;

      virtMem_.configStage1(VirtMem::Mode(satp.bits_.MODE), satp.bits_.ASID, satp.bits_.PPN);
    }

  if (peekCsr(CsrNumber::HGATP, value))
    {
      HgatpFields<URV> hgatp(value);
      virtMem_.configStage2(VirtMem::Mode(hgatp.bits_.MODE), hgatp.bits_.VMID, hgatp.bits_.PPN);
    }
}


template <typename URV>
void
Hart<URV>::reset(bool resetMemoryMappedRegs)
{
  privMode_ = PrivilegeMode::Machine;
  virtMode_ = false;

  intRegs_.reset();
  csRegs_.reset();
  vecRegs_.reset();

  // Suppress resetting memory mapped register on initial resets sent
  // by the test bench. Otherwise, initial resets obliterate memory
  // mapped register data loaded from the ELF/HEX file.
  if (resetMemoryMappedRegs)
    memory_.resetMemoryMappedRegisters();
  cancelLr(CancelLrCause::RESET); // Clear LR reservation (if any).

  clearPendingNmi();

  setPc(resetPc_);
  currPc_ = pc_;
  bbPc_ = pc_;

  // Enable extensions if corresponding bits are set in the MISA CSR.
  processExtensions();

  csRegs_.reset();
  effectiveMie_ = csRegs_.effectiveMie();
  effectiveSie_ = csRegs_.effectiveSie();
  effectiveVsie_ = csRegs_.effectiveVsie();

  updateCachedHvictl();

  perfControl_ = ~uint32_t(0);
  URV value = 0;
  if (peekCsr(CsrNumber::MCOUNTINHIBIT, value))
    perfControl_ = ~value;

  prevPerfControl_ = perfControl_;

  debugMode_ = false;
  updateCachedTriggerState();

  dcsrStepIe_ = false;
  dcsrStep_ = false;

  if (peekCsr(CsrNumber::DCSR, value))
    {
      DcsrFields<URV> dcsr(value);
      dcsrStep_ = dcsr.bits_.STEP;
      dcsrStepIe_ = dcsr.bits_.STEPIE;
    }

  resetVector();
  resetFloat();

  // Update cached values of MSTATUS.
  updateCachedMstatus();
  if (isRvh())
    updateCachedHstatus();

  updateAddressTranslation();

  updateMemoryProtection();
  countImplementedPmpRegisters();

  csRegs_.updateCounterPrivilege();

  alarmLimit_ = alarmInterval_? alarmInterval_ + time_ : ~uint64_t(0);
  consecutiveIllegalCount_ = 0;

  // Trigger software interrupt in hart 0 on reset.
  if (aclintSiOnReset_ and hartIx_ == 0)
    pokeMemory(aclintSwStart_, uint32_t(1), true);

  clearTraceData();

  decoder_.enableRv64(isRv64());
  disas_.enableRv64(isRv64());

  // Reflect initial state of menvcfg CSR on pbmt and sstc.
  updateTranslationPbmt();
  updateTranslationAdu();
  updateTranslationPmm();
  csRegs_.updateSstc();

  // If any PMACFG CSR is defined, change the default PMA to no access.
  bool hasPmacfg = false;
  using CN = CsrNumber;
  for (unsigned ix = unsigned(CN::PMACFG0); ix <= unsigned(CN::PMACFG15); ++ix)
    if (csRegs_.getImplementedCsr(CN(ix)))
      {
	hasPmacfg = true;
	processPmaChange(CN(ix));
      }
  if (hasPmacfg)
    {
      memory_.pmaMgr_.clearDefaultPma();  // No access.
      memory_.pmaMgr_.enableInDefaultPma(Pma::Attrib::MisalAccFault); // Access fault on misal.
    }

  // Update IID priority for benefit of *topi registers.
  csRegs_.updateIidPrio(mInterrupts_, sInterrupts_, vsInterrupts_);
}


template <typename URV>
void
Hart<URV>::resetVector()
{
  if (isRvv())
    {
      bool configured = vecRegs_.registerCount() > 0;
      if (not configured) {
        constexpr uint32_t bytesPerReg = std::is_same<URV, uint32_t>::value ? 32 : 64;
        constexpr uint32_t maxBytesPerElem = std::is_same<URV, uint32_t>::value ? 4 : 8;
        vecRegs_.config(
            bytesPerReg,
            1 /*minBytesPerElem*/,
            maxBytesPerElem,
            nullptr /*minSewPerLmul*/,
            nullptr /*maxSewPerLmul*/
        );
      }
      unsigned bytesPerReg = vecRegs_.bytesPerRegister();
      csRegs_.configCsr(CsrNumber::VLENB, true, bytesPerReg, 0, 0, false /*shared*/);
      uint32_t vstartBits = static_cast<uint32_t>(std::log2(bytesPerReg*8));
      URV vstartMask = (URV(1) << vstartBits) - 1;
      auto csr = csRegs_.findCsr(CsrNumber::VSTART);
      if (not csr or csr->getWriteMask() != vstartMask)
	{
	  if (hartIx_ == 0 and configured)
	    std::cerr << "Warning: Write mask of CSR VSTART changed to 0x" << std::hex
		      << vstartMask << " to be compatible with VLEN=" << std::dec
		      << (bytesPerReg*8) << '\n';
	  csRegs_.configCsr(CsrNumber::VSTART, true, 0, vstartMask, vstartMask, false);
	}
    }

  // Make cached vector engine parameters match reset value of the VTYPE CSR.
  URV value = 0;
  if (peekCsr(CsrNumber::VTYPE, value))
    {
      VtypeFields<URV> vtype(value);
      bool vill = vtype.bits_.VILL;
      bool ma = vtype.bits_.VMA;
      bool ta = vtype.bits_.VTA;
      GroupMultiplier gm = GroupMultiplier(vtype.bits_.LMUL);
      ElementWidth ew = ElementWidth(vtype.bits_.SEW);
      vecRegs_.updateConfig(ew, gm, ma, ta, vill);
    }

  // Update cached VL
  if (peekCsr(CsrNumber::VL, value))
    vecRegs_.elemCount(value);

  // Set VS to initial in MSTATUS if linux/newlib emulation. This
  // allows linux/newlib program to run without startup code.
  if (isRvv() and (newlib_ or linux_))
    {
      URV val = csRegs_.peekMstatus();
      MstatusFields<URV> fields(val);
      fields.bits_.VS = unsigned(VecStatus::Initial);
      csRegs_.write(CsrNumber::MSTATUS, PrivilegeMode::Machine, fields.value_);
    }
}


namespace WdRiscv
{

  template <>
  void
  Hart<uint32_t>::updateCachedMstatus()
  {
    uint32_t csrVal = csRegs_.peekMstatus();
    mstatus_.value_.low_ = csrVal;

    csrVal = peekCsr(CsrNumber::MSTATUSH);
    mstatus_.value_.high_ = csrVal;

    virtMem_.setExecReadable(mstatus_.bits_.MXR);
    virtMem_.setStage1ExecReadable(mstatus_.bits_.MXR);
    virtMem_.setSum(mstatus_.bits_.SUM);
    if (virtMode_)
      updateCachedVsstatus();

    pmaskManager_.setExecReadable(mstatus_.bits_.MXR);
    pmaskManager_.setStage1ExecReadable(mstatus_.bits_.MXR);

    updateBigEndian();
  }


  template <>
  void
  Hart<uint64_t>::updateCachedMstatus()
  {
    uint64_t csrVal = csRegs_.peekMstatus();
    mstatus_.value_ = csrVal;

    virtMem_.setExecReadable(mstatus_.bits_.MXR);
    virtMem_.setStage1ExecReadable(mstatus_.bits_.MXR);
    virtMem_.setSum(mstatus_.bits_.SUM);

    if (virtMode_)
      updateCachedVsstatus();

    pmaskManager_.setExecReadable(mstatus_.bits_.MXR);
    pmaskManager_.setStage1ExecReadable(mstatus_.bits_.MXR);

    updateBigEndian();
  }


  template <>
  void
  Hart<uint32_t>::writeMstatus()
  {
    csRegs_.write(CsrNumber::MSTATUS, PrivilegeMode::Machine, mstatus_.value_.low_);
    csRegs_.write(CsrNumber::MSTATUSH, PrivilegeMode::Machine, mstatus_.value_.high_);
    updateCachedMstatus();
  }


  template <>
  void
  Hart<uint64_t>::writeMstatus()
  {
    csRegs_.write(CsrNumber::MSTATUS, PrivilegeMode::Machine, mstatus_.value_);
    updateCachedMstatus();
  }

}


template <typename URV>
void
Hart<URV>::updateCachedVsstatus()
{
  vsstatus_.value_ = peekCsr(CsrNumber::VSSTATUS);

  virtMem_.setStage1ExecReadable(vsstatus_.bits_.MXR);
  virtMem_.setVsSum(vsstatus_.bits_.SUM);

  pmaskManager_.setStage1ExecReadable(vsstatus_.bits_.MXR);

  updateBigEndian();
}


template <typename URV>
void
Hart<URV>::updateCachedHstatus()
{
  hstatus_.value_ = peekCsr(CsrNumber::HSTATUS);
  updateBigEndian();
}


template <typename URV>
void
Hart<URV>::updateBigEndian()
{
  PrivilegeMode pm = privMode_;
  bool virt = virtMode_;
  if (mstatusMprv() and not nmieOverridesMprv())
    {
      pm = mstatusMpp();
      virt = mstatus_.bits_.MPV;
    }

  if (pm == PrivilegeMode::Machine)
    bigEnd_ = mstatus_.bits_.MBE;
  else if (pm == PrivilegeMode::Supervisor)
    bigEnd_ = virt? hstatus_.bits_.VSBE : mstatus_.bits_.SBE;
  else if (pm == PrivilegeMode::User)
    bigEnd_ = virt? vsstatus_.bits_.UBE : mstatus_.bits_.UBE;

  if (pm != PrivilegeMode::Machine)
    {
      bool tbe = virt? hstatus_.bits_.VSBE : mstatus_.bits_.SBE; // translatiom big end
      virtMem_.setBigEndian(tbe);
    }
}


template <typename URV>
bool
Hart<URV>::peekMemory(uint64_t address, uint8_t& val, bool usePma) const
{
  return memory_.peek(address, val, usePma);
}


template <typename URV>
bool
Hart<URV>::peekMemory(uint64_t address, uint16_t& val, bool usePma) const
{
  return memory_.peek(address, val, usePma);
}


template <typename URV>
bool
Hart<URV>::peekMemory(uint64_t address, uint32_t& val, bool usePma) const
{
  return memory_.peek(address, val, usePma);
}


template <typename URV>
bool
Hart<URV>::peekMemory(uint64_t address, uint64_t& val, bool usePma) const
{
  if (memory_.peek(address, val, usePma))
    return true;

  uint32_t high = 0, low = 0;
  if (memory_.peek(address, low, usePma) and memory_.peek(address + 4, high, usePma))
    {
      val = (uint64_t(high) << 32) | low;
      return true;
    }

  return false;
}


template <typename URV>
bool
Hart<URV>::pokeMemory(uint64_t addr, uint8_t val, bool usePma, bool skipFetch)
{
  std::unique_lock lock(memory_.amoMutex_);

  memory_.invalidateOtherHartLr(hartIx_, addr, sizeof(val));
  invalidateDecodeCache(addr, sizeof(val));

  if (not skipFetch)
    pokeFetchCache(addr, val);

  return memory_.poke(addr, val, usePma);
}


template <typename URV>
bool
Hart<URV>::pokeMemory(uint64_t addr, uint16_t val, bool usePma, bool skipFetch)
{
  std::unique_lock lock(memory_.amoMutex_);

  memory_.invalidateOtherHartLr(hartIx_, addr, sizeof(val));
  invalidateDecodeCache(addr, sizeof(val));

  if (isPciAddr(addr))
    {
      pci_->access<uint16_t>(addr, val, true);
      return true;
    }

  if (not skipFetch)
    {
      pokeFetchCache(addr, uint8_t(val));
      pokeFetchCache(addr + 1, uint8_t(val >> 8));
    }

  return memory_.poke(addr, val, usePma);
}


template <typename URV>
bool
Hart<URV>::pokeMemory(uint64_t addr, uint32_t val, bool usePma, bool skipFetch)
{
  // We allow poke to bypass masking for memory mapped registers
  // otherwise, there is no way for external driver to clear bits that
  // are read-only to this hart.

  std::unique_lock lock(memory_.amoMutex_);

  memory_.invalidateOtherHartLr(hartIx_, addr, sizeof(val));
  invalidateDecodeCache(addr, sizeof(val));

  if (isDeviceAddr(addr))
    {
      deviceWrite(addr, val);
      return true;
    }

  if (not skipFetch)
    for (unsigned i = 0; i < sizeof(val); ++i)
      pokeFetchCache(addr + i, uint8_t(val >> (i*8)));

  return memory_.poke(addr, val, usePma);
}


template <typename URV>
bool
Hart<URV>::pokeMemory(uint64_t addr, uint64_t val, bool usePma, bool skipFetch)
{
  std::unique_lock lock(memory_.amoMutex_);

  memory_.invalidateOtherHartLr(hartIx_, addr, sizeof(val));
  invalidateDecodeCache(addr, sizeof(val));

  if (isDeviceAddr(addr))
    {
      deviceWrite(addr, val);
      return true;
    }

  if (not skipFetch)
    for (unsigned i = 0; i < sizeof(val); ++i)
      pokeFetchCache(addr + i, uint8_t(val >> (i*8)));

  return memory_.poke(addr, val, usePma);
}


template <typename URV>
void
Hart<URV>::setPendingNmi(NmiCause cause)
{
  // First nmi sets the cause. The cause is sticky.
  if (not nmiPending_)
    nmiCause_ = cause;

  nmiPending_ = true;

  // Set the nmi pending bit in the DCSR register.
  URV val = 0;  // DCSR value
  if (peekCsr(CsrNumber::DCSR, val))
    {
      DcsrFields<URV> dcsr(val);
      dcsr.bits_.NMIP = 1;
      pokeCsr(CsrNumber::DCSR, dcsr.value_);
      recordCsrWrite(CsrNumber::DCSR);
    }
}


template <typename URV>
void
Hart<URV>::clearPendingNmi()
{
  nmiPending_ = false;
  nmiCause_ = NmiCause::UNKNOWN;

  URV val = 0;  // DCSR value
  if (peekCsr(CsrNumber::DCSR, val))
    {
      DcsrFields<URV> dcsr(val);
      dcsr.bits_.NMIP = 0;
      pokeCsr(CsrNumber::DCSR, dcsr.value_);
      recordCsrWrite(CsrNumber::DCSR);
    }
}


template <typename URV>
void
Hart<URV>::setToHostAddress(uint64_t address)
{
  toHost_ = URV(address);
  toHostValid_ = true;
}


template <typename URV>
void
Hart<URV>::clearToHostAddress()
{
  toHost_ = 0;
  toHostValid_ = false;
}


template <typename URV>
inline
void
Hart<URV>::execBeq(const DecodedInst* di)
{
  URV v1 = intRegs_.read(di->op0()),  v2 = intRegs_.read(di->op1());
  if (v1 != v2)
    return;

  URV nextPc = currPc_ + di->op2As<SRV>();
  if (not isRvc() and (nextPc & 3))
    {
      // Target must be word aligned if C is off.
      initiateException(ExceptionCause::INST_ADDR_MISAL, currPc_, nextPc);
    }
  else
    {
      setPc(nextPc);
      lastBranchTaken_ = true;
    }
}


template <typename URV>
inline
void
Hart<URV>::execBne(const DecodedInst* di)
{
  URV v1 = intRegs_.read(di->op0()),  v2 = intRegs_.read(di->op1());
  if (v1 == v2)
    return;

  URV nextPc = currPc_ + di->op2As<SRV>();
  if (not isRvc() and (nextPc & 3))
    {
      // Target must be word aligned if C is off.
      initiateException(ExceptionCause::INST_ADDR_MISAL, currPc_, nextPc);
    }
  else
    {
      setPc(nextPc);
      lastBranchTaken_ = true;
    }
}


template <typename URV>
inline
void
Hart<URV>::execAddi(const DecodedInst* di)
{
  SRV imm = di->op2As<SRV>();
  SRV v = intRegs_.read(di->op1()) + imm;
  intRegs_.write(di->op0(), v);

  if (hintOps_)
    {
      if (di->op0() == 0 and di->op1() == 31)
        throw CoreException(CoreException::Snapshot, "Taking snapshot from HINT.");
      if (di->op0() == 0 and di->op1() == 30)
        throw CoreException(CoreException::Stop, "Stopping run from HINT.");
      if (di->op0() == 0 and di->op1() == 29)
        throw CoreException(CoreException::SnapshotAndStop, "Taking snapshot and stopping run from HINT.");
      if (di->op0() == 0 and di->op1() == 26)
        std::cerr << "Info: Executed instructions: " << instCounter_ << "\n";
    }
}


template <typename URV>
inline
void
Hart<URV>::execAdd(const DecodedInst* di)
{
  URV v = intRegs_.read(di->op1()) + intRegs_.read(di->op2());
  intRegs_.write(di->op0(), v);
}


template <typename URV>
inline
void
Hart<URV>::execAndi(const DecodedInst* di)
{
  SRV imm = di->op2As<SRV>();
  URV v = intRegs_.read(di->op1()) & imm;
  intRegs_.write(di->op0(), v);
}


static
void
printUnsignedHisto(const char* tag, const std::vector<uintmax_t>& histo,
		   FILE* file)
{
  if (histo.size() < 7)
    return;

  if (histo.at(0))
    fprintf(file, "    %s 0           %jd\n", tag, histo.at(0));
  if (histo.at(1))
    fprintf(file, "    %s 1           %jd\n", tag, histo.at(1));
  if (histo.at(2))
    fprintf(file, "    %s 2           %jd\n", tag, histo.at(2));
  if (histo.at(3))
    fprintf(file, "    %s (2,     16] %jd\n", tag, histo.at(3));
  if (histo.at(4))
    fprintf(file, "    %s (16,    1k] %jd\n", tag, histo.at(4));
  if (histo.at(5))
    fprintf(file, "    %s (1k,   64k] %jd\n", tag, histo.at(5));
  if (histo.at(6))
    fprintf(file, "    %s > 64k       %jd\n", tag, histo.at(6));
}


static
void
printSignedHisto(const char* tag, const std::vector<uintmax_t>& histo,
		 FILE* file)
{
  if (histo.size() < 13)
    return;

  if (histo.at(0))
    fprintf(file, "    %s <= -64k     %jd\n", tag, histo.at(0));
  if (histo.at(1))
    fprintf(file, "    %s (-64k, -1k] %jd\n", tag, histo.at(1));
  if (histo.at(2))
    fprintf(file, "    %s (-1k,  -16] %jd\n", tag, histo.at(2));
  if (histo.at(3))
    fprintf(file, "    %s (-16,   -3] %jd\n", tag, histo.at(3));
  if (histo.at(4))
    fprintf(file, "    %s -2          %jd\n", tag, histo.at(4));
  if (histo.at(5))
    fprintf(file, "    %s -1          %jd\n", tag, histo.at(5));
  if (histo.at(6))
    fprintf(file, "    %s 0           %jd\n", tag, histo.at(6));
  if (histo.at(7))
    fprintf(file, "    %s 1           %jd\n", tag, histo.at(7));
  if (histo.at(8))
    fprintf(file, "    %s 2           %jd\n", tag, histo.at(8));
  if (histo.at(9))
    fprintf(file, "    %s (2,     16] %jd\n", tag, histo.at(9));
  if (histo.at(10))
    fprintf(file, "    %s (16,    1k] %jd\n", tag, histo.at(10));
  if (histo.at(11))
    fprintf(file, "    %s (1k,   64k] %jd\n", tag, histo.at(11));
  if (histo.at(12))
    fprintf(file, "    %s > 64k       %jd\n", tag, histo.at(12));
}


enum class FpKinds { PosInf, NegInf, PosNormal, NegNormal, PosSubnormal, NegSubnormal,
                     PosZero, NegZero, QuietNan, SignalingNan };


static
void
printFpHisto(const char* tag, const std::vector<uintmax_t>& histo, FILE* file)
{
  for (unsigned i = 0; i <= unsigned(FpKinds::SignalingNan); ++i)
    {
      FpKinds kind = FpKinds(i);
      uintmax_t freq = histo.at(i);
      if (not freq)
        continue;

      switch (kind)
        {
        case FpKinds::PosInf:
          fprintf(file, "    %s pos_inf       %jd\n", tag, freq);
          break;

        case FpKinds::NegInf:
          fprintf(file, "    %s neg_inf       %jd\n", tag, freq);
          break;

        case FpKinds::PosNormal:
          fprintf(file, "    %s pos_normal    %jd\n", tag, freq);
          break;

        case FpKinds::NegNormal:
          fprintf(file, "    %s neg_normal    %jd\n", tag, freq);
          break;

        case FpKinds::PosSubnormal:
          fprintf(file, "    %s pos_subnormal %jd\n", tag, freq);
          break;

        case FpKinds::NegSubnormal:
          fprintf(file, "    %s neg_subnormal %jd\n", tag, freq);
          break;

        case FpKinds::PosZero:
          fprintf(file, "    %s pos_zero      %jd\n", tag, freq);
          break;

        case FpKinds::NegZero:
          fprintf(file, "    %s neg_zero      %jd\n", tag, freq);
          break;

        case FpKinds::QuietNan:
          fprintf(file, "    %s quiet_nan     %jd\n", tag, freq);
          break;

        case FpKinds::SignalingNan:
          fprintf(file, "    %s signaling_nan %jd\n", tag, freq);
          break;
        }
    }
}


template <typename URV>
void
Hart<URV>::reportInstructionFrequency(FILE* file) const
{
  std::vector<size_t> indices;
  instProfs_.sort(indices);

  for (auto profIx : indices)
    {
      const InstProfile* profPtr = instProfs_.ithEntry(profIx);
      if (not profPtr or not profPtr->freq_)
	continue;

      const InstProfile& prof = *profPtr;
      const InstEntry& entry = decoder_.getInstructionEntry(prof.id_);

      std::string instr;
      // Don't collect non-vector repeats
      if (entry.isVector())
        instr = util::join(".", entry.name(), VecRegs::to_string(prof.elemWidth_));
      else if (prof.elemWidth_ == ElementWidth::Byte)
        instr = entry.name();
      else
        continue;

      fprintf(file, "%s %jd\n", instr.c_str(), prof.freq_);

      uint64_t count = 0;
      for (auto n : prof.destRegFreq_) count += n;
      if (count)
	{
          fprintf(file, "  +rd");
	  auto regCount = prof.destRegFreq_.size();
	  for (unsigned i = 0; i < regCount; ++i)
	    if (prof.destRegFreq_.at(i))
              fprintf(file, " %d:%jd", i, prof.destRegFreq_.at(i));
          fprintf(file, "\n");
	}

      unsigned srcIx = 0;

      for (unsigned opIx = 0; opIx < entry.operandCount(); ++opIx)
        {
	  auto mode = entry.ithOperandMode(opIx);
	  auto type = entry.ithOperandType(opIx);
          if ((mode == OperandMode::Read or mode == OperandMode::ReadWrite) and
              type != OperandType::Imm and type != OperandType::None)
            {
              uint64_t count = 0;
              for (auto n : prof.srcRegFreq_.at(srcIx))
                count += n;
              if (count)
                {
                  const auto& regFreq = prof.srcRegFreq_.at(srcIx);
		  auto regCount = regFreq.size();
                  fprintf(file, "  +rs%d", srcIx + 1);
                  for (unsigned i = 0; i < regCount; ++i)
                    if (regFreq.at(i))
                      fprintf(file, " %d:%jd", i, regFreq.at(i));
                  fprintf(file, "\n");

                  const auto& histo = prof.srcHisto_.at(srcIx);
                  std::string tag = std::string("+hist") + std::to_string(srcIx + 1);
                  if (entry.ithOperandType(opIx) == OperandType::FpReg)
                    printFpHisto(tag.c_str(), histo, file);
                  else if (entry.isUnsigned())
                    printUnsignedHisto(tag.c_str(), histo, file);
                  else
                    printSignedHisto(tag.c_str(), histo, file);
                }

              srcIx++;
            }
	}

      if (prof.hasImm_)
	{
	  fprintf(file, "  +imm  min:%d max:%d\n", prof.minImm_, prof.maxImm_);
	  printSignedHisto("+hist ", prof.srcHisto_.back(), file);
	}

      if (prof.user_)
        fprintf(file, "  +user %" PRIuMAX "\n", prof.user_);
      if (prof.supervisor_)
        fprintf(file, "  +supervisor %" PRIuMAX "\n", prof.supervisor_);
      if (prof.machine_)
        fprintf(file, "  +machine %" PRIuMAX "\n", prof.machine_);
    }
}


template <typename URV>
void
Hart<URV>::reportTrapStat(FILE* file) const
{
  fprintf(file, "\n");
  fprintf(file, "Interrupts (incuding NMI): %" PRIu64 "\n", interruptCount_);
  for (unsigned i = 0; i < interruptStat_.size(); ++i)
    {
      InterruptCause cause = InterruptCause(i);
      uint64_t count = interruptStat_.at(i);
      if (not count)
        continue;
      switch(cause)
        {
        case InterruptCause::S_SOFTWARE:
          fprintf(file, "  + S_SOFTWARE  : %" PRIu64 "\n", count);
          break;
        case InterruptCause::VS_SOFTWARE:
          fprintf(file, "  + VS_SOFTWARE : %" PRIu64 "\n", count);
          break;
        case InterruptCause::M_SOFTWARE:
          fprintf(file, "  + M_SOFTWARE  : %" PRIu64 "\n", count);
          break;
        case InterruptCause::S_TIMER:
          fprintf(file, "  + S_TIMER     : %" PRIu64 "\n", count);
          break;
        case InterruptCause::VS_TIMER:
          fprintf(file, "  + VS_TIMER    : %" PRIu64 "\n", count);
          break;
        case InterruptCause::M_TIMER:
          fprintf(file, "  + M_TIMER     : %" PRIu64 "\n", count);
          break;
        case InterruptCause::S_EXTERNAL:
          fprintf(file, "  + S_EXTERNAL  : %" PRIu64 "\n", count);
          break;
        case InterruptCause::VS_EXTERNAL:
          fprintf(file, "  + VS_EXTERNAL : %" PRIu64 "\n", count);
          break;
        case InterruptCause::M_EXTERNAL:
          fprintf(file, "  + M_EXTERNAL  : %" PRIu64 "\n", count);
          break;
        case InterruptCause::G_EXTERNAL:
          fprintf(file, "  + G_EXTERNAL  : %" PRIu64 "\n", count);
          break;
        default:
          fprintf(file, "  + INTR-NO-%d  : %" PRIu64 "\n", unsigned(cause), count);
        }
    }

  fprintf(file, "\n");
  fprintf(file, "Non maskable interrupts: %" PRIu64 "\n", nmiCount_);

  fprintf(file, "\n");
  fprintf(file, "Exceptions: %" PRIu64 "\n", exceptionCount_);
  for (unsigned i = 0; i < exceptionStat_.size(); ++i)
    {
      ExceptionCause cause = ExceptionCause(i);
      uint64_t count = exceptionStat_.at(i);
      if (not count)
        continue;

      switch(cause)
        {
        case ExceptionCause::INST_ADDR_MISAL :
          fprintf(file, "  + INST_ADDR_MISAL : %" PRIu64 "\n", count);
          break;
        case ExceptionCause::INST_ACC_FAULT  :
          fprintf(file, "  + INST_ACC_FAULT  : %" PRIu64 "\n", count);
          break;
        case ExceptionCause::ILLEGAL_INST    :
          fprintf(file, "  + ILLEGAL_INST    : %" PRIu64 "\n", count);
          break;
        case ExceptionCause::BREAKP          :
          fprintf(file, "  + BREAKP          : %" PRIu64 "\n", count);
          break;
        case ExceptionCause::LOAD_ADDR_MISAL :
          fprintf(file, "  + LOAD_ADDR_MISAL : %" PRIu64 "\n", count);
          break;
        case ExceptionCause::LOAD_ACC_FAULT  :
          fprintf(file, "  + LOAD_ACC_FAULT  : %" PRIu64 "\n", count);
          break;
        case ExceptionCause::STORE_ADDR_MISAL:
          fprintf(file, "  + STORE_ADDR_MISAL: %" PRIu64 "\n", count);
          break;
        case ExceptionCause::STORE_ACC_FAULT :
          fprintf(file, "  + STORE_ACC_FAULT : %" PRIu64 "\n", count);
          break;
        case ExceptionCause::U_ENV_CALL      :
          fprintf(file, "  + U_ENV_CALL      : %" PRIu64 "\n", count);
          break;
        case ExceptionCause::S_ENV_CALL      :
          fprintf(file, "  + S_ENV_CALL      : %" PRIu64 "\n", count);
          break;
        case ExceptionCause::M_ENV_CALL      :
          fprintf(file, "  + M_ENV_CALL      : %" PRIu64 "\n", count);
          break;
        case ExceptionCause::INST_PAGE_FAULT :
          fprintf(file, "  + INST_PAGE_FAULT : %" PRIu64 "\n", count);
          break;
        case ExceptionCause::LOAD_PAGE_FAULT :
          fprintf(file, "  + LOAD_PAGE_FAULT : %" PRIu64 "\n", count);
          break;
        case ExceptionCause::STORE_PAGE_FAULT:
          fprintf(file, "  + STORE_PAGE_FAULT: %" PRIu64 "\n", count);
          break;
        case ExceptionCause::NONE            :
          fprintf(file, "  + NONE            : %" PRIu64 "\n", count);
          break;
        default:
          fprintf(file, "  + ????            : %" PRIu64 "\n", count);
          break;
        }
    }
}


template <typename URV>
void
Hart<URV>::reportLrScStat(FILE* file) const
{
  fprintf(file, "Load-reserve dispatched: %jd\n", uintmax_t(lrCount_));
  fprintf(file, "Load-reserve successful: %jd\n", uintmax_t(lrSuccess_));
  fprintf(file, "Store-conditional dispatched: %jd\n", uintmax_t(scCount_));
  fprintf(file, "Store-conditional successful: %jd\n", uintmax_t(scSuccess_));
}


template <typename URV>
void
Hart<URV>::initiateLoadException(const DecodedInst* di, ExceptionCause cause, URV addr1, URV addr2)
{
  initiateException(cause, currPc_, addr1, addr2, di);
}


template <typename URV>
void
Hart<URV>::initiateStoreException(const DecodedInst* di, ExceptionCause cause, URV addr1, URV addr2)
{
  initiateException(cause, currPc_, addr1, addr2, di);
}


template <typename URV>
ExceptionCause
Hart<URV>::determineLoadException(uint64_t& addr1, uint64_t& addr2, uint64_t& gaddr1,
				  uint64_t& gaddr2, unsigned ldSize, bool hyper, unsigned elemIx)
{
  uint64_t va1 = URV(addr1);   // Virtual address. Truncate to 32-bits in 32-bit mode.
  uint64_t va2 = va1;
  ldStFaultAddr_ = va1;
  addr1 = gaddr1 = va1;
  addr2 = gaddr2 = va2;  // Phys addr of 2nd page when crossing page boundary.

  // Misaligned load from io section triggers an exception.
  uint64_t alignMask = ldSize - 1;
  bool misal = addr1 & alignMask;
  misalignedLdSt_ = misal;

  using EC = ExceptionCause;
  using PM = PrivilegeMode;

  auto [pm, virt] = effLdStMode(hyper);

  ldStFaultAddr_ = addr1 = gaddr1 = va1 = applyPointerMask(va1, true, hyper);
  addr2 = gaddr2 = va2 = va1;

  // If misaligned exception has priority take exception.
  if (misal)
    {
      if (misalHasPriority_ and not misalDataOk_)
	return ExceptionCause::LOAD_ADDR_MISAL;
      va2 = (va1 + ldSize) & ~alignMask;
    }

  setMemProtAccIsFetch(false);

  // Address translation
  if (isRvs())     // Supervisor extension
    {
      if (pm != PM::Machine)
        {
	  auto cause = virtMem_.translateForLoad2(va1, ldSize, pm, virt, gaddr1, addr1, gaddr2, addr2);
          if (cause != EC::NONE)
            {
              ldStFaultAddr_ = addr1;
              return cause;
            }
        }
    }

  // Check misaligned exception.
  if (misal)
    {
      uint64_t a1 = addr1;
      if (steeEnabled_)
	a1 = stee_.clearSecureBits(addr1);
      Pma pma = accessPma(a1);
      pma = overridePmaWithPbmt(pma, virtMem_.lastEffectivePbmt());
      if (not pma.isMisalignedOk())
	return pma.misalOnMisal()? EC::LOAD_ADDR_MISAL : EC::LOAD_ACC_FAULT;
    }

  // Physical memory protection. Assuming grain size is >= 8.
  if (pmpEnabled_)
    {
      auto effPm = effectivePrivilege();
      if (hyper)
	effPm = hstatus_.bits_.SPVP ? PM::Supervisor : PM::User;
      const Pmp& pmp = pmpManager_.accessPmp(addr1);
      if (not pmp.isRead(effPm)  or  (virtMem_.isExecForRead() and not pmp.isExec(effPm)))
	return EC::LOAD_ACC_FAULT;

      if (misal)
	{
	  uint64_t aligned = addr1 & ~alignMask;
	  uint64_t next = addr1 == addr2? aligned + ldSize : addr2;
	  const Pmp& pmp2 = pmpManager_.accessPmp(next);
	  if (not pmp2.isRead(effPm) or (virtMem_.isExecForRead() and not pmp2.isExec(effPm)))
	    {
	      ldStFaultAddr_ = va2;
	      return EC::LOAD_ACC_FAULT;
	    }
	}
    }

  steeInsec1_ = false;
  steeInsec2_ = false;

  if (steeEnabled_)
    {
      if (misal)
	{
	  uint64_t next = addr1 - (addr1 % ldSize) + ldSize;
	  if (addr1 == addr2 and virtMem_.pageNumber(addr1) != virtMem_.pageNumber(next))
	    addr2 = next;
	}

      if (not stee_.isValidAddress(addr1))
	return EC::LOAD_ACC_FAULT;
      if (addr2 != addr1 and not stee_.isValidAddress(addr2))
	{
	  ldStFaultAddr_ = va2;
	  return EC::LOAD_ACC_FAULT;
	}

      steeInsec1_ = stee_.isInsecureAccess(addr1);
      if (steeTrapRead_ and steeInsec1_)
        return EC::LOAD_ACC_FAULT;

      steeInsec2_ = stee_.isInsecureAccess(addr2);
      if (steeTrapRead_ and steeInsec2_)
        {
          ldStFaultAddr_ = va2;
          return EC::LOAD_ACC_FAULT;
        }

      addr1 = stee_.clearSecureBits(addr1);
      addr2 = stee_.clearSecureBits(addr2);
    }

  // Check PMA.
  Pma pma = accessPma(addr1);
  if (not pma.isRead()  or  (virtMem_.isExecForRead() and not pma.isExec()))
    return EC::LOAD_ACC_FAULT;

  if (misal)
    {
      uint64_t aligned = addr1 & ~alignMask;
      uint64_t next = addr1 == addr2? aligned + ldSize : addr2;
      pma = accessPma(next);
      pma = overridePmaWithPbmt(pma, virtMem_.lastEffectivePbmt());
      if (not pma.isRead()  or  (virtMem_.isExecForRead() and not pma.isExec()))
        {
          ldStFaultAddr_ = va2;
          return EC::LOAD_ACC_FAULT;
        }
      if (not pma.isMisalignedOk())
        {
          ldStFaultAddr_ = va2;
          return pma.misalOnMisal()? EC::LOAD_ADDR_MISAL : EC::LOAD_ACC_FAULT;
        }
    }

  if (injectException_ != EC::NONE and injectExceptionIsLd_ and elemIx == injectExceptionElemIx_)
    {
      // Adjust ldStFaultAddr for line crossers if fault is on 2nd line.
      if (injectAddr_ != 0 and cacheLineNum(va1) != cacheLineNum(injectAddr_))
        {
          if (misal)
            ldStFaultAddr_ = va2;
          else
            std::cerr << "Error: hart-id= " << hartId() << " tag=" << instCounter_
                      << " injected exception pa does not match instruction data pa.\n";
        }
      return injectException_;
    }

  return EC::NONE;
}


template <typename URV>
template <typename LOAD_TYPE>
inline
bool
Hart<URV>::fastLoad(const DecodedInst* di, uint64_t addr, uint64_t& value)
{
  // Unsigned version of LOAD_TYPE
  using ULT = typename std::make_unsigned<LOAD_TYPE>::type;

  ULT uval = 0;
  if (memory_.read(addr, uval))
    {
      if constexpr (std::is_same<ULT, LOAD_TYPE>::value)
        value = uval;
      else
        value = SRV(LOAD_TYPE(uval)); // Sign extend.

      if (dataLineTrace_)
	memory_.traceDataLine(addr, addr);

      return true;  // Success.
    }

  initiateLoadException(di, ExceptionCause::LOAD_ACC_FAULT, addr);
  return false;
}


/// Dump initial state of a memory line to the given file.
template <typename URV>
void
Hart<URV>::dumpInitState(const char* tag, uint64_t vaddr, uint64_t paddr)
{
  bool isFetch = (*tag == 'f'); // If tag is "fetch"

  auto& lineSet = isFetch? initInstrLines_ : initDataLines_;

  uint64_t pline = memory_.getLineNumber(paddr);
  if (lineSet.find(pline) != lineSet.end())
    return;  // Already dumped

  lineSet.insert(pline);

  uint64_t vline = memory_.getLineNumber(vaddr);
  unsigned lineSize = memory_.lineSize();
  fprintf(initStateFile_, "%s,%0jx,%0jx,", tag, uintmax_t(vline*lineSize), uintmax_t(pline*lineSize));

  uint64_t byteAddr = pline * lineSize + lineSize - 1;
  for (unsigned i = 0; i < lineSize; ++i, --byteAddr)
    {
      uint8_t byte = 0;
      memory_.peek(byteAddr, byte, false);
      virtMem_.getPrevByte(byteAddr, byte); // Get PTE value before PTE update.
      fprintf(initStateFile_, "%02x", unsigned(byte));
    }

  bool cacheable = memory_.pmaMgr_.getPma(paddr).isCacheable();
  fprintf(initStateFile_, ",%d", cacheable);
  fprintf(initStateFile_, "\n");
}


#include <termios.h>
#undef VSTART

static bool
hasPendingInput(int fd)
{
  static bool firstTime = true;

  if (firstTime)
    {
      firstTime = false;
      if (isatty(fd))
	{
	  struct termios term;
	  tcgetattr(fd, &term);
	  cfmakeraw(&term);
	  term.c_lflag &= ~ECHO;
	  tcsetattr(fd, 0, &term);
	}
    }

  struct pollfd inPollfd;
  inPollfd.fd = fd;
  inPollfd.events = POLLIN;
  int code = poll(&inPollfd, 1, 0);
  return code == 1 and (inPollfd.revents & POLLIN) != 0;
}


static int
readCharNonBlocking(int fd)
{
  if (not hasPendingInput(fd))
    return 0;

  char c = 0;
  auto code = ::read(fd, &c, sizeof(c));
  if (code == 1)
    {
      if (isatty(fd))
	{
	  static char prev = 0;

	  // Force a stop if control-a x is seen.
	  if (prev == 1 and c == 'x')
	    throw CoreException(CoreException::Stop, "Keyboard stop", 3);
	  prev = c;
	}

      return c;
    }

  if (code == 0)
    return 0;

  if (code == -1)
    std::cerr << "Error: readCharNonBlocking: unexpected fail on read\n";

  return -1;
}


template <typename URV>
bool
Hart<URV>::getOooLoadValue(uint64_t va, uint64_t pa1, uint64_t pa2, unsigned size,
			   bool isVec, uint64_t& value, unsigned elemIx, unsigned field)
{
  if (not ooo_)
    return false;
  if (mcm_)
    return mcm_->getCurrentLoadValue(*this, instCounter_, va, pa1, pa2, size, isVec,
				     value, elemIx, field);
  if (perfApi_)
    return perfApi_->getLoadData(hartIx_, instCounter_, va, pa1, pa2, size, value,
                                 elemIx, field);
  assert(0 && "Error: Assertion failed");
  return false;
}


template <typename URV>
template <typename LOAD_TYPE>
bool
Hart<URV>::load(const DecodedInst* di, uint64_t virtAddr, [[maybe_unused]] bool hyper, uint64_t& data)
{
  ldStAddr_ = virtAddr;   // For reporting ld/st addr in trace-mode.
  ldStFaultAddr_ = applyPointerMask(virtAddr, true /*isLoad*/);
  ldStPhysAddr1_ = ldStPhysAddr2_ = virtAddr;
  ldStSize_ = sizeof(LOAD_TYPE);

#if FAST_SLOPPY
  return fastLoad<LOAD_TYPE>(di, virtAddr, data);
#else

  if (hasActiveTrigger())
    ldStAddrTriggerHit(ldStFaultAddr_, ldStSize_, TriggerTiming::Before, true /*isLoad*/);
  if (triggerTripped_)
    return false;

  uint64_t addr1 = virtAddr;
  uint64_t addr2 = addr1;
  uint64_t gaddr1 = virtAddr;
  uint64_t gaddr2 = virtAddr;
  auto cause = determineLoadException(addr1, addr2, gaddr1, gaddr2, ldStSize_, hyper);
  if (cause != ExceptionCause::NONE)
    {
      initiateLoadException(di, cause, ldStFaultAddr_, gaddr1);
      return false;
    }
  ldStPhysAddr1_ = addr1;
  ldStPhysAddr2_ = addr2;

  return readForLoad<LOAD_TYPE>(di, virtAddr, addr1, addr2, data);
#endif
}


template <typename URV>
void
Hart<URV>::deviceRead(uint64_t pa, unsigned size, uint64_t& val)
{
  val = 0;
  if (isAclintAddr(pa))
    {
      if (isAclintMtimeAddr(pa))
	{
	  val = getTime();
	  return;
	}

      if (size == 1)
	{
	  uint8_t u8 = 0;
	  memRead(pa, pa, u8);
	  val = u8;
	}
      else if (size == 2)
	{
	  uint16_t u16 = 0;
	  memRead(pa, pa, u16);
	  val = u16;
	}
      else if (size == 4)
	{
	  uint32_t u32 = 0;
	  memRead(pa, pa, u32);
	  val = u32;
	}
      else if (size == 8)
	memRead(pa, pa, val);
      else
	assert(0 && "Error: Assertion failed");
      return;
    }

  if (isImsicAddr(pa))
    {
      if (imsicRead_)
        imsicRead_(pa, size, val);
      return;
    }

  if (isPciAddr(pa))
    {
      switch (size)
	{
	case 1:
	  {
	    uint8_t pciVal = 0;
            pci_->access<uint8_t>(pa, pciVal, false);
	    val = pciVal;
	  }
	  break;

	case 2:
	  {
	    uint16_t pciVal = 0;
            pci_->access<uint16_t>(pa, pciVal, false);
	    val = pciVal;
	  }
	  break;

	case 4:
	  {
	    uint32_t pciVal = 0;
            pci_->access<uint32_t>(pa, pciVal, false);
	    val = pciVal;
	  }
	  break;

	case 8:
	  {
	    uint64_t pciVal = 0;
            pci_->access<uint64_t>(pa, pciVal, false);
	    val = pciVal;
	  }
	  break;

	default:
	  assert(0 && "Error: Assertion failed");
	}
      return;
    }

  if (isAplicAddr(pa))
    {
      uint32_t val32 = 0;
      if (not aplic_->read(pa, size, val32))
        {
          std::cerr << "Error: unsupported APLIC read: address = 0x" <<
            std::hex << pa << std::dec << ", size = " << size << " bytes\n";
        }
      val = val32;
      return;
    }

  assert(0 && "Error: Assertion failed");  // No device contains given address.
}


template <typename URV>
template<typename STORE_TYPE>
void
Hart<URV>::deviceWrite(uint64_t pa, STORE_TYPE storeVal)
{
  if (isAclintAddr(pa))
    {
      URV val = storeVal;
      processClintWrite(pa, sizeof(storeVal), val);
      storeVal = val;
      memWrite(pa, pa, storeVal);
      return;
    }

  if (isImsicAddr(pa))
    {
      imsicWrite_(pa, sizeof(storeVal), storeVal);
      return;
    }

  if (isPciAddr(pa))
    {
      pci_->access<STORE_TYPE>(pa, storeVal, true);
      return;
    }

  if (isAplicAddr(pa))
    {
      uint32_t val32 = storeVal;
      if (not aplic_->write(pa, sizeof(storeVal), val32))
        {
          std::cerr << "Error: unsupported APLIC write: address = 0x" <<
            std::hex << pa << std::dec << ", size = " << sizeof(storeVal) <<
            " bytes, data = 0x" << std::hex << uint64_t(storeVal) << std::dec << "\n";
        }
      return;
    }

  assert(0 && "Error: Assertion failed");
}


template <typename URV>
template <typename LOAD_TYPE>
bool
Hart<URV>::readForLoad([[maybe_unused]] const DecodedInst* di, uint64_t virtAddr,
		       [[maybe_unused]] uint64_t addr1, [[maybe_unused]] uint64_t addr2,
		       uint64_t& data, unsigned elemIx, unsigned field)
{
#if FAST_SLOPPY
  return fastLoad<LOAD_TYPE>(di, virtAddr, data);
#else

  // Loading from console-io does a standard input read.
  if (conIoValid_ and addr1 == conIo_ and enableConIn_ and not triggerTripped_)
    {
      data = readCharNonBlocking(syscall_.effectiveFd(STDIN_FILENO));
      return true;
    }

  // Unsigned version of LOAD_TYPE
  using ULT = typename std::make_unsigned<LOAD_TYPE>::type;

  ULT uval = 0;   // Unsigned loaded value

  bool hasOooVal = false;
  if (ooo_)
    {
      uint64_t val = 0;
      hasOooVal = getOooLoadValue(virtAddr, addr1, addr2, sizeof(LOAD_TYPE), di->isVector(),
				  val, elemIx, field);
      if (hasOooVal)
	uval = val;
    }

  if (not hasOooVal)
    {
      if (toHostValid_ and addr1 == toHost_)
	{
	  data = 0;
	  return true;
	}
      if (isDeviceAddr(addr1))
	{
	  uint64_t dv = 0;
	  deviceRead(addr1, sizeof(ULT), dv);
	  uval = dv;
	}
      else
	memRead(addr1, addr2, uval);
    }

  data = uval;
  if (not std::is_same<ULT, LOAD_TYPE>::value)
    data = int64_t(LOAD_TYPE(uval)); // Loading signed: Sign extend.

  if (initStateFile_)
    {
      dumpInitState("load", virtAddr, addr1);
      if (addr1 != addr2 or memory_.getLineNumber(addr1) != memory_.getLineNumber(addr1 + ldStSize_))
	dumpInitState("load", virtAddr + ldStSize_, addr2 + ldStSize_);
    }

  if (dataLineTrace_)
    memory_.traceDataLine(virtAddr, addr1);

  // Check for load-data-trigger.
  if (hasActiveTrigger())
    {
      TriggerTiming timing = TriggerTiming::Before;
      bool isLoad = true;
      if (ldStDataTriggerHit(uval, timing, isLoad))
	{
	  dataAddrTrig_ = true;
	  triggerTripped_ = true;
	}
    }
  if (triggerTripped_)
    return false;

  return true;  // Success.
#endif
}


template <typename URV>
inline
void
Hart<URV>::execLw(const DecodedInst* di)
{
  URV base = intRegs_.read(di->op1());
  uint64_t virtAddr = base + di->op2As<int32_t>();

  uint64_t data = 0;
  if (load<int32_t>(di, virtAddr, false /*hyper*/, data))
    intRegs_.write(di->op0(), data);
}


template <typename URV>
inline
void
Hart<URV>::execLh(const DecodedInst* di)
{
  URV base = intRegs_.read(di->op1());
  uint64_t virtAddr = base + di->op2As<int32_t>();

  uint64_t data = 0;
  if (load<int16_t>(di, virtAddr, false /*hyper*/, data))
    intRegs_.write(di->op0(), data);
}


template <typename URV>
template <typename STORE_TYPE>
inline
bool
Hart<URV>::fastStore(const DecodedInst* di, URV addr, STORE_TYPE storeVal)
{
  if (memory_.write(hartIx_, addr, storeVal))
    {
      ldStWrite_ = true;

      if (toHostValid_ and addr == toHost_ and storeVal != 0)
	{
	  throw CoreException(CoreException::Stop, "write to to-host", storeVal);
	}

      if (dataLineTrace_)
	memory_.traceDataLine(addr, addr, true /*write*/);

      ldStWrite_ = true;
      ldStData_ = storeVal;
      return true;
    }

  initiateStoreException(di, ExceptionCause::STORE_ACC_FAULT, addr);
  return false;
}


template <typename URV>
template <typename STORE_TYPE>
void
Hart<URV>::handleStoreToHost(URV physAddr, STORE_TYPE storeVal)
{
  // We assume that the HTIF device is little endian.
  ldStWrite_ = true;
  ldStData_ = storeVal;
  memory_.write(hartIx_, physAddr, storeVal);

  uint64_t val = storeVal;
  uint64_t data = (val << 16) >> 16;
  unsigned cmd = (val >> 48) & 0xff;
  unsigned dev = (val >> 56) & 0xff;
  if (dev == 1)
    {
      if (cmd == 1)
	{
	  char c = data;
	  if (c)
	    {
	      if (::write(syscall_.effectiveFd(STDOUT_FILENO), &c, 1) != 1)
		std::cerr << "Error: Hart::handleStoreToHost: write failed\n";
	    }
	}
      else if (cmd == 0 and fromHostValid_)
	{
	  int ch = readCharNonBlocking(syscall_.effectiveFd(STDIN_FILENO));
	  if (ch > 0)
	    memory_.poke(fromHost_, ((val >> 48) << 48) | uint64_t(ch), true);
	  else
	    ++pendingHtifGetc_;
	}
    }
  else if (dev == 0 and cmd == 0 and (storeVal & 1))
    throw CoreException(CoreException::Stop, "write to to-host", val);
}


template <typename URV>
template <typename STORE_TYPE>
inline
bool
Hart<URV>::store(const DecodedInst* di, URV virtAddr, [[maybe_unused]] bool hyper,
		 STORE_TYPE storeVal, [[maybe_unused]] bool amoLock)
{
  ldStAddr_ = virtAddr;   // For reporting ld/st addr in trace-mode.
  ldStFaultAddr_ = applyPointerMask(virtAddr, false /*isLoad*/);
  ldStPhysAddr1_ = ldStPhysAddr2_ = ldStAddr_;
  ldStSize_ = sizeof(STORE_TYPE);

#if FAST_SLOPPY
  return fastStore(di, virtAddr, storeVal);
#else

  auto lock = (amoLock)? std::unique_lock(memory_.amoMutex_) :
                         std::unique_lock<std::shared_mutex>();

  // ld/st-address or instruction-address triggers have priority over
  // ld/st access or misaligned exceptions.
  bool hasTrig = hasActiveTrigger();
  TriggerTiming timing = TriggerTiming::Before;
  bool isLd = false;  // Not a load.
  if (hasTrig)
    {
      ldStAddrTriggerHit(ldStFaultAddr_, ldStSize_, timing, isLd);
      ldStDataTriggerHit(storeVal, timing, isLd);
    }

  if (triggerTripped_)
    return false;

  // Determine if a store exception is possible. Determine sore exception will do address
  // translation and change pa1/pa2 to physical addresses. Ga1/ga2 are the guest addresses
  // for 2-stage address translation.
  uint64_t pa1 = virtAddr, pa2 = virtAddr;
  uint64_t ga1 = virtAddr, ga2 = virtAddr;
  ExceptionCause cause = determineStoreException(pa1, pa2, ga1, ga2, ldStSize_, hyper);
  ldStPhysAddr1_ = pa1;
  ldStPhysAddr2_ = pa2;

  if (cause != ExceptionCause::NONE)
    {
      initiateStoreException(di, cause, ldStFaultAddr_, ga1);
      return false;
    }

  return writeForStore<STORE_TYPE>(virtAddr, pa1, pa2, storeVal);
#endif
}


template <typename URV>
template <typename STORE_TYPE>
bool
Hart<URV>::writeForStore(uint64_t virtAddr, uint64_t pa1, uint64_t pa2, STORE_TYPE storeVal)
{
  // If addr is special location, then write to console.
  if (conIoValid_ and pa1 == conIo_)
    {
      if (consoleOut_)
	{
	  fputc(storeVal, consoleOut_);
	  if (storeVal == '\n')
	    fflush(consoleOut_);
	}
      return true;
    }

  if (initStateFile_)
    {
      dumpInitState("store", virtAddr, pa1);
      if (pa1 != pa2 or memory_.getLineNumber(pa1) != memory_.getLineNumber(pa1 + ldStSize_))
	dumpInitState("store", virtAddr + ldStSize_, pa2 + ldStSize_);
    }

  ldStWrite_ = true;
  ldStData_ = storeVal;

  invalidateDecodeCache(pa1, ldStSize_); // this could be smaller
  invalidateDecodeCache(pa2, ldStSize_);

  // If we write to special location, end the simulation.
  if (isToHostAddr(pa1) and mcm_)
    {
      handleStoreToHost(pa1, storeVal);
      return true;
    }

  if (dataLineTrace_)
    memory_.traceDataLine(virtAddr, pa1, true /*write*/);

  if (ooo_)
    {
      if (perfApi_)
	perfApi_->setStoreData(hartIx_, instCounter_, pa1, pa2, sizeof(storeVal), storeVal);
      return true;  // Memory updated & lr-canceled when merge buffer is written.
    }

  // If we write to special location, end the simulation.
  if (isToHostAddr(pa1))
    {
      handleStoreToHost(pa1, storeVal);
      return true;
    }

  if (isDeviceAddr(pa1))
    {
      assert(pa1 == pa2);
      deviceWrite(pa1, storeVal);
      return true;
    }

  memory_.invalidateOtherHartLr(hartIx_, pa1, ldStSize_);
  if (pa2 != pa1)
    memory_.invalidateOtherHartLr(hartIx_, pa2, ldStSize_);

  memWrite(pa1, pa2, storeVal);

  STORE_TYPE temp = 0;
  memPeek(pa1, pa2, temp, false /*usePma*/);
  ldStData_ = temp;
  return true;
}


template <typename URV>
void
Hart<URV>::processClintWrite(uint64_t addr, unsigned stSize, URV& storeVal)
{
  // We assume that the CLINT device is little endian.
  if (addr >= aclintSwStart_ and addr < aclintSwEnd_)
    {
      unsigned hartIx = (addr - aclintSwStart_) / 4;
      auto hart = indexToHart_(hartIx);
      if (hart and stSize == 4 and (addr & 3) == 0)
	{
	  storeVal = storeVal & 1;  // Only bit zero is implemented.
	  if (aclintDeliverInterrupts_)
	    hart->setSwInterrupt((1 << 1) | storeVal);
	  return;
	}
    }
  else if (addr >= aclintMtimeStart_ and addr < aclintMtimeEnd_)
    {
      uint64_t tm;
      if (stSize == 4)
        {
          if ((addr & 7) == 0)
            {
              tm = (time_ >> 32) << 32; // Clear low 32
              tm |= uint32_t(storeVal);
              time_ = tm;
            }
          else if ((addr & 3) == 0)
            {
              tm = (time_ << 32) >> 32; // Clear high 32
              tm |= uint64_t(storeVal) << 32;
              time_ = tm;
            }
        }
      else if (stSize == 8)
        {
          if ((addr & 7) == 0)
            {
              time_ = storeVal;
            }
        }
      return;  // Timer.
    }
  else if (addr >= aclintMtimeCmpStart_ and addr < aclintMtimeCmpEnd_)
    {
      // don't expect software to modify clint alarm from two different harts
      unsigned hartIx = (addr - aclintMtimeCmpStart_) / 8;
      auto hart = indexToHart_(hartIx);
      if (hart and (stSize == 4 or stSize == 8))
	{
	  if (stSize == 4 and aclintDeliverInterrupts_)
	    {
	      if ((addr & 7) == 0)  // Multiple of 8
		{
		  hart->aclintAlarm_ = (hart->aclintAlarm_ >> 32) << 32;  // Clear low 32
		  hart->aclintAlarm_ |= uint32_t(storeVal);  // Update low 32.
		}
	      else if ((addr & 3) == 0)  // Multiple of 4
		{
		  hart->aclintAlarm_ = (hart->aclintAlarm_ << 32) >> 32;  // Clear high 32
		  hart->aclintAlarm_ |= (uint64_t(storeVal) << 32);  // Update high 32.
		}
	    }
	  else if (stSize == 8)
	    {
              // Whisper fake timer is based on instruction count which appears to be much
              // faster than what Linux typically expects. We adjust the time compare (we
              // add 10000 by default) so that Linux does not see too many timer
              // interrupts.
	      if ((addr & 7) == 0 and aclintDeliverInterrupts_)
		hart->aclintAlarm_ = storeVal + aclintAdjustTimeCmp_;

	      // An htif_getc may be pending, send char back to target.
	      auto inFd = syscall_.effectiveFd(STDIN_FILENO);
	      if (pendingHtifGetc_ and hasPendingInput(inFd))
		{
		  uint64_t v = 0;
		  peekMemory(fromHost_, v, true);
		  if (v == 0)
		    {
		      int c = char(readCharNonBlocking(inFd));
		      if (c > 0)
			{
			  memory_.poke(fromHost_, (uint64_t(1) << 56) | (char) c, true);
			  --pendingHtifGetc_;
			}
		    }
		}
	    }
	  return;
	}
    }

  // Address did not match any hart entry in clint.
  storeVal = 0;
}


template <typename URV>
unsigned
Hart<URV>::vecLdStElemSize(const DecodedInst& di) const
{
  assert(di.isVectorLoad() or di.isVectorStore());

  if (di.isVectorLoadIndexed() or di.isVectorStoreIndexed())
    return vecRegs_.elemWidthInBytes();

  return di.vecLoadOrStoreElemSize();
}


template <typename URV>
unsigned
Hart<URV>::vecLdStIndexElemSize(const DecodedInst& di) const
{
  assert(di.isVectorLoadIndexed() or di.isVectorStoreIndexed());
  return di.vecLoadOrStoreElemSize();
}


template <typename URV>
inline
void
Hart<URV>::execSw(const DecodedInst* di)
{
  uint32_t rs1 = di->op1();
  URV base = intRegs_.read(rs1);
  URV addr = base + di->op2As<SRV>();
  uint32_t value = uint32_t(intRegs_.read(di->op0()));

  store<uint32_t>(di, addr, false /*hyper*/, value);
}


template <typename URV>
bool
Hart<URV>::readInst(uint64_t va, uint64_t& pa, uint32_t& inst)
{
  inst = 0;
  pa = va;
  bool translate = isRvs() and privMode_ != PrivilegeMode::Machine;

  if (translate)
    if (virtMem_.transAddrNoUpdate(va, privMode_, virtMode_, false, false, true, pa) != ExceptionCause::NONE)
      return false;

  uint16_t low = 0;  // Low 2 bytes of instruction.
  if (not memory_.readInst(pa, low))
    return false;

  inst = low;
  if ((inst & 0x3) != 3)
    return true;  // Compressed instruction.

  uint16_t high = 0;
  uint64_t va2 = va + 2, pa2 = pa + 2;
  if (translate and memory_.getPageIx(va) != memory_.getPageIx(va2))
    if (virtMem_.transAddrNoUpdate(va2, privMode_, virtMode_, false, false, true, pa2) != ExceptionCause::NONE)
      {
	inst = 0;
	return false;
      }

  if (memory_.readInst(pa2, high))
    {
      inst |= (uint32_t(high) << 16);
      return true;
    }

  return false;
}


template <typename URV>
bool
Hart<URV>::readInst(uint64_t va, uint32_t& inst)
{
  uint64_t pa = 0;
  return readInst(va, pa, inst);
}


template <typename URV>
inline
ExceptionCause
Hart<URV>::fetchInstNoTrap(uint64_t& virtAddr, uint64_t& physAddr,
                           [[maybe_unused]] uint64_t& physAddr2,
			   uint64_t& gPhysAddr, uint32_t& inst)
{
  uint64_t steePhysAddr;
#if FAST_SLOPPY

  assert((virtAddr & 1) == 0);
  gPhysAddr = physAddr = virtAddr;
  if (not memory_.readInst(physAddr, inst))
    return ExceptionCause::INST_ACC_FAULT;
  return ExceptionCause::NONE;

#else

  physAddr = physAddr2 = steePhysAddr = virtAddr;

  // Inst address translation and memory protection is not affected by MPRV.

  gPhysAddr = 0;
  if (isRvs() and privMode_ != PrivilegeMode::Machine)
    {
      gPhysAddr = virtAddr;
      auto cause = virtMem_.translateForFetch(virtAddr, privMode_, virtMode_, gPhysAddr, physAddr);
      if (cause != ExceptionCause::NONE)
	return cause;
    }

  if (virtAddr & 1)
    return ExceptionCause::INST_ADDR_MISAL;

  if (pmpEnabled_)
    {
      const Pmp& pmp = pmpManager_.accessPmp(physAddr);
      if (not pmp.isExec(privMode_))
	return ExceptionCause::INST_ACC_FAULT;
    }

  if (steeEnabled_)
    {
      if (not stee_.isValidAddress(physAddr))
        return ExceptionCause::INST_ACC_FAULT;

      if (stee_.isInsecureAccess(physAddr))
        {
          if (steeTrapRead_)
            return ExceptionCause::INST_ACC_FAULT;
          inst = 0;   // Secure device returns zero on insecure fetch. 
          return ExceptionCause::NONE;
        }
      physAddr = stee_.clearSecureBits(physAddr);
    }

  if ((physAddr & 3) == 0 and not mcm_)   // Word aligned
    {
      if (not memory_.readInst(physAddr, inst))
	return ExceptionCause::INST_ACC_FAULT;

      if (initStateFile_)
	dumpInitState("fetch", virtAddr, physAddr);

      if (isCompressedInst(inst))
	inst = (inst << 16) >> 16;
      return ExceptionCause::NONE;
    }

  uint16_t half = 0;
  if (not memory_.readInst(physAddr, half))
    return ExceptionCause::INST_ACC_FAULT;

  if (mcm_)
    {
      // If line is io or non-cachable, we cache it anyway counting on the test-bench
      // evicting it as soon as the RTL gets out of that line.
      if (not readInstFromFetchCache(physAddr, half))
        mcm_->reportMissingFetch(*this, instCounter_, physAddr);
    }

  if (initStateFile_)
    dumpInitState("fetch", virtAddr, physAddr);
  inst = half;
  if (isCompressedInst(inst))
    return ExceptionCause::NONE;

  // If we cross page boundary, translate address of other page.
  physAddr2 = steePhysAddr + 2;
  gPhysAddr = physAddr2;
  if (memory_.getPageIx(physAddr) != memory_.getPageIx(physAddr2))
    if (isRvs() and privMode_ != PrivilegeMode::Machine)
      {
	auto cause = virtMem_.translateForFetch(virtAddr + 2, privMode_, virtMode_, gPhysAddr,
						physAddr2);
	if (cause != ExceptionCause::NONE)
	  {
	    virtAddr += 2;  // To report faulting portion of fetch.
	    return cause;
	  }
      }

  if (pmpEnabled_)
    {
      const Pmp& pmp2 = pmpManager_.accessPmp(physAddr2);
      if (not pmp2.isExec(privMode_))
	{
	  virtAddr += 2; // To report faulting portion of fetch.
	  return ExceptionCause::INST_ACC_FAULT;
	}
    }
  if (steeEnabled_)
    {
      if (not stee_.isValidAddress(physAddr2))
        return ExceptionCause::INST_ACC_FAULT;

      bool insecure = stee_.isInsecureAccess(physAddr2);
      physAddr2 = stee_.clearSecureBits(physAddr2);

      if (insecure)
        {
          if (steeTrapRead_)
            {
              virtAddr += 2;
              return ExceptionCause::INST_ACC_FAULT;
            }
          return ExceptionCause::NONE;   // Upper half of inst is zero.
        }
    }

  uint16_t upperHalf = 0;
  if (not memory_.readInst(physAddr2, upperHalf))
    {
      virtAddr += 2;  // To report faulting portion of fetch.
      return ExceptionCause::INST_ACC_FAULT;
    }

  if (mcm_)
    {
      // If line is io or non-cachable, we cache it anyway counting on the test-bench
      // evicting it as soon as the RTL gets out of that line.
      if (not readInstFromFetchCache(physAddr2, upperHalf))
        mcm_->reportMissingFetch(*this, instCounter_, physAddr2);
    }

  if (initStateFile_)
    dumpInitState("fetch", virtAddr, physAddr2);

  inst = inst | (uint32_t(upperHalf) << 16);
  return ExceptionCause::NONE;

#endif
}


template <typename URV>
inline
bool
Hart<URV>::fetchInst(URV virtAddr, uint64_t& physAddr, uint32_t& inst)
{
  uint64_t gPhysAddr = 0, physAddr2 = 0, va = virtAddr;

  // If a trap occurs on a page crossing fetch, va is updated with the
  // portion of the access that caused the trap.
  auto cause = fetchInstNoTrap(va, physAddr, physAddr2, gPhysAddr, inst);
  if (cause != ExceptionCause::NONE)
    {
      if (not triggerTripped_)
        initiateException(cause, virtAddr, va, gPhysAddr);
      return false;
    }
  return true;
}


template <typename URV>
bool
Hart<URV>::fetchInstPostTrigger(URV virtAddr, uint64_t& physAddr,
				uint32_t& inst, FILE* traceFile)
{
  if (fetchInst(virtAddr, physAddr, inst))
    return true;

  // Fetch failed: take pending trigger-exception or instruction trigger.
  // If fetch fails, it is not possible to have another etrigger fire.
  URV info = virtAddr;
  takeTriggerAction(traceFile, virtAddr, info, instCounter_, nullptr /*di*/);
  return false;
}


template <typename URV>
void
Hart<URV>::illegalInst(const DecodedInst* di)
{
  if (triggerTripped_)
    return;

  uint32_t inst = di->inst();
  if (isCompressedInst(inst))
    inst = inst & 0xffff;

  URV info = clearMtvalOnIllInst_ ? 0 : inst;
  initiateException(ExceptionCause::ILLEGAL_INST, currPc_, info);
}


template <typename URV>
void
Hart<URV>::virtualInst(const DecodedInst* di)
{
  if (triggerTripped_)
    return;

  uint32_t inst = di->inst();
  if (isCompressedInst(inst))
    inst = inst & 0xffff;

  initiateException(ExceptionCause::VIRT_INST, currPc_, inst);
}


template <typename URV>
void
Hart<URV>::unimplemented(const DecodedInst* di)
{
  illegalInst(di);
}


// Start an asynchronous exception.
template <typename URV>
void
Hart<URV>::initiateInterrupt(InterruptCause cause, PrivilegeMode nextMode,
                              bool nextVirt, URV pc)
{
  hasInterrupt_ = true;
  interruptCount_++;

  bool interrupt = true;
  URV info = 0;  // This goes into mtval.

  // Remap the cause to non-VS cause (e.g. VSTIME becomes STIME) if the interrupt was
  // delegated as opposed to injected by hvictl.
  using IC = InterruptCause;
  URV causeNum = URV(cause);
  if (nextVirt and (cause == IC::VS_EXTERNAL or cause == IC::VS_TIMER or
                    cause == IC::VS_SOFTWARE))
    {
      auto hideleg = csRegs_.getImplementedCsr(CsrNumber::HIDELEG);
      bool delegated = hideleg and ((URV(1) << causeNum) & hideleg->read());
      if (delegated)
        causeNum--;
    }

  initiateTrap(nullptr, interrupt, causeNum, nextMode, nextVirt, pc, info);

  if (not enableCounters_ or not hasActivePerfCounter())
    return;

  PerfRegs& pregs = csRegs_.mPerfRegs_;
  if (cause == IC::M_EXTERNAL)
    pregs.updateCounters(EventNumber::ExternalInterrupt, prevPerfControl_,
                         lastPriv_, lastVirt_);
  else if (cause == IC::M_TIMER)
    pregs.updateCounters(EventNumber::TimerInterrupt, prevPerfControl_,
                         lastPriv_, lastVirt_);
}


// Start a synchronous exception.
template <typename URV>
void
Hart<URV>::initiateException(ExceptionCause cause, URV pc, URV info, URV info2, const DecodedInst* di)
{
  // Check if stuck because of lack of exception handler. Disable if
  // you do want the stuck behavior.
#if 1
  if (di == nullptr or di->instId() == InstId::illegal)
    {
      if (instCounter_ == counterAtLastIllegal_ + 1)
	consecutiveIllegalCount_++;
      else
	consecutiveIllegalCount_ = 0;

      if (consecutiveIllegalCount_ > 16)  // FIX: Make a parameter
	throw CoreException(CoreException::Stop, "16 consecutive illegal instructions", 3);
  
      counterAtLastIllegal_ = instCounter_;
    }
#endif

  exceptionCount_++;
  hasException_ = true;

  // In debug mode no exception is taken. If we get an ebreak exception and debug park
  // loop is defined, we jump to it. If we get a non-ebreak exception and debug trap entry
  // point is defined, we jump to it.
  if (debugMode_)
    {
      if (cause == ExceptionCause::BREAKP)
	{
	  if (debugParkLoop_ != ~URV(0))
	    {
	      inDebugParkLoop_ = true;
	      setPc(debugParkLoop_);
	    }
	}
      else if (debugTrapAddr_ != ~URV(0))
	setPc(debugTrapAddr_);
      return;
    }

  bool interrupt = false;
  exceptionCount_++;
  hasException_ = true;

  // By default, exceptions are taken in machine mode.
  using PM = PrivilegeMode;
  PM nextMode = PM::Machine;
  bool nextVirt = false;

  // But they can be delegated to supervisor.
  if (isRvs() and privMode_ != PM::Machine)
    {
      URV delegVal = peekCsr(CsrNumber::MEDELEG);
      if (delegVal & (URV(1) << URV(cause)))
        {
          nextMode = PM::Supervisor;

          // In hypervisor, traps can be further delegated to virtual supervisor (VS)
          // except for guest page faults
          if (isRvh() and virtMode_)
            {
              delegVal = peekCsr(CsrNumber::HEDELEG);
              if (delegVal & (URV(1) << URV(cause)))
                nextVirt = true;
            }
        }
    }

  initiateTrap(di, interrupt, URV(cause), nextMode, nextVirt, pc, info, info2);

  PerfRegs& pregs = csRegs_.mPerfRegs_;
  if (enableCounters_ and hasActivePerfCounter())
    pregs.updateCounters(EventNumber::Exception, prevPerfControl_, lastPriv_, lastVirt_);
}


/// Return true if given trap number would result in a guest virtual
/// address being written to mtval/stval if a trap was taken from
/// VS/VU to M/HS.
bool
isGvaTrap(bool virtMode, unsigned causeCode)
{
  using EC = ExceptionCause;

  // These may be generated by hypervisor ld/store instructions (e.g. hlv.w).
  EC cause = EC{causeCode};
  switch (cause)
    {
    case EC::INST_GUEST_PAGE_FAULT:
    case EC::LOAD_GUEST_PAGE_FAULT:
    case EC::STORE_GUEST_PAGE_FAULT:
      return true;

    default:
      break;
    }

  if (not virtMode)
    return false;

  switch (cause)
    {
    case EC::BREAKP:
    case EC::INST_ADDR_MISAL:
    case EC::INST_ACC_FAULT:
    case EC::LOAD_ADDR_MISAL:
    case EC::LOAD_ACC_FAULT:
    case EC::STORE_ADDR_MISAL:
    case EC::STORE_ACC_FAULT:
    case EC::INST_PAGE_FAULT:
    case EC::LOAD_PAGE_FAULT:
    case EC::STORE_PAGE_FAULT:
      return true;

    default:
      return false;
    }

  return false;
}


/// Return true if given trap number corresponds to a gust page fault.
bool
isGpaTrap(unsigned causeCode)
{
  using EC = ExceptionCause;

  EC cause = EC{causeCode};
  switch (cause)
    {
    case EC::INST_GUEST_PAGE_FAULT:
    case EC::LOAD_GUEST_PAGE_FAULT:
    case EC::STORE_GUEST_PAGE_FAULT:
      return true;
    default:
      return false;
    }
  return false;
}

template <typename URV>
uint32_t
Hart<URV>::createTrapInst(const DecodedInst* di, bool interrupt, unsigned causeCode, URV info, URV info2) const
{
  using EC = ExceptionCause;

  if (interrupt)
    return 0;

  EC cause = EC{causeCode};
  switch (cause)
    {
    case EC::INST_ADDR_MISAL:
    case EC::INST_ACC_FAULT:
    case EC::ILLEGAL_INST:
    case EC::BREAKP:
    case EC::U_ENV_CALL:
    case EC::S_ENV_CALL:
    case EC::VS_ENV_CALL:
    case EC::M_ENV_CALL:
    case EC::INST_PAGE_FAULT:
    case EC::VIRT_INST:
      return 0;
    default:
      break;
    }

  // Implicit accesses for VS-stage address translation generate a pseudocode.
  if (isGpaTrap(causeCode))
    {
      bool s1ImplicitWrite;
      // FIXME: info2 should be checked non-zero first
      if (virtMem_.s1ImplAccTrap(s1ImplicitWrite) and info2)
        {
          /// From Table 8.12 of privileged spec.
          if constexpr (sizeof(URV) == 4)
            return 0x2000 | (uint32_t(s1ImplicitWrite) << 5);
          else
            return 0x3000 | (uint32_t(s1ImplicitWrite) << 5);
        }
    }

  if (not di)
    return 0;

  // Spec does not specify how vector ld/st should be handled.
  if (di->isVector())
    return 0;

  if (clearTinstOnCboInval_ and di->instId() == InstId::cbo_inval)
    return 0;

  if (clearTinstOnCboFlush_ and di->instId() == InstId::cbo_flush)
    return 0;

  // Otherwise we write a transformed instruction.
  uint32_t uncompressed;
  if (not di->isCompressed())
    uncompressed = di->inst();
  else
    {
      uncompressed = decoder_.expandCompressedInst(di->inst() & 0xffff);
      uncompressed &= ~uint32_t(2); // Clear bit 1 to indicate expanded compressed instruction
    }

  // Clear relevant fields.
  if (di->isLoad() and not di->isHypervisor() and not di->isLr())
    uncompressed &= 0x000fffff;
  else if (di->isStore() and not di->isHypervisor() and not di->isSc())
    uncompressed &= 0x01fff07f;
  else if (di->isCmo())
    uncompressed &= 0xfffff07f;
  else if (di->isAtomic() or di->isHypervisor())
    uncompressed &= 0xfff07fff;
  else
    assert(false);

  // Set address offset field for misaligned exceptions.
  uncompressed &= ~(uint32_t(0x1f) << 15);
  URV offset = info - ldStAddr_;
  uncompressed |= (offset) << 15;
  return uncompressed;
}


template <typename URV>
void
Hart<URV>::initiateTrap(const DecodedInst* di, bool interrupt,
                        URV cause,
                        PrivilegeMode nextMode, bool nextVirt,
                        URV pcToSave, URV info, URV info2)
{
  if (cancelLrOnTrap_)
    cancelLr(CancelLrCause::TRAP);

  bool origVirtMode = virtMode_;
  bool gvaVirtMode = effectiveVirtualMode();

  using PM = PrivilegeMode;
  PM origMode = privMode_;

  // Traps are taken in machine mode.
  privMode_ = PM::Machine;
  virtMode_ = nextVirt;

  csRegs_.setVirtualMode(virtMode_);

  // Enable/disable virtual mode for CSR read/writes
  if (virtMode_ != origVirtMode)
    setVirtualMode(virtMode_);

  CsrNumber epcNum = CsrNumber::MEPC;
  CsrNumber causeNum = CsrNumber::MCAUSE;
  CsrNumber tvalNum = CsrNumber::MTVAL;
  CsrNumber tvecNum = CsrNumber::MTVEC;

  if (nextMode == PM::Supervisor)
    {
      epcNum = CsrNumber::SEPC;
      causeNum = CsrNumber::SCAUSE;
      tvalNum = CsrNumber::STVAL;
      tvecNum = CsrNumber::STVEC;
    }

  // Save address of instruction that caused the exception or address
  // of interrupted instruction.
  if (not csRegs_.write(epcNum, privMode_, pcToSave & ~(URV(1))))
    assert(0 and "Failed to write EPC register");

  // Save the exception cause.
  URV causeRegVal = cause;
  if (interrupt)
    causeRegVal |= URV(1) << (mxlen_ - 1);
  if (not csRegs_.write(causeNum, privMode_, causeRegVal))
    assert(0 and "Failed to write CAUSE register");
  trapCause_ = causeRegVal;

  // Clear mtval on interrupts. Save synchronous exception info.
  if (not csRegs_.write(tvalNum, privMode_, info))
    assert(0 and "Failed to write TVAL register");

  URV tval2 = 0;  // New values of MTVAL2/HTVAL CSR.
  if (isGpaTrap(cause))
    tval2 = info2 >> 2;

  uint32_t tinst = isRvh()? createTrapInst(di, interrupt, cause, info, info2) : 0;

  using EC = ExceptionCause;
  injectException_ = EC::NONE;

  bool gva = isRvh() and not interrupt and (hyperLs_ or isGvaTrap(gvaVirtMode, cause));
  if (origVirtMode  and  cause == unsigned(EC::HARDWARE_ERROR)  and not  interrupt)
    gva = true;
  else if (lastEbreak_ and clearMtvalOnEbreak_)
    gva = false;

  // Update status register saving xIE in xPIE and previous privilege
  // mode in xPP by getting current value of xstatus, updating
  // its fields and putting it back.
  if (nextMode == PM::Machine)
    {
      mstatus_.bits_.MPP = unsigned(origMode);
      mstatus_.bits_.MPIE = mstatus_.bits_.MIE;
      mstatus_.bits_.MIE = 0;
      mstatus_.bits_.GVA = gva;
      mstatus_.bits_.MPV = origVirtMode;
      if (isRvZicfilp())
        mstatus_.bits_.MPELP = elp_;
      writeMstatus();
      if (isRvh() and not csRegs_.write(CsrNumber::MTVAL2, privMode_, tval2))
        assert(0 and "Failed to write MTVAL2 register");
      if (isRvh() and not csRegs_.write(CsrNumber::MTINST, PM::Machine, tinst))
	assert(0 and "Failed to write MTINST register");
      if (sdtrigOn_)
	csRegs_.saveTcontrolMte();
    }
  else if (nextMode == PM::Supervisor)
    {
      // Trap taken into S/HS or, if V is 1, into VS-mode.
      MstatusFields<URV> msf(csRegs_.peekSstatus(virtMode_));
      msf.bits_.SPP = unsigned(origMode);
      msf.bits_.SPIE = msf.bits_.SIE;
      msf.bits_.SIE = 0;
      if (isRvZicfilp())
        msf.bits_.SPELP = elp_;
      if (not csRegs_.write(CsrNumber::SSTATUS, privMode_, msf.value_))
	assert(0 and "Failed to write SSTATUS register");
      if (not virtMode_)
	{
	  // Trap taken into HS privilege.
	  hstatus_.bits_.SPV = origVirtMode;  // Save virt mode.
	  if (origVirtMode)
	    {
	      assert(origMode == PM::User or origMode == PM::Supervisor);
	      hstatus_.bits_.SPVP = unsigned(origMode);
	    }
	  hstatus_.bits_.GVA = gva;
	}
      updateCachedSstatus();

      if (isRvh())
	{
	  if (not csRegs_.write(CsrNumber::HSTATUS, PM::Machine, hstatus_.value_))
	    assert(0 and "Failed to write HSTATUS register");

	  if (not virtMode_) 	  // Update HTVAL/HTINST if trapping to HS mode.
	    {
	      if (not csRegs_.write(CsrNumber::HTVAL, privMode_, tval2))
		assert(0 and "Failed to write HTVAL register");
	      if (not csRegs_.write(CsrNumber::HTINST, privMode_, tinst))
		assert(0 and "Failed to write HTINST register");
	    }
	}
    }

  // Set program counter to trap handler address.
  URV tvec = 0;
  if (not csRegs_.read(tvecNum, privMode_, tvec))
    assert(0 and "Failed to read TVEC register");

  URV base = (tvec >> 2) << 2;  // Clear least sig 2 bits.
  auto tvecMode = TrapVectorMode(tvec & 0x3);

  if (tvecMode == TrapVectorMode::Vectored and interrupt)
    base = base + 4*cause;

  // Reset ELP.
  if (isRvZicfilp())
    setElp(false);

  // If exception happened while in an NMI handler, we go to the NMI exception
  // handler address.
  if (extensionIsEnabled(RvExtension::Smrnmi) and
      MnstatusFields{csRegs_.peekMnstatus()}.bits_.NMIE == 0 and
      origMode == PM::Machine)
    {
      assert(not interrupt);
      base = indexedNmi_ ? nmiExceptionPc_ + 4*cause : nmiExceptionPc_;;
    }

  setPc(base);

  // Change privilege mode.
  privMode_ = nextMode;

  if (instFreq_)
    accumulateTrapStats(false /*isNmi*/);

  if (branchBuffer_.max_size() and not branchTraceFile_.empty())
    traceBranch(nullptr);

  if (hasActiveTrigger())
    {
      if (interrupt)
	{
	  if (csRegs_.intTriggerHit(cause, privMode_, virtMode_, isBreakpInterruptEnabled()))
            initiateException(ExceptionCause::BREAKP, pc_, 0, 0, di);
	}
      else if (cause != URV(ExceptionCause::BREAKP))
	{
	  if (csRegs_.expTriggerHit(cause, privMode_, virtMode_, isBreakpInterruptEnabled()))
            initiateException(ExceptionCause::BREAKP, pc_, 0, 0, di);
	}
    }
}


template <typename URV>
bool
Hart<URV>::initiateNmi(URV cause, URV pcToSave)
{
  URV nextPc = indexedNmi_ ? nmiPc_ + 4*cause : nmiPc_;

  if (extensionIsEnabled(RvExtension::Smrnmi))
    {
      MnstatusFields mnf{csRegs_.peekMnstatus()};
      if (mnf.bits_.NMIE == 0)
	return false;  // mnstatus.nmie is off

      hasInterrupt_ = true;
      interruptCount_++;

      mnf.bits_.NMIE = 0;  // Clear mnstatus.mnie

      mnf.bits_.MNPP = unsigned(privMode_);  // Save privilege mode
      privMode_ = PrivilegeMode::Machine;

      mnf.bits_.MNPV = virtMode_;  // Save virtual mode
      setVirtualMode(false);  // Clear virtual mode

      if (isRvZicfilp())
        {
          mnf.bits_.MNPELP = elp_;
          setElp(false);
        }

      if (not csRegs_.write(CsrNumber::MNEPC, privMode_, pcToSave))
        assert(0 and "Failed to write MNEPC register");
      cause |= URV(1) << (sizeof(URV)*8 - 1);
      if (not csRegs_.write(CsrNumber::MNCAUSE, privMode_, cause))
        assert(0 and "Failed to write MNCAUSE register");

      // Update mnstatus, need to poke it to clear NMIE
      if (not pokeCsr(CsrNumber::MNSTATUS, mnf.value_))
        assert(0 and "Failed to write MNSTATUS register");
      recordCsrWrite(CsrNumber::MNSTATUS);

      // Set the pc to the nmi handler.
      setPc(nextPc);
    }
  else
    undelegatedInterrupt(cause, pcToSave, nextPc);

  nmiCount_++;
  if (instFreq_)
    accumulateTrapStats(true);
  return true;
}


template <typename URV>
void
Hart<URV>::undelegatedInterrupt(URV cause, URV pcToSave, URV nextPc)
{
  hasInterrupt_ = true;
  interruptCount_++;

  if (cancelLrOnTrap_)
    cancelLr(CancelLrCause::TRAP);  // Clear LR reservation (if any).

  PrivilegeMode origMode = privMode_;

  // NMI is taken in machine mode.
  privMode_ = PrivilegeMode::Machine;
  setVirtualMode(false);

  // Save address of instruction that caused the exception or address
  // of interrupted instruction.
  pcToSave = (pcToSave >> 1) << 1; // Clear least sig bit.
  if (not csRegs_.write(CsrNumber::MEPC, privMode_, pcToSave))
    assert(0 and "Failed to write EPC register");

  // Save the exception cause.
  if (not csRegs_.write(CsrNumber::MCAUSE, privMode_, cause))
    assert(0 and "Failed to write CAUSE register");

  // Clear mtval
  if (not csRegs_.write(CsrNumber::MTVAL, privMode_, 0))
    assert(0 and "Failed to write MTVAL register");

  // Update status register saving MIE in MPIE and previous privilege
  // mode in MPP by getting current value of mstatus, updating
  // its fields and putting it back.
  mstatus_.bits_.MPP = unsigned(origMode);
  mstatus_.bits_.MPIE = mstatus_.bits_.MIE;
  mstatus_.bits_.MIE = 0;
  writeMstatus();

  // Clear pending nmi bit in dcsr
  URV dcsrVal = 0;
  if (peekCsr(CsrNumber::DCSR, dcsrVal))
    {
      DcsrFields<URV> dcsr(dcsrVal);
      dcsr.bits_.NMIP = 0;
      pokeCsr(CsrNumber::DCSR, dcsr.value_);
      recordCsrWrite(CsrNumber::DCSR);
    }

  setPc(nextPc);
}


template <typename URV>
bool
Hart<URV>::peekIntReg(unsigned ix, URV& val) const
{
  if (ix < intRegs_.size())
    {
      val = intRegs_.read(ix);
      return true;
    }
  return false;
}


template <typename URV>
URV
Hart<URV>::peekIntReg(unsigned ix) const
{
  assert(ix < intRegs_.size());
  return intRegs_.read(ix);
}


template <typename URV>
bool
Hart<URV>::peekIntReg(unsigned ix, URV& val, std::string_view& name) const
{
  if (ix < intRegs_.size())
    {
      val = intRegs_.read(ix);
      name = intRegName(ix);
      return true;
    }
  return false;
}


template <typename URV>
bool
Hart<URV>::peekFpReg(unsigned ix, uint64_t& val) const
{
  if (not isRvf() and not isRvd())
    return false;

  if (ix < fpRegs_.size())
    {
      val = fpRegs_.readBitsRaw(ix);
      return true;
    }

  return false;
}


template <typename URV>
bool
Hart<URV>::peekUnboxedFpReg(unsigned ix, uint64_t& val) const
{
  if (not isRvf() and not isRvd())
    return false;

  if (ix < fpRegs_.size())
    {
      val = fpRegs_.readBitsUnboxed(ix);
      return true;
    }

  return false;
}


template <typename URV>
bool
Hart<URV>::pokeFpReg(unsigned ix, uint64_t val)
{
  if (not isRvf() and not isRvd())
    return false;

  if (ix < fpRegs_.size())
    {
      fpRegs_.pokeBits(ix, val);
      return true;
    }

  return false;
}


template <typename URV>
bool
Hart<URV>::pokeIntReg(unsigned ix, URV val)
{
  if (ix < intRegs_.size())
    {
      intRegs_.poke(ix, val);
      return true;
    }
  return false;
}


template <typename URV>
URV
Hart<URV>::peekCsr(CsrNumber csrn, bool quiet) const
{
  URV value = 0;

  if (not peekCsr(csrn, value))
    if (not quiet)
      std::cerr << "Warning: Invalid CSR number in peekCsr: 0x" << std::hex
		<<  unsigned(csrn) << std::dec << '\n';
  return value;
}


template <typename URV>
bool
Hart<URV>::peekCsr(CsrNumber csrn, URV& val, URV& reset, URV& writeMask,
		   URV& pokeMask, URV& readMask, bool virtMode) const
{
  const Csr<URV>* csr = csRegs_.getImplementedCsr(csrn);
  if (not csr)
    return false;

  if (not peekCsr(csrn, val, virtMode))
    return false;

  reset = csr->getResetValue();
  writeMask = csr->getWriteMask();
  pokeMask = csr->getPokeMask();
  readMask = csr->getReadMask();
  return true;
}


template <typename URV>
bool
Hart<URV>::peekCsr(CsrNumber csrn, URV& val, std::string_view& name) const
{
  const Csr<URV>* csr = csRegs_.getImplementedCsr(csrn);
  if (not csr)
    return false;

  if (not peekCsr(csrn, val))
    return false;

  name = csr->getName();
  return true;
}


template <typename URV>
bool
Hart<URV>::peekCsr(CsrNumber csrn, std::string_view field, URV& val) const
{
  const Csr<URV>* csr = csRegs_.getImplementedCsr(csrn);
  if (not csr)
    return false;

  return csr->field(field, val);
}


static
void
unpackPmacfg(uint64_t val, bool& valid, uint64_t& low, uint64_t& high, Pma& pma)
{
  // Recover n = log2 of size.
  uint64_t n = val >> 58;   // Bits 63:58
  valid = n != 0;
  if (not valid)
    return;

  if (n < 12)
    n = 12;

  unsigned attrib = 0;

  // Misaligned allowed everywhere (msial for AMO/LR/SC is separate).
  attrib |= Pma::Attrib::MisalOk;

  if (val & 1)
    attrib |= Pma::Attrib::Read;

  if (val & 2)
    attrib |= Pma::Attrib::Write;

  if (val & 4)
    attrib |= Pma::Attrib::Exec;

  bool cacheable = val & 0x80;  // Bit 7

  // TBD FIX : Support io channel0 and channel1
  unsigned memType = (val >> 3) & 3;   // Bits 4:3
  if (memType != 0)
    {
      attrib |= Pma::Attrib::Io;
      attrib &= ~Pma::Attrib::MisalOk;  // No misaligned IO region access.
      attrib |= Pma::Attrib::MisalAccFault;
    }
  else
    {
      // Regular memory.
      if (cacheable)
	{
	  attrib |= Pma::Attrib::Rsrv;

	  unsigned amoType = (val >> 5) & 3;   // Bits 6:5
	  if (amoType == 1)
	    attrib |= Pma::Attrib::AmoSwap;
	  else if (amoType == 2)
	    attrib |= Pma::Attrib::AmoLogical;
	  else if (amoType == 3)
	    attrib |= Pma::Attrib::AmoArith;
	}

      if (cacheable)  // Bit 7
	attrib |= Pma::Attrib::Cacheable;
    }

  pma = Pma(Pma::Attrib(attrib));

  // Recover base address: Bits 55:12
  uint64_t addr = (val << 8) >> 8;  // Clear top 8 bits of val.
  addr = (addr >> 12) << 12;   // Clear least sig 12 bits of val.
  low = addr;

  low = (low  >> n) << n;  // Clear least sig n bits.

  high = ~uint64_t(0);
  if (n < 56)
    {
      high = low;
      high |= (uint64_t(1) << n) - 1; // Set bits 0 to n-1
    }
}


template <typename URV>
bool
Hart<URV>::processPmaChange(CsrNumber csr)
{
  using CN = CsrNumber;

  unsigned ix = unsigned(csr);
  if (ix >= unsigned(CN::PMACFG0) and ix <= unsigned(CN::PMACFG15))
    ix -= unsigned(CN::PMACFG0);
  else
    return false;

  URV val = 0;
  if (not peekCsr(csr, val))
    return false;

  uint64_t low = 0, high = 0;
  Pma pma;
  bool valid = false;
  unpackPmacfg(val, valid, low, high, pma);
  if (valid)
    {
      if (not definePmaRegion(ix, low, high, pma))
	return false;
      // Mark region as having memory mapped registers if it overlapps such registers.
      memory_.pmaMgr_.updateMemMappedAttrib(ix);
      return true;
    }

  invalidatePmaEntry(ix);
  return true;
}


template <typename URV>
void
Hart<URV>::postCsrUpdate(CsrNumber csr, URV val, URV lastVal)
{
  using CN = CsrNumber;

  // This makes sure that counters stop counting after corresponding
  // event reg is written.
  if (enableCounters_)
    if ((csr >= CN::MHPMEVENT3 and csr <= CN::MHPMEVENT31) or
        (csr >= CN::MHPMEVENTH3 and csr <= CN::MHPMEVENTH31))
      {
	csRegs_.applyPerfEventAssign();
	return;
      }

  if (csr == CN::DCSR)
    {
      DcsrFields<URV> dcsr(val);
      dcsrStep_ = dcsr.bits_.STEP;
      dcsrStepIe_ = dcsr.bits_.STEPIE;
      return;
    }

  if (csr >= CN::PMPCFG0 and csr <= CN::PMPCFG15)
    {
      updateMemoryProtection();
      return;
    }

  if (csr >= CN::PMPADDR0 and csr <= CN::PMPADDR63)
    {
      unsigned config = csRegs_.getPmpConfigByteFromPmpAddr(csr);
      auto type = Pmp::Type((config >> 3) & 3);
      if (type != Pmp::Type::Off)
        updateMemoryProtection();
      return;
    }

  if (csr >= CN::PMACFG0 and csr <= CN::PMACFG15)
    {
      if (not processPmaChange(csr))
	assert(0 && "Error: Assertion failed");
      return;
    }

  if (steeEnabled_ and csr == CN::C_MATP)
    {
      unsigned world = val & 1;
      stee_.setSecureWorld(world);
      virtMem_.setWorldId(world);
      return;
    }

  if (csr == CN::SATP or csr == CN::VSATP or csr == CN::HGATP)
    updateAddressTranslation();
  else if (csr == CN::FCSR or csr == CN::FRM or csr == CN::FFLAGS)
    markFsDirty(); // Update FS field of MSTATS if FCSR is written

  // Update cached value of VTYPE
  if (csr == CN::VTYPE)
    {
      VtypeFields<URV> vtype(val);
      bool vill = vtype.bits_.VILL;
      bool ma = vtype.bits_.VMA;
      bool ta = vtype.bits_.VTA;
      GroupMultiplier gm = GroupMultiplier(vtype.bits_.LMUL);
      ElementWidth ew = ElementWidth(vtype.bits_.SEW);
      vecRegs_.updateConfig(ew, gm, ma, ta, vill);
    }
  else if (csr == CN::VL)
    vecRegs_.elemCount(val);

  if (csr == CN::VSTART or csr == CN::VXSAT or csr == CN::VXRM or
      csr == CN::VCSR or csr == CN::VL or csr == CN::VTYPE or
      csr == CN::VLENB)
    markVsDirty();

  if (csr == CN::MISA and lastVal != val)
    processExtensions(false);
  else if (csr == CN::MENVCFG or csr == CN::SENVCFG or csr == CN::HENVCFG)
    {
      updateTranslationPbmt();
      updateTranslationAdu();
      updateTranslationPmm();
      updateLandingPadEnable();
      csRegs_.updateSstc();
      stimecmpActive_ = csRegs_.menvcfgStce();
      vstimecmpActive_ = csRegs_.henvcfgStce();
    }
  else if (csr == CN::MSECCFG)
    {
      updateTranslationPmm();
      updateLandingPadEnable();
    }

  if (csr == CN::STIMECMP)
    {
      // An htif_getc may be pending, send char back to target.
      auto inFd = syscall_.effectiveFd(STDIN_FILENO);
      if (pendingHtifGetc_ and hasPendingInput(inFd))
        {
          uint64_t v = 0;
          peekMemory(fromHost_, v, true);
          if (v == 0)
            {
              int c = char(readCharNonBlocking(inFd));
              if (c > 0)
		{
		  memory_.poke(fromHost_, (uint64_t(1) << 56) | (char) c, true);
		  --pendingHtifGetc_;
		}
            }
        }
    }

  // Update cached values of M/S/VS/H STATUS.
  if (csr == CN::SSTATUS)
    updateCachedSstatus();
  else if (csr == CN::VSSTATUS)
    updateCachedVsstatus();

  if (csRegs_.peekMstatus() != mstatus_.value())
    {
      updateCachedMstatus();
      csRegs_.recordWrite(CN::MSTATUS);
    }
  else if (isRvh() and csRegs_.peekHstatus() != hstatus_.value())
    {
      updateCachedHstatus();
      if (csRegs_.peekHstatus() != hstatus_.value())
	csRegs_.recordWrite(CN::HSTATUS);
    }

  if (csr == CN::HVICTL)
    updateCachedHvictl();

  // FIXME: support mtimecmp
  if (csr == CN::TIME or
      csr == CN::STIMECMP or csr == CN::VSTIMECMP or
      csr == CN::HTIMEDELTA)
    processTimerInterrupt();

  effectiveMie_ = csRegs_.effectiveMie();
  effectiveSie_ = csRegs_.effectiveSie();
  effectiveVsie_ = csRegs_.effectiveVsie();

  updateCachedTriggerState();  // In case trigger control CSR written.
}


template <typename URV>
bool
Hart<URV>::pokeCsr(CsrNumber csr, URV val, bool virtMode)
{
  URV lastVal;

  // Some/all bits of some CSRs are read only to CSR instructions but
  // are modifiable. Use the poke method (instead of write) to make
  // sure modifiable value are changed.
  if (not csRegs_.peek(csr, lastVal, virtMode) or not csRegs_.poke(csr, val, virtMode))
    return false;

  postCsrUpdate(csr, val, lastVal);

  return true;
}


template <typename URV>
bool
Hart<URV>::peekVecReg(unsigned ix, std::vector<uint8_t>& value) const
{
  if (not isRvv())
    return false;

  if (ix >= vecRegs_.size())
    return false;

  const uint8_t* data = vecRegs_.getVecData(ix);
  unsigned byteCount = vecRegs_.bytesPerRegister();
  value.resize(byteCount);

  for (unsigned i = 0; i < byteCount; ++i)
    value.at(i) = data[byteCount - 1 - i];

  return true;
}


template <typename URV>
bool
Hart<URV>::pokeVecReg(unsigned ix, const std::vector<uint8_t>& val)
{
  if (not isRvv() or ix >= vecRegs_.size() or val.empty())
    return false;

  uint8_t* regData = vecRegs_.getVecData(ix);
  if (not regData)
    return false;

  // Bytes in val are in reverse order (most signficant first).
  std::vector<uint8_t> data = val;
  std::reverse(data.begin(), data.end());

  uint32_t count = vecRegs_.bytesPerRegister();
  for (uint32_t i = 0; i < count; ++i)
    {
      uint8_t byte = i < data.size() ? data.at(i) : 0;
      regData[i] = byte;
    }

  return true;
}


template <typename URV>
bool
Hart<URV>::peekVecRegLsb(unsigned ix, std::vector<uint8_t>& value) const
{
  if (not isRvv())
    return false;

  if (ix >= vecRegs_.size())
    return false;

  const uint8_t* data = vecRegs_.getVecData(ix);
  unsigned byteCount = vecRegs_.bytesPerRegister();
  value.resize(byteCount);

  for (unsigned i = 0; i < byteCount; ++i)
    value.at(i) = data[i];

  return true;
}


template <typename URV>
bool
Hart<URV>::pokeVecRegLsb(unsigned ix, const std::vector<uint8_t>& val)
{
  if (not isRvv() or ix >= vecRegs_.size() or val.empty())
    return false;

  uint8_t* regData = vecRegs_.getVecData(ix);
  if (not regData)
    return false;

  uint32_t count = vecRegs_.bytesPerRegister();
  for (uint32_t i = 0; i < count; ++i)
    {
      uint8_t byte = i < val.size() ? val.at(i) : 0;
      regData[i] = byte;
    }

  return true;
}


template <typename URV>
bool
Hart<URV>::pokeVecRegLsb(unsigned ix, const std::span<const uint8_t>& val)
{
  if (not isRvv() or ix > vecRegs_.size() or val.empty())
    return false;

  uint8_t* regData = vecRegs_.getVecData(ix);
  if (not regData)
    return false;

  uint32_t count = vecRegs_.bytesPerRegister();
  for (uint32_t i = 0; i < count; ++i)
    {
      uint8_t byte = i < val.size() ? val[i] : 0;
      regData[i] = byte;
    }

  return true;
}


template <typename URV>
URV
Hart<URV>::peekPc() const
{
  return pc_;
}


template <typename URV>
void
Hart<URV>::pokePc(URV address)
{
  setPc(address);
  bbPc_ = pc_;
}


template <typename URV>
bool
Hart<URV>::findIntReg(std::string_view name, unsigned& num) const
{
  if (intRegs_.findReg(name, num))
    return true;

  unsigned n = 0;
  if (parseNumber<unsigned>(name, n) and n < intRegs_.size())
    {
      num = n;
      return true;
    }

  return false;
}


template <typename URV>
bool
Hart<URV>::findFpReg(std::string_view name, unsigned& num) const
{
  if (not isRvf())
    return false;   // Floating point extension not enabled.

  if (fpRegs_.findReg(name, num))
    return true;

  if (name.empty())
    return false;

  if (name.at(0) == 'f')
    {
      std::string_view numStr = name.substr(1);
      unsigned n = 0;
      if (parseNumber<unsigned>(numStr, num) and n < fpRegCount())
	return true;
    }

  unsigned n = 0;
  if (parseNumber<unsigned>(name, n) and n < fpRegCount())
    {
      num = n;
      return true;
    }

  return false;
}


template <typename URV>
bool
Hart<URV>::findVecReg(std::string_view name, unsigned& num) const
{
  if (not isRvv())
    return false;

  return VecRegs::findReg(name, num);
}


template <typename URV>
Csr<URV>*
Hart<URV>::findCsr(std::string_view name)
{
  Csr<URV>* csr = csRegs_.findCsr(name);

  if (not csr)
    {
      unsigned n = 0;
      if (parseNumber<unsigned>(name, n))
	csr = csRegs_.findCsr(CsrNumber(n));
    }

  return csr;
}


template <typename URV>
bool
Hart<URV>::configCsr(std::string_view name, bool implemented, URV resetValue,
                     URV mask, URV pokeMask, bool shared)
{
  return csRegs_.configCsr(name, implemented, resetValue, mask, pokeMask, shared);
}


template <typename URV>
bool
Hart<URV>::configCsrByUser(std::string_view name, bool implemented, URV resetValue,
			   URV mask, URV pokeMask, bool shared, bool isDebug)
{
  return csRegs_.configCsrByUser(name, implemented, resetValue, mask, pokeMask, shared, isDebug);
}


template <typename URV>
bool
Hart<URV>::defineCsr(std::string name, CsrNumber num, bool implemented, URV resetVal,
		     URV mask, URV pokeMask)
{
  bool mandatory = false, quiet = true;
  auto c = csRegs_.defineCsr(std::move(name), num, mandatory, implemented, resetVal,
			     mask, pokeMask, quiet);
  return c != nullptr;
}


template <typename URV>
bool
Hart<URV>::configIsa(std::string_view isa, bool updateMisa)
{
  if (not isa_.configIsa(isa))
    return false;

  if (updateMisa)
    {
      Csr<URV>* csr = this->findCsr("misa");
      if (not csr)
	return false;

      URV misaReset = csr->getResetValue();
      if (isa_.isEnabled(RvExtension::A))
	misaReset |= URV(1);
      if (isa_.isEnabled(RvExtension::B))
	misaReset |= URV(2);
      if (isa_.isEnabled(RvExtension::C))
	misaReset |= URV(4);
      if (isa_.isEnabled(RvExtension::D))
	misaReset |= URV(8);
      if (isa_.isEnabled(RvExtension::F))
	misaReset |= URV(32);
      if (isa_.isEnabled(RvExtension::M))
	misaReset |= URV(0x1000);
      if (isa_.isEnabled(RvExtension::V))
	misaReset |= URV(0x200000);

      URV mask = 0, pokeMask = 0;
      bool implemented = true, shared = true;

      if (not this->configCsr("misa", implemented, misaReset, mask, pokeMask, shared))
	return false;
    }

  return true;
}


template <typename URV>
bool
Hart<URV>::configMachineModePerfCounters(unsigned numCounters, bool cof)
{
  return csRegs_.configMachineModePerfCounters(numCounters, cof);
}


template <typename URV>
bool
Hart<URV>::configUserModePerfCounters(unsigned numCounters)
{
  return csRegs_.configUserModePerfCounters(numCounters);
}


template <typename URV>
bool
Hart<URV>::configMemoryProtectionGrain(uint64_t size)
{
  bool ok = true;

  if (size < 4)
    {
      if (hartIx_ == 0)
	std::cerr << "Error: Memory protection grain size (" << size << ") is "
		  << "smaller than 4. Using 4.\n";
      size = 4;
      ok = false;
    }

  uint64_t log2Size = static_cast<uint64_t>(std::log2(size));
  uint64_t powerOf2 = uint64_t(1) << log2Size;
  if (size != powerOf2)
    {
      if (hartIx_ == 0)
	std::cerr << "Error: Memory protection grain size (0x" << std::hex
		  << size << ") is not a power of 2. Using: 0x"
		  << powerOf2 << std::dec << '\n';
      size = powerOf2;
      ok = false;
    }

  uint64_t limit = sizeof(URV)*8 + 3;
  if (log2Size > limit)  // This can only happen in RV32.
    {
      if (hartIx_ == 0)
	std::cerr << "Error: Memory protection grain size (0x" << std::hex
		  << size << ") is larger than 2 to the power "
		  << std::dec << limit << ". "
		  << "Using 2 to the power " << limit << ".\n";
      size = uint64_t(1) << limit;
      powerOf2 = size;
      log2Size = limit;
      ok = false;
    }

  unsigned pmpG = log2Size - 2;
  csRegs_.setPmpG(pmpG);

  return ok;
}


template <typename URV>
bool
Hart<URV>::configGuestInterruptCount(unsigned n)
{
  csRegs_.setGuestInterruptCount(n);
  return true;
}


template <typename URV>
void
Hart<URV>::recordDivInst(unsigned rd, URV value)
{
  hasLastDiv_ = true;
  priorDivRdVal_ = value;

  lastDivRd_ = rd;
}


template <typename URV>
bool
Hart<URV>::redirectOutputDescriptor(int fd, const std::string& path)
{
  return syscall_.redirectOutputDescriptor(fd, path);
}


template <typename URV>
bool
Hart<URV>::redirectInputDescriptor(int fd, const std::string& path)
{
  return syscall_.redirectInputDescriptor(fd, path);
}


template <typename URV>
bool
Hart<URV>::cancelLastDiv()
{
  if (not hasLastDiv_)
    return false;

  hasLastDiv_ = false;
  return pokeIntReg(lastDivRd_, priorDivRdVal_);
}



template <typename URV>
void
Hart<URV>::undoForTrigger()
{
  uint64_t value = 0;
  int regIx = intRegs_.getLastWrittenReg(value);
  if (regIx >= 0)
    {
      pokeIntReg(regIx, value);
      intRegs_.clearLastWrittenReg();
    }

  regIx = fpRegs_.getLastWrittenReg(value);
  if (regIx >= 0)
    {
      pokeFpReg(regIx, value);
      fpRegs_.clearLastWrittenReg();
    }

  setPc(currPc_);
}


void
addToSignedHistogram(std::vector<uintmax_t>& histo, int64_t val)
{
  if (histo.size() < 13)
    histo.resize(13);

  if (val < 0)
    {
      if      (val <= INT64_C(-64)*1024) histo.at(0)++;
      else if (val <= -1024)             histo.at(1)++;
      else if (val <= -16)               histo.at(2)++;
      else if (val < -2)                 histo.at(3)++;
      else if (val == -2)                histo.at(4)++;
      else if (val == -1)                histo.at(5)++;
    }
  else
    {
      if      (val == 0)                histo.at(6)++;
      else if (val == 1)                histo.at(7)++;
      else if (val == 2)                histo.at(8)++;
      else if (val <= 16)               histo.at(9)++;
      else if (val <= 1024)             histo.at(10)++;
      else if (val <= INT64_C(64)*1024) histo.at(11)++;
      else                              histo.at(12)++;
    }
}


void
addToUnsignedHistogram(std::vector<uintmax_t>& histo, uint64_t val)
{
  if (histo.size() < 13)
    histo.resize(13);

  if      (val <= 2)                 histo.at(val)++;
  else if (val <= 16)                histo.at(3)++;
  else if (val <= 1024)              histo.at(4)++;
  else if (val <= UINT64_C(64)*1024) histo.at(5)++;
  else                               histo.at(6)++;
}


template <typename FP_TYPE>
void
addToFpHistogram(std::vector<uintmax_t>& histo, FP_TYPE val)
{
  if (histo.size() < 13)
    histo.resize(13);

  unsigned type = fpClassifyRiscv(val);
  FpKinds kind = FpKinds::PosNormal;

  if (type == unsigned(FpClassifyMasks::PosInfinity))
    kind = FpKinds::PosInf;
  else if (type == unsigned(FpClassifyMasks::NegInfinity))
    kind = FpKinds::NegInf;
  else if (type == unsigned(FpClassifyMasks::PosNormal))
    kind = FpKinds::PosNormal;
  else if (type == unsigned(FpClassifyMasks::NegNormal))
    kind = FpKinds::NegNormal;
  else if (type == unsigned(FpClassifyMasks::PosSubnormal))
    kind = FpKinds::PosSubnormal;
  else if (type == unsigned(FpClassifyMasks::NegSubnormal))
    kind = FpKinds::NegSubnormal;
  else if (type == unsigned(FpClassifyMasks::PosZero))
    kind = FpKinds::PosZero;
  else if (type == unsigned(FpClassifyMasks::NegZero))
    kind = FpKinds::NegZero;
  else if (type == unsigned(FpClassifyMasks::SignalingNan))
    kind = FpKinds::SignalingNan;
  else if (type == unsigned(FpClassifyMasks::QuietNan))
    kind = FpKinds::QuietNan;
  histo.at(unsigned(kind))++;
}


/// Return true if given hart is in debug mode and the stop count bit of
/// the DSCR register is set.
template <typename URV>
bool
isDebugModeStopCount(const Hart<URV>& hart)
{
  if (not hart.inDebugMode())
    return false;

  URV dcsrVal = 0;
  if (not hart.peekCsr(CsrNumber::DCSR, dcsrVal))
    return false;

  DcsrFields<URV> dcsr(dcsrVal);

  return bool(dcsr.bits_.STOPCOUNT);
}


template <typename URV>
void
Hart<URV>::updatePerformanceCounters(const DecodedInst& di)
{
  InstId id = di.instId();

  if (isDebugModeStopCount(*this))
    return;

  if (hasInterrupt_)
    return;

  if (not hasActivePerfCounter())
    return;

  PerfRegs& pregs = csRegs_.mPerfRegs_;

  // We do not update the performance counters if an instruction causes an exception
  // unless it is an ebreak or an ecall.
  if (hasException_)
    {
      if (id == InstId::ebreak or id == InstId::c_ebreak or id == InstId::ecall)
	{
	  pregs.updateCounters(EventNumber::InstCommited, prevPerfControl_, lastPriv_, lastVirt_);
	  if (id == InstId::ebreak or id == InstId::c_ebreak)
	    pregs.updateCounters(EventNumber::Ebreak, prevPerfControl_, lastPriv_, lastVirt_);
	  else if (id == InstId::ecall)
	    pregs.updateCounters(EventNumber::Ecall, prevPerfControl_, lastPriv_, lastVirt_);
	}
      return;
    }

  pregs.updateCounters(EventNumber::InstCommited, prevPerfControl_, lastPriv_, lastVirt_);

  if (isCompressedInst(di.inst()))
    pregs.updateCounters(EventNumber::Inst16Commited, prevPerfControl_, lastPriv_, lastVirt_);
  else
    pregs.updateCounters(EventNumber::Inst32Commited, prevPerfControl_, lastPriv_, lastVirt_);

  switch (di.extension())
    {
    case RvExtension::I:
      if (id == InstId::fence)
	pregs.updateCounters(EventNumber::Fence, prevPerfControl_, lastPriv_, lastVirt_);
      else if (id == InstId::fence_i)
	pregs.updateCounters(EventNumber::Fencei, prevPerfControl_, lastPriv_, lastVirt_);
      else if (id == InstId::mret)
	pregs.updateCounters(EventNumber::Mret, prevPerfControl_, lastPriv_, lastVirt_);
      else if (di.isBranch())
	{
	  pregs.updateCounters(EventNumber::Branch, prevPerfControl_, lastPriv_, lastVirt_);
	  if (lastBranchTaken_)
	    pregs.updateCounters(EventNumber::BranchTaken, prevPerfControl_, lastPriv_, lastVirt_);
	}
      else if (id != InstId::illegal)
	pregs.updateCounters(EventNumber::Alu, prevPerfControl_, lastPriv_, lastVirt_);
      break;

    case RvExtension::Zmmul:
    case RvExtension::M:
      if (di.isMultiply())
	pregs.updateCounters(EventNumber::Mult, prevPerfControl_, lastPriv_, lastVirt_);
      else
	pregs.updateCounters(EventNumber::Div, prevPerfControl_, lastPriv_, lastVirt_);
      pregs.updateCounters(EventNumber::MultDiv, prevPerfControl_, lastPriv_, lastVirt_);
      break;

    case RvExtension::A:
      if (id == InstId::lr_w or id == InstId::lr_d)
	pregs.updateCounters(EventNumber::Lr, prevPerfControl_, lastPriv_, lastVirt_);
      else if (id == InstId::sc_w or id == InstId::sc_d)
	pregs.updateCounters(EventNumber::Sc, prevPerfControl_, lastPriv_, lastVirt_);
      else
	pregs.updateCounters(EventNumber::Atomic, prevPerfControl_, lastPriv_, lastVirt_);
      break;

    case RvExtension::F:
      pregs.updateCounters(EventNumber::FpSingle, prevPerfControl_, lastPriv_, lastVirt_);
      break;

    case RvExtension::D:
      pregs.updateCounters(EventNumber::FpDouble, prevPerfControl_, lastPriv_, lastVirt_);
      break;

    case RvExtension::Zfh:
      pregs.updateCounters(EventNumber::FpHalf, prevPerfControl_, lastPriv_, lastVirt_);
      break;

    case RvExtension::V:
      pregs.updateCounters(EventNumber::Vector, prevPerfControl_, lastPriv_, lastVirt_);
      break;

    case RvExtension::Zba:
    case RvExtension::Zbb:
    case RvExtension::Zbc:
    case RvExtension::Zbs:
      pregs.updateCounters(EventNumber::Bitmanip, prevPerfControl_, lastPriv_, lastVirt_);
      break;

    case RvExtension::Zicsr:
      if ((id == InstId::csrrw or id == InstId::csrrwi))
	{
	  auto evNum = di.op0() == 0 ? EventNumber::CsrWrite : EventNumber::CsrReadWrite;
	  pregs.updateCounters(evNum, prevPerfControl_, lastPriv_, lastVirt_);
	}
      else
	{
	  auto evNum = di.op1() == 0 ? EventNumber::CsrRead : EventNumber::CsrReadWrite;
	  pregs.updateCounters(evNum, prevPerfControl_, lastPriv_, lastVirt_);
	}
      pregs.updateCounters(EventNumber::Csr, prevPerfControl_, lastPriv_, lastVirt_);
      break;

    default:
      break;
    }

  // Some insts (e.g. flw) can be both load/store and FP
  if (di.isPerfLoad())
    {
      pregs.updateCounters(EventNumber::Load, prevPerfControl_, lastPriv_, lastVirt_);
      if (misalignedLdSt_)
	pregs.updateCounters(EventNumber::MisalignLoad, prevPerfControl_, lastPriv_, lastVirt_);
    }
  else if (di.isPerfStore())
    {
      pregs.updateCounters(EventNumber::Store, prevPerfControl_, lastPriv_, lastVirt_);
      if (misalignedLdSt_)
	pregs.updateCounters(EventNumber::MisalignStore, prevPerfControl_, lastPriv_, lastVirt_);
    }
}


template <typename URV>
void
Hart<URV>::updatePerformanceCountersForCsr(const DecodedInst& di)
{
  if (not enableCounters_ or not hasActivePerfCounter())
    return;

  if (di.isCsr())
    updatePerformanceCounters(di);
}


template <typename URV>
void
Hart<URV>::accumulateInstructionStats(const DecodedInst& di)
{
  const InstEntry& info = *(di.instEntry());

  if (enableCounters_ and hasActivePerfCounter())
    {
      // For CSR instruction we need to let the counters count before
      // letting CSR instruction write. Consequently we update the counters
      // from within the code executing the CSR instruction.
      if (not info.isCsr())
        updatePerformanceCounters(di);
    }

  prevPerfControl_ = perfControl_;

  // We do not update the instruction stats if an instruction causes
  // an exception unless it is an ebreak or an ecall.
  InstId id = info.instId();
  if (hasException_ and id != InstId::ecall and id != InstId::ebreak and
      id != InstId::c_ebreak)
    return;

  misalignedLdSt_ = false;

  if (not instFreq_)
    return;

  InstProfile* profPtr = nullptr;
  if (info.isVector())
    profPtr = instProfs_.find(id, vecRegs_.elemWidth());
  else
    profPtr = instProfs_.find(id);

  if (not profPtr)
    return;

  InstProfile& prof = *profPtr;

  prof.freq_++;
  if (lastPriv_ == PrivilegeMode::User)
    prof.user_++;
  else if (lastPriv_ == PrivilegeMode::Supervisor)
    prof.supervisor_++;
  else if (lastPriv_ == PrivilegeMode::Machine)
    prof.machine_++;

  unsigned opIx = 0;  // Operand index

  int rd = unsigned(intRegCount() + 1);
  OperandType rdType = OperandType::None;
  uint64_t rdOrigVal = 0;   // Integer destination register value.
  uint64_t frdOrigVal = 0;  // Floating point destination register value.

  if (info.isIthOperandWrite(0))
    {
      rdType = info.ithOperandType(0);
      if (rdType == OperandType::IntReg)
	{
	  prof.destRegFreq_.at(di.op0())++; opIx++;
	  rd = intRegs_.getLastWrittenReg(rdOrigVal);
	  assert(unsigned(rd) == di.op0());
	}
      else if (rdType == OperandType::FpReg)
	{
	  prof.destRegFreq_.at(di.op0())++; opIx++;
	  rd = fpRegs_.getLastWrittenReg(frdOrigVal);
	  assert(unsigned(rd) == di.op0());
	}
      else if (rdType == OperandType::VecReg)
	{
	  prof.destRegFreq_.at(di.op0())++; opIx++;
	  rd = static_cast<int>(di.op0());
	  // unsigned groupX8 = 8;
	  // rd = vecRegs_.getLastWrittenReg(groupX8);
	  // assert(rd == di.op0());    // Does not work for load seg.
	}
      else if (rdType == OperandType::CsReg)
	{
	  if (prof.destRegFreq_.size() <= di.op0())
	    prof.destRegFreq_.resize(di.op0() + 1);
	  prof.destRegFreq_.at(di.op0())++; opIx++;
	}
    }

  unsigned maxOperand = 4;  // At most 4 operands (including immediate).
  unsigned srcIx = 0;  // Processed source operand rank.

  for (unsigned i = opIx; i < maxOperand; ++i)
    {
      if (info.ithOperandType(i) == OperandType::IntReg)
        {
	  uint32_t regIx = di.ithOperand(i);
	  prof.srcRegFreq_.at(srcIx).at(regIx)++;

          URV val = intRegs_.read(regIx);
          if (regIx == unsigned(rd) and rdType == OperandType::IntReg)
            val = rdOrigVal;
          if (info.isUnsigned())
            addToUnsignedHistogram(prof.srcHisto_.at(srcIx), val);
          else
            addToSignedHistogram(prof.srcHisto_.at(srcIx), SRV(val));
          srcIx++;
	}
      else if (info.ithOperandType(i) == OperandType::FpReg)
        {
	  uint32_t regIx = di.ithOperand(i);
	  prof.srcRegFreq_.at(srcIx).at(regIx)++;

          uint64_t val = fpRegs_.readBitsRaw(regIx);
          if (regIx == unsigned(rd) and rdType == OperandType::FpReg)
            val = frdOrigVal;

	  FpRegs::FpUnion u{val};
	  bool done = false;
          if (isRvzfh() and FpRegs::isBoxedHalf(val))
	    {
	      Float16 hpVal = u.hp;
	      addToFpHistogram(prof.srcHisto_.at(srcIx), hpVal);
	      done = true;
	    }
          else if (isRvf())
            {
	      if (not isRvd() or FpRegs::isBoxedSingle(val))
		{
		  FpRegs::FpUnion u{val};
		  float spVal = u.sp;
		  addToFpHistogram(prof.srcHisto_.at(srcIx), spVal);
		  done = true;
		}
            }
          if (isRvd() and not done)
            {
              FpRegs::FpUnion u{val};
              double dpVal = u.dp;
              addToFpHistogram(prof.srcHisto_.at(srcIx), dpVal);
            }

          srcIx++;
        }
      else if (info.ithOperandType(i) == OperandType::VecReg)
	{
         uint32_t regIx = di.ithOperand(i);
         prof.srcRegFreq_.at(srcIx).at(regIx)++;

         switch (vecRegs_.elemWidth())
           {
             case ElementWidth::Byte:
               {
                 int8_t val = 0;
                 size_t numElem = ((vecRegs_.bytesPerRegister()*vecRegs_.groupMultiplierX8()) >> 3);
                 for (uint32_t elemIx = 0; elemIx < numElem; elemIx++)
                   {
                     vecRegs_.read(regIx, elemIx, vecRegs_.groupMultiplierX8(), val);
                     addToSignedHistogram(prof.srcHisto_.at(srcIx), val);
                   }
                 break;
               }
             case ElementWidth::Half:
               {
                 int16_t val = 0;
                 size_t numElem = (((vecRegs_.bytesPerRegister()*vecRegs_.groupMultiplierX8()) >> 3) >> 1);
                 for (uint32_t elemIx = 0; elemIx < numElem; elemIx++)
                   {
                     vecRegs_.read(regIx, elemIx, vecRegs_.groupMultiplierX8(), val);
                     addToSignedHistogram(prof.srcHisto_.at(srcIx), val);
                   }
                 break;
               }
             case ElementWidth::Word:
               {
                 int32_t val = 0;
                 size_t numElem = (((vecRegs_.bytesPerRegister()*vecRegs_.groupMultiplierX8()) >> 3) >> 2);
                 for (uint32_t elemIx = 0; elemIx < numElem; elemIx++)
                   {
                     vecRegs_.read(regIx, elemIx, vecRegs_.groupMultiplierX8(), val);
                     addToSignedHistogram(prof.srcHisto_.at(srcIx), val);
                   }
                 break;
               }
             case ElementWidth::Word2:
               {
                 int64_t val = 0;
                 size_t numElem = (((vecRegs_.bytesPerRegister()*vecRegs_.groupMultiplierX8()) >> 3) >> 3);
                 for (uint32_t elemIx = 0; elemIx < numElem; elemIx++)
                   {
		     vecRegs_.read(regIx, elemIx, vecRegs_.groupMultiplierX8(), val);
                     addToSignedHistogram(prof.srcHisto_.at(srcIx), val);
                   }
                 break;
               }
             default:
               break;
           }
         srcIx++;
	}
      else if (info.ithOperandType(i) == OperandType::CsReg)
	{
	  uint32_t regIx = di.ithOperand(i);
	  if (prof.srcRegFreq_.at(srcIx).size() <= regIx)
	    prof.srcRegFreq_.at(srcIx).resize(regIx + 1);
	  prof.srcRegFreq_.at(srcIx).at(regIx)++;
	  srcIx++;
	}
      else if (info.ithOperandType(i) == OperandType::Imm)
        {
          int32_t imm = static_cast<int32_t>(di.ithOperand(i));
          prof.hasImm_ = true;
          if (prof.freq_ == 1)
            {
              prof.minImm_ = prof.maxImm_ = imm;
            }
          else
            {
              prof.minImm_ = std::min(prof.minImm_, imm);
              prof.maxImm_ = std::max(prof.maxImm_, imm);
            }
          addToSignedHistogram(prof.srcHisto_.back(), imm);
        }
    }

  if (prof.hasImm_)
    assert(srcIx + 1 < maxOperand);
}


template <typename URV>
void
Hart<URV>::accumulateTrapStats(bool isNmi)
{
  URV causeVal = peekCsr(CsrNumber::MCAUSE);

  // If most sig bit of mcause is 1, we have an interrupt.
  bool isInterrupt = causeVal >> (sizeof(causeVal)*8 - 1);

  if (isNmi)
    ;
  else if (isInterrupt)
    {
      causeVal = (causeVal << 1) >> 1;  // Clear most sig bit.
      if (causeVal < interruptStat_.size())
        interruptStat_.at(causeVal)++;
    }
  else
    {
      if (causeVal < exceptionStat_.size())
	exceptionStat_.at(causeVal)++;
    }
}


template <typename URV>
inline
void
Hart<URV>::clearTraceData()
{
  intRegs_.clearLastWrittenReg();
  fpRegs_.clearLastWrittenReg();
  csRegs_.clearLastWrittenRegs();
  memory_.clearLastWriteInfo(hartIx_);
  vecRegs_.clearTraceData();
  virtMem_.clearPageTableWalk();
  pmpManager_.clearPmpTrace();
  memory_.pmaMgr_.clearPmaTrace();
  if (imsic_)
    imsic_->clearTrace();
  lastBranchTaken_ = false;
  misalignedLdSt_ = false;
}


template <typename URV>
inline
void
Hart<URV>::setTargetProgramBreak(URV addr)
{
  uint64_t progBreak = addr;

  uint64_t pageAddr = memory_.getPageStartAddr(addr);
  if (pageAddr != addr)
    progBreak = pageAddr + memory_.pageSize();

  syscall_.setTargetProgramBreak(progBreak);
}


template <typename URV>
inline
bool
pokeString(Hart<URV>& hart, uint64_t addr, std::string_view str)
{
  for (uint8_t c : str)
    if (not hart.pokeMemory(addr++, c, true))
      return false;
  return hart.pokeMemory(addr, uint8_t(0), true);   // null byte at end
}


template <typename URV>
inline
bool
Hart<URV>::setTargetProgramArgs(const std::vector<std::string>& args,
                                const std::vector<std::string>& envVars)
{
  URV sp = peekIntReg(RegSp);

  // Make sp 16-byte aligned.
  if ((sp & 0xf) != 0)
    sp -= (sp & 0xf);

  // Push the arguments on the stack recording their addresses.
  std::vector<URV> argvAddrs;  // Address of the argv strings.
  for (const auto& arg : args)
    {
      sp -= arg.size() + 1;  // Make room for arg and null char.
      argvAddrs.push_back(sp);
      if (not pokeString(*this, sp, arg))
	return false;
    }
  argvAddrs.push_back(0);  // Null pointer at end of argv.

  // Setup default envp on the stack (LANG is needed for clang compiled code).
  static constexpr auto envs = std::to_array<std::string_view>({ "LANG=C", "LC_ALL=C" });
  std::vector<URV> envpAddrs;  // Addresses of the envp strings.
  for (const auto& env : envs)
    {
      sp -= env.size() + 1;  // Make room for env entry and null char.
      envpAddrs.push_back(sp);
      if (not pokeString(*this, sp, env))
	return false;
    }
  // Setup user envp on the stack.
  for (const auto& env : envVars)
    {
      sp -= env.size() + 1;  // Make room for env entry and null char.
      envpAddrs.push_back(sp);
      if (not pokeString(*this, sp, env))
	return false;
    }
  envpAddrs.push_back(0);  // Null pointer at end of envp.

  // Push on stack null for aux vector.
  sp -= sizeof(URV);
  if (not pokeMemory(sp, URV(0), true))
    return false;

  // Push argv/envp entries on the stack.
  sp -= URV(envpAddrs.size() + argvAddrs.size() + 1) * sizeof(URV); // Make room for envp, argv, & argc

  if ((sp & 0xf) != 0)
    sp -= (sp & 0xf);  // Make sp 16-byte aligned.

  size_t ix = 1;  // Index 0 is for argc

  // Push argv entries on the stack.
  for (auto addr : argvAddrs)
    {
      if (bigEnd_)
	addr = util::byteswap(addr);
      if (not pokeMemory(sp + ix++*sizeof(URV), addr, true))
	return false;
    }

  // Set environ for newlib. This is superfluous for Linux.
  URV ea = sp + ix*sizeof(URV);  // Address of envp array
  ElfSymbol sym;
  if (memory_.findElfSymbol("environ", sym))
    {
      if (bigEnd_)
	ea = util::byteswap(ea);
      pokeMemory(URV(sym.addr_), ea, true);
    }

  // Push envp entries on the stack.
  for (auto addr : envpAddrs)
    {
      if (bigEnd_)
	addr = util::byteswap(addr);
      if (not pokeMemory(sp + ix++*sizeof(URV), addr, true))
	return false;
    }

  // Put argc on the stack.
  URV argc = args.size();
  if (bigEnd_)
    argc = util::byteswap(argc);
  if (not pokeMemory(sp, argc, true))
    return false;

  if (not pokeIntReg(RegSp, sp))
    return false;

  return true;
}


template <typename URV>
int
Hart<URV>::lastVecReg(const DecodedInst& di, unsigned& group) const
{
  unsigned groupX8 = 8;
  int vecReg = vecRegs_.getLastWrittenReg(groupX8);
  if (vecReg < 0)
    {
      group = 0;
      return vecReg;
    }

  // We want to report all the registers in the group.
  group  = (groupX8 >= 8) ? groupX8/8 : 1;
  vecReg = static_cast<int>(di.op0());  // Make sure we have 1st reg in group.
  unsigned fc = di.vecFieldCount();
  if (fc > 0)
    group = group * fc;  // Scale by field count

  return vecReg;
}


template <typename URV>
void
Hart<URV>::lastCsr(std::vector<CsrNumber>& csrs,
		   std::vector<unsigned>& triggers) const
{
  csRegs_.getLastWrittenRegs(csrs, triggers);
}


template <typename URV>
void
handleExceptionForGdb(WdRiscv::Hart<URV>& hart, int fd);


// Return true if debug mode is entered and false otherwise.
template <typename URV>
bool
Hart<URV>::takeTriggerAction(FILE* traceFile, URV pc, URV info,
			     uint64_t instrTag, const DecodedInst* di)
{
  // Check triggers configuration to determine action: take breakpoint
  // exception or enter debugger (or nothing).

  bool enteredDebug = false;

  if (csRegs_.hasEnterDebugModeTripped())
    {
      enterDebugMode_(DebugModeCause::TRIGGER, pc);
      enteredDebug = true;
    }
  else if (csRegs_.hasBreakpTripped())
    {
      initiateException(ExceptionCause::BREAKP, pc, info);
      if (dcsrStep_)
	{
	  enterDebugMode_(DebugModeCause::TRIGGER, pc_);
	  enteredDebug = true;
	}
    }

  if (traceFile)
    {
      std::string instStr;
      if (di)
        printDecodedInstTrace(*di, instrTag, instStr, traceFile);
      else
        {
          uint32_t inst = 0;
          readInst(currPc_, inst);
          printInstTrace(inst, instrTag, instStr, traceFile);
        }
    }

  return enteredDebug;
}


template <typename URV>
bool
Hart<URV>::getLastVecLdStRegsUsed(const DecodedInst& di, unsigned opIx,
                                  unsigned& regBase, unsigned& regCount) const
{
  unsigned elemSize, elemCount;
  if (not vecRegs_.vecLdStElemsUsed(elemSize, elemCount))
    return false;

  if (not elemCount)
    return false;

  if (di.ithOperandType(opIx) != OperandType::VecReg)
    return false;

  unsigned fieldCount = di.vecFieldCount();

  // Index register use EEW encoded in the instruction.
  bool isIndexed = di.isVectorLoadIndexed() or di.isVectorStoreIndexed();
  if (isIndexed and opIx == 2)  // Operand is index register.
    {
      unsigned width = (di.inst() >> 12) & 7;
      switch (width)
      {
        case 0: elemSize = 1; break;
        case 5: elemSize = 2; break;
        case 6: elemSize = 4; break;
        case 7: elemSize = 8; break;
        default: assert(false);
      }
    }

  unsigned elemsPerVec = vecRegSize() / elemSize;

  // Trim by vstart.
  unsigned start = csRegs_.peekVstart();
  regBase = di.ithOperand(opIx) + (start/elemsPerVec);

  // Trim by vl.
  assert(di.ithOperandType(opIx) == OperandType::VecReg);

  unsigned group = vecOpEmul(opIx);

  if (fieldCount and opIx == 2 and isIndexed)  // Operand 2 in vector index register.
    elemCount /= fieldCount;  // Adjust index vector element count.

  regCount = group;
  if (elemCount < elemsPerVec*group)
    regCount = (elemCount + elemsPerVec - 1) / elemsPerVec;

  return true;
}


//NOLINTBEGIN(cppcoreguidelines-avoid-non-const-global-variables)
// True if keyboard interrupt (user hit control-c) pending.
static std::atomic<bool> userStop = false;

// Negation of the preceding variable. Exists for speed (obsessive
// compulsive engineering).
static std::atomic<bool> noUserStop = true;
//NOLINTEND(cppcoreguidelines-avoid-non-const-global-variables)

void
forceUserStop(int)
{
  userStop = true;
  noUserStop = false;
}


static void
clearUserStop()
{
  userStop = false;
  noUserStop = true;
}


/// Install a signal handler for SIGINT (keyboard) interrupts on
/// construction. Restore to previous handlers on destruction. This
/// allows us to catch a control-c typed by the user in the middle of
/// a long-run and return to the top level interactive command
/// processor.
class SignalHandlers
{
public:

  SignalHandlers()
  {
    clearUserStop();

    struct sigaction newKbdAction;
    memset(&newKbdAction, 0, sizeof(newKbdAction));
    newKbdAction.sa_handler = forceUserStop;
    sigaction(SIGINT, &newKbdAction, &prevKbdAction_);
  }

  ~SignalHandlers()
  {
    sigaction(SIGINT, &prevKbdAction_, nullptr);
  }

private:

  struct sigaction prevKbdAction_;
};


template <typename URV>
inline
bool
Hart<URV>::fetchInstWithTrigger(URV addr, uint64_t& physAddr, uint32_t& inst, FILE* file)
{
  // Process pre-execute address trigger.
  bool hasTrig = hasActiveInstTrigger();
  triggerTripped_ = hasTrig and instAddrTriggerHit(addr, 4 /*size*/, TriggerTiming::Before);

  dataAddrTrig_ = false;  // Not an data-address trigger.

  if (triggerTripped_)
    {
      if (mcycleEnabled())
	++cycleCount_;
      takeTriggerAction(file, addr, addr /*info*/, instCounter_, nullptr /*di*/);
      return false;  // Next instruction in trap handler.
    }

  setMemProtAccIsFetch(true);

  // Fetch instruction.
  bool fetch = fetchInst(addr, physAddr, inst);
  if (not fetch or
      (injectException_ != ExceptionCause::NONE and not injectExceptionIsLd_))
    {
      if (mcycleEnabled())
	++cycleCount_;

      // Fetch was successful, but injected exception.
      if (fetch)
        {
          uint64_t tval = pc_;  // For MTVAL/STVAL
          // Adjust MTVAL/STVAL for line crossers if fault is on 2nd line.
          if (injectAddr_ != 0 and cacheLineNum(pc_) != cacheLineNum(injectAddr_))
            tval = cacheLineAlign(tval) + cacheLineSize();
          initiateException(injectException_, pc_, tval);
        }

      std::string instStr;
      printInstTrace(inst, instCounter_, instStr, file);
      return false;  // Next instruction in trap handler.
    }

  // Process pre-execute opcode trigger.
  triggerTripped_ = hasTrig and instOpcodeTriggerHit(inst, TriggerTiming::Before);
  if (triggerTripped_)
    {
      if (mcycleEnabled())
	++cycleCount_;
      takeTriggerAction(file, addr, addr /*info*/, instCounter_, nullptr /*di*/);
      return false;  // Next instruction in trap handler.
    }

  return true;
}


template <typename URV>
bool
Hart<URV>::untilAddress(uint64_t address, FILE* traceFile)
{
  std::string instStr;
  instStr.reserve(128);

  const uint64_t instLim = instCountLim_;
  const uint64_t retInstLim = retInstCountLim_;

  bool doStats = instFreq_ or enableCounters_;
  bool traceBranchOn = branchBuffer_.max_size() and not branchTraceFile_.empty();

  // Check for gdb break every 1000000 instructions.
  unsigned gdbCount = 0, gdbLimit = 1000000;

  if (enableGdb_)
    handleExceptionForGdb(*this, gdbInputFd_);

  while (pc_ != address and instCounter_ < instLim and
           retInstCounter_ < retInstLim)
    {
      if (userStop)
        break;

      resetExecInfo(); clearTraceData();

      if (enableGdb_ and ++gdbCount >= gdbLimit)
        {
          gdbCount = 0;
          if (hasPendingInput(gdbInputFd_))
            {
              handleExceptionForGdb(*this, gdbInputFd_);
              continue;
            }
        }

      if (preInst_)
        {
          bool halt = false, reset = false;
          while (true)
            {
              preInst_(*this, halt, reset);
              if (reset)
                {
                  this->reset();
                  return true;
                }
              if (not halt)
                break;
            }
        }

      try
	{
          // We want amo instructions to print in the same order as executed.
	  // This avoid interleaving of amo execution and tracing.
	  static std::mutex execMutex;
	  auto lock = (ownTrace_ or !traceFile)? std::unique_lock<std::mutex>() : std::unique_lock<std::mutex>(execMutex);

          if (not hartIx_)
	    tickTime();  // Hart 0 increments timer.

          uint32_t inst = 0;
	  currPc_ = pc_;

	  ++instCounter_;
	  if (mcycleEnabled())
	    ++cycleCount_;

          if (processExternalInterrupt(traceFile, instStr))
            {
              if (sdtrigOn_)
<<<<<<< HEAD
                evaluateIcountTrigger();
=======
                {
                  evaluateIcountTrigger();
                  evaluateDebugStep();
                }
>>>>>>> f1cf71da
              continue;  // Next instruction in trap handler.
            }

          if (sdtrigOn_ and icountTriggerFired())
            {
              if (takeTriggerAction(traceFile, currPc_, 0, instCounter_, nullptr /*di*/))
<<<<<<< HEAD
                return true;
=======
                {
                  evaluateDebugStep();
                  return true;
                }
>>>>>>> f1cf71da
              continue;
            }

	  uint64_t physPc = 0;
          if (not fetchInstWithTrigger(pc_, physPc, inst, traceFile))
            {
              if (sdtrigOn_)
<<<<<<< HEAD
                evaluateIcountTrigger();
=======
                {
                  evaluateIcountTrigger();
                  evaluateDebugStep();
                }
>>>>>>> f1cf71da
              continue;  // Next instruction in trap handler.
            }

	  // Decode unless match in decode cache.
	  uint32_t ix = (physPc >> 1) & decodeCacheMask_;
	  DecodedInst* di = &decodeCache_[ix];
	  if (not di->isValid() or di->physAddress() != physPc or di->inst() != inst)
	    decode(pc_, physPc, inst, *di);
          di->resetAddr(pc_);

          // Increment pc and execute instruction
	  pc_ += di->instSize();
	  execute(di);

          if (sdtrigOn_)
            evaluateIcountTrigger();

	  if (hasException_)
	    {
              if (doStats)
                accumulateInstructionStats(*di);
	      printDecodedInstTrace(*di, instCounter_, instStr, traceFile);
              evaluateDebugStep();
	      continue;
	    }

	  if (initStateFile_)
	    {
	      for (const auto& walk : virtMem_.getFetchWalks())
		for (auto entry : walk)
                  if (entry.type_ == VirtMem::WalkEntry::Type::PA)
                    dumpInitState("ipt", entry.addr_, entry.addr_);
	      for (const auto& walk : virtMem_.getDataWalks())
		for (auto entry : walk)
                  if (entry.type_ == VirtMem::WalkEntry::Type::PA)
                    dumpInitState("dpt", entry.addr_, entry.addr_);
	    }

	  if (triggerTripped_)
	    {
	      URV tval = ldStFaultAddr_;
	      if (takeTriggerAction(traceFile, currPc_, tval, instCounter_, di))
<<<<<<< HEAD
		return true;
=======
                {
                  evaluateDebugStep();
                  return true;
                }
>>>>>>> f1cf71da
	      continue;
	    }

          if (minstretEnabled())
            ++retiredInsts_;

          // Unlike minstret, this is not inhibited.
          ++retInstCounter_;

	  if (bbFile_)
	    {
	      countBasicBlocks(bbPrevIsBranch_, physPc);
	      bbPrevIsBranch_ = di->isBranch();
	    }

	  if (instrLineTrace_)
	    memory_.traceInstructionLine(currPc_, physPc);

	  if (doStats)
	    accumulateInstructionStats(*di);
	  printDecodedInstTrace(*di, instCounter_, instStr, traceFile);

          if (sdtrigOn_)
            evaluateDebugStep();

          prevPerfControl_ = perfControl_;

	  if (traceBranchOn and (di->isBranch() or di->isXRet()))
	    traceBranch(di);
	}
      catch (const CoreException& ce)
	{
	  bool success = logStop(ce, instCounter_, traceFile);
          if (ce.type() == CoreException::Type::Snapshot or
              ce.type() == CoreException::Type::SnapshotAndStop)
            throw;
          return success;
	}
    }

  return true;
}


template <typename URV>
bool
Hart<URV>::runUntilAddress(uint64_t address, FILE* traceFile)
{
  struct timeval t0;
  gettimeofday(&t0, nullptr);

  const uint64_t instLim = instCountLim_;
  const uint64_t retInstLim = retInstCountLim_;
  const uint64_t counter0 = instCounter_;
  const uint64_t counter1 = retInstCounter_;

  // Setup signal handlers. Restore on destruction.
  SignalHandlers handlers;

  bool success = untilAddress(address, traceFile);

  if (instCounter_ >= instLim or
      retInstCounter_ >= retInstLim)
    std::cerr << "Info: Stopped -- Reached instruction limit hart=" << hartIx_ << "\n";
  else if (pc_ == address)
    std::cerr << "Info: Stopped -- Reached end address hart=" << hartIx_ << "\n";

  // Simulator stats.
  struct timeval t1;
  gettimeofday(&t1, nullptr);
  double elapsed = (double(t1.tv_sec - t0.tv_sec) +
		    double(t1.tv_usec - t0.tv_usec)*1e-6);

  uint64_t numInsts = instCounter_ - counter0;
  uint64_t numRetInsts = retInstCounter_ - counter1;

  reportInstsPerSec(numInsts, numRetInsts, elapsed, userStop);
  return success;
}


template <typename URV>
bool
Hart<URV>::runSteps(uint64_t steps, bool& stop, FILE* traceFile)
{
  // Setup signal handlers. Restore on destruction.
  SignalHandlers handlers;

  const uint64_t instLim = instCountLim_;
  const uint64_t retInstLim = retInstCountLim_;
  URV stopAddr = stopAddrValid_? stopAddr_ : ~URV(0); // ~URV(0): No-stop PC.
  stop = false;

  for (unsigned i = 0; i < steps; i++)
    {
      if (instCounter_ >= instLim or
          retInstCounter_ >= retInstLim)
        {
          stop = true;
          std::cerr << "Info: Stopped -- Reached instruction limit\n";
          return true;
        }
      else if (pc_ == stopAddr)
        {
          stop = true;
          std::cerr << "Info: Stopped -- Reached end address\n";
          return true;
        }

      singleStep(traceFile);

      if (hasTargetProgramFinished())
        {
          stop = true;
          return stepResult_;
        }
    }
  return true;
}


template <typename URV>
bool
Hart<URV>::simpleRun()
{
  // For speed: do not record/clear CSR changes.
  csRegs_.enableRecordWrite(false);
  pmpManager_.enableTrace(false);
  virtMem_.enableTrace(false);

  bool success = true;

  try
    {
      while (true)
        {
          bool hasLim = (instCountLim_ < ~uint64_t(0));
          if (hasLim or bbFile_ or instrLineTrace_ or not branchTraceFile_.empty() or
	      isRvs() or isRvu() or isRvv() or hasAclint())
            simpleRunWithLimit();
          else
            simpleRunNoLimit();

          if (userStop)
            {
              std::cerr << "Info: Stopped -- interrupted\n";
              break;
            }

          if (hasLim)
            std::cerr << "Info: Stopped -- Reached instruction limit\n";
          break;
        }
    }
  catch (const CoreException& ce)
    {
      success = logStop(ce, 0, nullptr);
      if (ce.type() == CoreException::Type::Snapshot or
          ce.type() == CoreException::Type::SnapshotAndStop)
        throw;
    }

  csRegs_.enableRecordWrite(true);
  pmpManager_.enableTrace(true);
  virtMem_.enableTrace(true);

  return success;
}


template <typename URV>
void
Hart<URV>::dumpBasicBlocks()
{
  if (bbFile_)
    {
      bool first = true;
      for (const auto& kv : basicBlocks_)
        {
          const BbStat& stat = kv.second;
          if (stat.count_)
            {
              if (first)
                {
                  fprintf(bbFile_, "T");
                  first = false;
                }
              fprintf(bbFile_, ":%" PRIu64 ":%" PRIu64 ":%" PRIu64 ":%" PRIu64 " ", kv.first,
		      stat.count_, stat.access_, stat.hit_);
            }
        }
      if (not first)
        fprintf(bbFile_, "\n");
    }
  bbInsts_ = 0;

  // Clear basic block stats.
  for (auto& kv : basicBlocks_)
    {
      auto& stat = kv.second;
      stat.count_ = 0;
      stat.access_ = 0;
      stat.hit_ = 0;
    }
}


template <typename URV>
void
Hart<URV>::countBasicBlocks(bool isBranch, uint64_t physPc)
{
  if (bbInsts_ >= bbLimit_)
    dumpBasicBlocks();

  bbInsts_++;

  if (isBranch)
    {
      auto& blockStat = basicBlocks_[physPc];
      blockStat.count_++;
      bbPc_ = physPc;
    }
  else
    {
      auto iter = basicBlocks_.find(physPc);
      if (iter != basicBlocks_.end())
	{
	  iter->second.count_++;
	  bbPc_ = physPc;
	}
      else
	basicBlocks_[bbPc_].count_++;
    }
}


template <typename URV>
bool
Hart<URV>::simpleRunWithLimit()
{
  std::string instStr;

  bool traceBranchOn = branchBuffer_.max_size() and not branchTraceFile_.empty();

  const uint64_t instLim = instCountLim_;
  const uint64_t retInstLim = retInstCountLim_;

  while (noUserStop and
         instCounter_ < instLim and
         retInstCounter_ < retInstLim)
    {
      if (not hartIx_)
	tickTime();

      resetExecInfo();

      currPc_ = pc_;
      ++instCounter_;

      if (mcycleEnabled())
	++cycleCount_;

      if ((effectiveMie_ or
          (privMode_ != PrivilegeMode::Machine and effectiveSie_) or
          (virtMode_ and (effectiveVsie_ or hasHvi())))
            and processExternalInterrupt(nullptr, instStr))
        continue;  // Next instruction in trap handler.

      // Fetch/decode unless match in decode cache.
      uint32_t inst = 0;
      uint64_t physPc = 0;
      if (not fetchInst(pc_, physPc, inst))
        continue;
      uint32_t ix = (physPc >> 1) & decodeCacheMask_;
      DecodedInst* di = &decodeCache_[ix];
      if (not di->isValid() or di->physAddress() != physPc or di->inst() != inst)
	decode(pc_, physPc, inst, *di);
      di->resetAddr(pc_);

      pc_ += di->instSize();
      execute(di);

      if (not hasException_)
        {
          if (minstretEnabled())
            ++retiredInsts_;
          ++retInstCounter_;
        }

      if (instrLineTrace_)
	memory_.traceInstructionLine(currPc_, physPc);

      if (bbFile_)
	{
	  countBasicBlocks(bbPrevIsBranch_, physPc);
	  bbPrevIsBranch_ = di->isBranch();
	}

      if (traceBranchOn and (di->isBranch() or di->isXRet()))
	traceBranch(di);
    }

  return true;
}


template <typename URV>
bool
Hart<URV>::simpleRunNoLimit()
{
  while (noUserStop)
    {
      if (not hartIx_)
	tickTime();

      currPc_ = pc_;
      ++instCounter_;

      // Fetch/decode unless match in decode cache.
      uint32_t ix = (pc_ >> 1) & decodeCacheMask_;
      DecodedInst* di = &decodeCache_[ix];
      if (not di->isValid() or di->address() != pc_)
        {
          uint32_t inst = 0;
	  uint64_t physPc = 0;
          if (not fetchInst(pc_, physPc, inst))
            continue;
          decode(pc_, physPc, inst, *di);
        }

      pc_ += di->instSize();
      execute(di);
    }

  return true;
}


template <typename URV>
bool
Hart<URV>::saveBranchTrace(const std::string& path)
{
  FILE* file = fopen(path.c_str(), "w");
  if (not file)
    {
      std::cerr << "Error: Failed to open branch-trace output file '" << path << "' for writing\n";
      return false;
    }

  for (auto iter = branchBuffer_.begin(); iter != branchBuffer_.end(); ++iter)
    {
      auto& rec = *iter;
      if (rec.type_ != 0)
	fprintf(file, "%c 0x%jx 0x%jx %d\n", rec.type_, uintmax_t(rec.pc_),
		uintmax_t(rec.nextPc_), rec.size_);
    }
  fclose(file);
  return true;
}


template <typename URV>
bool
Hart<URV>::loadBranchTrace(const std::string& path)
{
  if (not branchBuffer_.max_size())
    return true;

  std::ifstream ifs(path);

  if (not ifs.good())
    {
      std::cerr << "Error: Failed to open branch trace file " << path << "' for input.\n";
      return false;
    }

  std::string line;
  while (std::getline(ifs, line))
    {
      std::vector<std::string> tokens;
      boost::split(tokens, line, boost::is_any_of("\t "), boost::token_compress_on);

      if (tokens.size() != 4)
        {
          std::cerr << "Error: Failed to load branch record from line.\n";
          return false;
        }

      char type = tokens.at(0).at(0);
      uint64_t pc = strtoull(tokens.at(1).c_str(), nullptr, 0);
      uint64_t nextPc = strtoull(tokens.at(2).c_str(), nullptr, 0);
      uint8_t size = strtoull(tokens.at(3).c_str(), nullptr, 0);

      branchBuffer_.push_back(BranchRecord(type, pc, nextPc, size));
    }
  return true;
}


template <typename URV>
void
Hart<URV>::traceBranch(const DecodedInst* di)
{
  bool hasTrap = hasInterrupt_ or hasException_;
  if (hasTrap)
    {
      char type = 'x';
      if (branchBuffer_.max_size())
        branchBuffer_.push_back(BranchRecord(type, currPc_, pc_, 0));
      return;
    }

  assert(di != nullptr);

  char type = lastBranchTaken_ ? 't' : 'n';  // For conditional branch.
  if (not di->isConditionalBranch())
    {
      bool indirect = di->isBranchToRegister();
      if (di->op0() == 1 or di->op0() == 5)
	type = indirect ? 'k' : 'c';  // call
      else if (di->operandCount() >= 2 and (di->op1() == 1 or di->op1() == 5))
	type = 'r';  // return
      else
	type = indirect? 'i' : 'j';    // indirect-jump or jump.
    }

  if (di->isXRet())
    type = 'e';

  if (branchBuffer_.max_size())
    branchBuffer_.push_back(BranchRecord(type, currPc_, pc_, di->instSize()));
}


template <typename URV>
bool
Hart<URV>::openTcpForGdb()
{
  struct sockaddr_in address;
  socklen_t addrlen = sizeof(address);

  memset(&address, 0, addrlen);

  address.sin_family = AF_INET;
  address.sin_addr.s_addr = htonl(INADDR_ANY);
  address.sin_port = htons( gdbTcpPort_ );

  int gdbFd = socket(AF_INET, SOCK_STREAM, 0);
  if (gdbFd < 0)
    {
      std::cerr << "Error: Failed to create gdb socket at port " << gdbTcpPort_ << '\n';
      return false;
    }

#ifndef __APPLE__
  int opt = 1;
  if (setsockopt(gdbFd, SOL_SOCKET,
		 SO_REUSEADDR | SO_REUSEPORT, &opt,
		 sizeof(opt)) != 0)
    {
      std::cerr << "Error: Failed to set socket option for gdb socket\n";
      return false;
    }
#endif

  if (bind(gdbFd, reinterpret_cast<sockaddr*>(&address), addrlen) < 0)
    {
      std::cerr << "Error: Failed to bind gdb socket\n";
      return false;
    }

  if (listen(gdbFd, 3) < 0)
    {
      std::cerr << "Error: Failed to listen to gdb socket\n";
      return false;
    }

  gdbInputFd_ = accept(gdbFd, (sockaddr*) &address, &addrlen);
  if (gdbInputFd_ < 0)
    {
      std::cerr << "Error: Failed to accept from gdb socket\n";
      return false;
    }

  return true;
}


//NOLINTNEXTLINE(bugprone-reserved-identifier, cppcoreguidelines-avoid-non-const-global-variables)
extern void (*__tracerExtension)(void*);


/// Run indefinitely.  If the tohost address is defined, then run till
/// a write is attempted to that address.
template <typename URV>
bool
Hart<URV>::run(FILE* file)
{
  if (gdbTcpPort_ >= 0)
    openTcpForGdb();
  else if (enableGdb_)
    gdbInputFd_ = STDIN_FILENO;

  // To run fast, this method does not do much besides
  // straight-forward execution. If any option is turned on, we switch
  // to runUntilAddress which supports all features.
  URV stopAddr = stopAddrValid_? stopAddr_ : ~URV(0); // ~URV(0): No-stop PC.
  bool complex = (stopAddrValid_ or instFreq_ or sdtrigOn_ or enableGdb_
                  or enableCounters_ or alarmInterval_ or file
		  or __tracerExtension or initStateFile_);
  if (complex)
    return runUntilAddress(stopAddr, file);

  const uint64_t counter0 = instCounter_;
  const uint64_t counter1 = retInstCounter_;

  struct timeval t0;
  gettimeofday(&t0, nullptr);

  // Setup signal handlers. Restore on destruction.
  SignalHandlers handlers;

  bool success = simpleRun();

  // Simulator stats.
  struct timeval t1;
  gettimeofday(&t1, nullptr);
  double elapsed = (double(t1.tv_sec - t0.tv_sec) +
		    double(t1.tv_usec - t0.tv_usec)*1e-6);

  uint64_t numInsts = instCounter_ - counter0;
  uint64_t numRetInsts = retInstCounter_ - counter1;

  reportInstsPerSec(numInsts, numRetInsts, elapsed, userStop);
  return success;
}


template <typename URV>
void
Hart<URV>::setMcm(std::shared_ptr<Mcm<URV>> mcm)
{
  mcm_ = std::move(mcm);
  ooo_ = mcm_ != nullptr or perfApi_ != nullptr;
}


template <typename URV>
void
Hart<URV>::setPerfApi(std::shared_ptr<TT_PERF::PerfApi> perfApi)
{
  if constexpr (sizeof(URV) == 4)
    assert(0 && "Error: Perf-api not supported in RV32");
  else
    {
      perfApi_ = std::move(perfApi);
      ooo_ = mcm_ != nullptr or perfApi_ != nullptr;
    }
}


template <typename URV>
bool
Hart<URV>::isInterruptPossible(URV mip, URV sip, [[maybe_unused]] URV vsip,
                               InterruptCause& cause, PrivilegeMode& nextMode,
                               bool& nextVirt) const
{
  if (debugMode_)
    return false;

  // If in a non-maskable interrupt handler, then all interrupts disabled.
  if (extensionIsEnabled(RvExtension::Smrnmi) and
      (MnstatusFields{csRegs_.peekMnstatus()}.bits_.NMIE) == 0)
    return false;

  using PM = PrivilegeMode;

  nextVirt = false;         // Next virtual mode if interrupt is possible.
  nextMode = PM::Machine;   // Next privilege mode if interrupt is possible.

  // Non-delegated interrupts are destined for machine mode.
  URV mdest = mip & effectiveMie_;  // Interrupts destined for machine mode.
  if ((mstatus_.bits_.MIE or privMode_ != PM::Machine) and mdest != 0)
    {
      // Check for interrupts destined for machine-mode (not-delegated).
      for (InterruptCause ic : mInterrupts_)
        {
          URV mask = URV(1) << unsigned(ic);
          if ((mdest & mask) != 0)
            {
              cause = ic;
              return true;
            }
        }
    }
  if (privMode_ == PM::Machine)
    return false;   // Interrupts destined for lower privileges are disabled.

  nextMode = PM::Supervisor;

  // Delegated but non-h-delegated interrupts are destined for supervisor mode (S/HS).
  URV sdest = sip & effectiveSie_;
  if ((mstatus_.bits_.SIE or virtMode_ or privMode_ == PM::User) and sdest != 0)
    {
      for (InterruptCause ic : sInterrupts_)
        {
          URV mask = URV(1) << unsigned(ic);
          if ((sdest & mask) != 0)
            {
              cause = ic;
              return true;
            }
        }
    }

  // We now check for interrupts destined for VS mode. These are disabled if running in
  // M/HS/U modes. If mode is M/HS then VS-destined are disabled because of VS is a lower
  // privilege. If mode is U then VS-destined are explicilty disabled (see section 9.1 of
  // privileged spec).
  if (not virtMode_)
    return false;

  // Check for interrupts destined to VS privilege. Possible if pending (mip), enabled
  // (mie), delegated, and h-delegated.
  bool vsEnabled = vsstatus_.bits_.SIE  or  (virtMode_ and privMode_ == PM::User);
  if (not vsEnabled)
    return false;

  nextVirt = true;

  auto hvictl = csRegs_.getImplementedCsr(CsrNumber::HVICTL);
  if (not isRvaia() or not hvictl)
    {
      URV vsdest = vsip & effectiveVsie_;
      if (vsdest)
        {
          // Only VS interrupts can be delegated in HIDELEG.
          for (InterruptCause ic : vsInterrupts_)
            {
              URV mask = URV(1) << unsigned(ic);
              if ((vsdest & mask) != 0)
                {
                  cause = ic;
                  return true;
                }
            }
        }
    }
  else
    {
      URV vstopi;
      if (csRegs_.readTopi(CsrNumber::VSTOPI, vstopi, false))
        {
          if (vstopi)
            {
              // FIXME: This might be buggy because IID does not have to be a standard
              // interrupt.
              cause = static_cast<InterruptCause>(vstopi >> 16);
              return true;
            }
        }
    }

  return false;
}


template <typename URV>
bool
Hart<URV>::isInterruptPossible(InterruptCause& cause, PrivilegeMode& nextMode, bool& nextVirt) const
{
  // MIP read value is ored with supervisor external interrupt pin and
  // mvip if mvien is not set.
  URV mip = csRegs_.effectiveMip();

  // SIP read value will alias mvip if not delegated and mvien is set.
  URV sip = csRegs_.effectiveSip();

  // VSIP read value may alias hvip (for bits 13-63). These bits don't alias
  // HIP/HIE and are delgated through hvien.
  URV vsip = csRegs_.effectiveVsip();

  mip &= ~deferredInterrupts_;  // Inhibited by test-bench.
  sip &= ~deferredInterrupts_;
  vsip &= ~deferredInterrupts_;

  if (not (mip & effectiveMie_) and
      not (sip & effectiveSie_) and
      not (vsip & effectiveVsie_) and
      not hasHvi())
    return false;

  return isInterruptPossible(mip, sip, vsip, cause, nextMode, nextVirt);
}


template <typename URV>
bool
Hart<URV>::processExternalInterrupt(FILE* traceFile, std::string& instStr)
{
  // If mip poked exernally we avoid over-writing it for 1 instruction.
  if (not mipPoked_)
    processTimerInterrupt();
  mipPoked_ = false;

  if (inDebugParkLoop_)
    return false;

  if (dcsrStep_ and not dcsrStepIe_)
    return false;

  // If a non-maskable interrupt was signaled by the test-bench, consider it.
  if (nmiPending_ and initiateNmi(URV(nmiCause_), pc_))
    {
      // NMI was taken.
      uint32_t inst = 0; // Load interrupted inst.
      readInst(currPc_, inst);
      printInstTrace(inst, instCounter_, instStr, traceFile);
      if (mcycleEnabled())
	++cycleCount_;
      return true;
    }

  // If interrupts enabled and one is pending, take it.
  InterruptCause cause;
  PrivilegeMode nextMode = PrivilegeMode::Machine;
  bool nextVirt = false;
  if (isInterruptPossible(cause, nextMode, nextVirt))
    {
      // Attach changes to interrupted instruction.
      uint32_t inst = 0; // Load interrupted inst.
      uint64_t pc = pc_, physPc = 0;
      readInst(pc, physPc, inst);
      if (inst)
	{
#if 0
	  // Enable when RTL is ready.
	  DecodedInst di;
	  decode(pc, physPc, inst, di);
	  if (di.instId() == InstId::wfi)
	    pc = pc + 4;
#endif
	}
      initiateInterrupt(cause, nextMode, nextVirt, pc);
      printInstTrace(inst, instCounter_, instStr, traceFile);
      if (mcycleEnabled())
	++cycleCount_;
      return true;
    }
  return false;
}


template <typename URV>
void
Hart<URV>::processTimerInterrupt()
{
  using IC = InterruptCause;

  URV mipVal = csRegs_.overrideWithMvip(csRegs_.peekMip());
  URV prev = mipVal;

  if (hasAclint() and aclintDeliverInterrupts_)
    {
      // Deliver/clear machine timer interrupt from clint.
      if (time_ >= aclintAlarm_)
        mipVal = mipVal | (URV(1) << URV(IC::M_TIMER));
      else
        mipVal = mipVal & ~(URV(1) << URV(IC::M_TIMER));
    }
  else
    {
      // Deliver/clear machine timer interrupt from periodic alarm.
      bool hasAlarm = alarmLimit_ != ~uint64_t(0);
      if (hasAlarm)
        {
          if (time_ >= alarmLimit_)
            {
              alarmLimit_ += alarmInterval_;
              mipVal = mipVal | (URV(1) << URV(IC::M_TIMER));
            }
          else
            mipVal = mipVal & ~(URV(1) << URV(IC::M_TIMER));
        }
    }

  if (swInterrupt_.bits_.alarm_ and aclintDeliverInterrupts_)
    {
      if (swInterrupt_.bits_.flag_)
        {
          // Only deliver when 1 is written. Deliver and clear to
          // follow doorbell model.
          mipVal = mipVal | (URV(1) << URV(InterruptCause::M_SOFTWARE));
          setSwInterrupt(0);
        }
      else
        mipVal = mipVal & ~(URV(1) << URV(InterruptCause::M_SOFTWARE));
    }

  // Deliver/clear supervisor timer from stimecmp CSR.
  if (stimecmpActive_)
    {
      if (time_ >= stimecmp_)
        mipVal = mipVal | (URV(1) << URV(IC::S_TIMER));
      else
        mipVal = mipVal & ~(URV(1) << URV(IC::S_TIMER));
    }

  // Deliver/clear virtual supervisor timer from vstimecmp CSR.
  if (vstimecmpActive_)
    {
      if ((time_ + htimedelta_) >= vstimecmp_)
        mipVal = mipVal | (URV(1) << URV(IC::VS_TIMER));
      else
        {
          mipVal = mipVal & ~(URV(1) << URV(IC::VS_TIMER));
          // Bits HIP.VSTIP (alias of MIP.VSTIP) is the logical-OR
          // of HVIP.VSTIP and the timer interrupt signal
          // resulting from vstimecmp. Section 9.2.3 of priv sepc.
          mipVal |= csRegs_.peekHvip() & (URV(1) << URV(IC::VS_TIMER));
        }
    }

  if (mipVal != prev)
    csRegs_.poke(CsrNumber::MIP, mipVal);
}


template <typename URV>
void
Hart<URV>::invalidateDecodeCache(URV addr, unsigned storeSize)
{
  // Consider putting this in a callback associated with memory
  // write/poke. This way it can be applied only to pages marked
  // execute.

  // We want to check the location before the address just in case it
  // contains a 4-byte instruction that overlaps what was written.
  storeSize += 3;
  addr -= 3;

  for (unsigned i = 0; i < storeSize; i += 2)
    {
      URV instAddr = (addr + i) >> 1;
      uint32_t cacheIx = instAddr & decodeCacheMask_;
      auto& entry = decodeCache_[cacheIx];
      if ((entry.address() >> 1) == instAddr)
	entry.invalidate();
    }
}


template <typename URV>
void
Hart<URV>::invalidateDecodeCache()
{
  for (auto& entry : decodeCache_)
    entry.invalidate();
}


template <typename URV>
void
Hart<URV>::singleStep(FILE* traceFile)
{
  DecodedInst di;
  singleStep(di, traceFile);
}


template <typename URV>
void
Hart<URV>::singleStep(DecodedInst& di, FILE* traceFile)
{
  std::string instStr;

  // Single step is mostly used for follow-me mode where we want to
  // know the changes after the execution of each instruction.
  bool doStats = instFreq_ or enableCounters_;

  try
    {
      if (not hartIx_)
	tickTime();

      uint32_t inst = 0;
      currPc_ = pc_;

      resetExecInfo(); clearTraceData();

      ++instCounter_;
      if (mcycleEnabled())
	++cycleCount_;

      if (processExternalInterrupt(traceFile, instStr))
        {
          if (sdtrigOn_)
<<<<<<< HEAD
            evaluateIcountTrigger();
=======
            {
              evaluateIcountTrigger();
              evaluateDebugStep();
            }
>>>>>>> f1cf71da
          return;  // Next instruction in interrupt handler.
        }

      if (sdtrigOn_ and icountTriggerFired())
        {
          takeTriggerAction(traceFile, currPc_, 0, instCounter_, nullptr /*di*/);
<<<<<<< HEAD
=======
          evaluateDebugStep();
>>>>>>> f1cf71da
          return;
        }

      uint64_t physPc = 0;
      if (not fetchInstWithTrigger(pc_, physPc, inst, traceFile))
        {
          if (sdtrigOn_)
<<<<<<< HEAD
            evaluateIcountTrigger();
=======
            {
              evaluateIcountTrigger();
              evaluateDebugStep();
            }
>>>>>>> f1cf71da
          return;
        }

      decode(pc_, physPc, inst, di);

      // Increment pc and execute instruction
      pc_ += di.instSize();
      execute(&di);

      if (sdtrigOn_)
        evaluateIcountTrigger();

      if (lastInstructionTrapped())
	{
	  if (doStats)
	    accumulateInstructionStats(di);
	  printDecodedInstTrace(di, instCounter_, instStr, traceFile);
          evaluateDebugStep();
	  return;
	}

      if (triggerTripped_)
	{
          URV tval = ldStFaultAddr_;
	  takeTriggerAction(traceFile, currPc_, tval, instCounter_, &di);
<<<<<<< HEAD
=======
          evaluateDebugStep();
>>>>>>> f1cf71da
	  return;
	}

      if (minstretEnabled() and not ebreakInstDebug_)
        ++retiredInsts_;

      if (doStats)
	accumulateInstructionStats(di);
      printInstTrace(inst, instCounter_, instStr, traceFile);

      if (sdtrigOn_)
        evaluateDebugStep();

      prevPerfControl_ = perfControl_;
    }
  catch (const CoreException& ce)
    {
      evaluateDebugStep();

      stepResult_ = logStop(ce, instCounter_, traceFile);
      if (ce.type() == CoreException::Type::Snapshot or
          ce.type() == CoreException::Type::SnapshotAndStop)
        throw;
    }
}


template <typename URV>
inline
void
Hart<URV>::execLui(const DecodedInst* di)
{
  intRegs_.write(di->op0(), SRV(int32_t(di->op1())));
}


template <typename URV>
void
Hart<URV>::execute(const DecodedInst* di)
{
  const InstEntry* entry = di->instEntry();

  if (isRvZicfilp() and elp_)
    {
      execLpad(di);
      return;
    }

  switch (entry->instId())
    {
    case InstId::illegal:
      illegalInst(di);
      return;

    case InstId::lui:
      execLui(di);
      return;

    case InstId::auipc:
      execAuipc(di);
      return;

    case InstId::jal:
      execJal(di);
      return;

    case InstId::jalr:
      execJalr(di);
      return;

    case InstId::beq:
      execBeq(di);
      return;

    case InstId::bne:
      execBne(di);
      return;

    case InstId::blt:
      execBlt(di);
      return;

    case InstId::bge:
      execBge(di);
      return;

    case InstId::bltu:
      execBltu(di);
      return;

    case InstId::bgeu:
      execBgeu(di);
      return;

    case InstId::lb:
      execLb(di);
      return;

    case InstId::lh:
      execLh(di);
      return;

    case InstId::lw:
      execLw(di);
      return;

    case InstId::lbu:
      execLbu(di);
      return;

    case InstId::lhu:
      execLhu(di);
      return;

    case InstId::sb:
      execSb(di);
      return;

    case InstId::sh:
      execSh(di);
      return;

    case InstId::sw:
      execSw(di);
      return;

    case InstId::addi:
      execAddi(di);
      return;

    case InstId::slti:
      execSlti(di);
      return;

    case InstId::sltiu:
      execSltiu(di);
      return;

    case InstId::xori:
      execXori(di);
      return;

    case InstId::ori:
      execOri(di);
      return;

    case InstId::andi:
      execAndi(di);
      return;

    case InstId::slli:
      execSlli(di);
      return;

    case InstId::srli:
      execSrli(di);
      return;

    case InstId::srai:
      execSrai(di);
      return;

    case InstId::add:
      execAdd(di);
      return;

    case InstId::sub:
      execSub(di);
      return;

    case InstId::sll:
      execSll(di);
      return;

    case InstId::slt:
      execSlt(di);
      return;

    case InstId::sltu:
      execSltu(di);
      return;

    case InstId::xor_:
      execXor(di);
      return;

    case InstId::srl:
      execSrl(di);
      return;

    case InstId::sra:
      execSra(di);
      return;

    case InstId::or_:
      execOr(di);
      return;

    case InstId::and_:
      execAnd(di);
      return;

    case InstId::fence:
      execFence(di);
      return;

    case InstId::pause:
      execFence(di);
      return;

    case InstId::fence_tso:
      execFence_tso(di);
      return;

    case InstId::fence_i:
      execFencei(di);
      return;

    case InstId::ecall:
      execEcall(di);
      return;

    case InstId::ebreak:
      execEbreak(di);
      return;

    case InstId::csrrw:
      execCsrrw(di);
      return;

    case InstId::csrrs:
      execCsrrs(di);
      return;

    case InstId::csrrc:
      execCsrrc(di);
      return;

    case InstId::csrrwi:
      execCsrrwi(di);
      return;

    case InstId::csrrsi:
      execCsrrsi(di);
      return;

    case InstId::csrrci:
      execCsrrci(di);
      return;

    case InstId::lwu:
      execLwu(di);
      return;

    case InstId::ld:
      execLd(di);
      return;

    case InstId::sd:
      execSd(di);
      return;

    case InstId::addiw:
      execAddiw(di);
      return;

    case InstId::slliw:
      execSlliw(di);
      return;

    case InstId::srliw:
      execSrliw(di);
      return;

    case InstId::sraiw:
      execSraiw(di);
      return;

    case InstId::addw:
      execAddw(di);
      return;

    case InstId::subw:
      execSubw(di);
      return;

    case InstId::sllw:
      execSllw(di);
      return;

    case InstId::srlw:
      execSrlw(di);
      return;

    case InstId::sraw:
      execSraw(di);
      return;

    case InstId::mul:
      execMul(di);
      return;

    case InstId::mulh:
      execMulh(di);
      return;

    case InstId::mulhsu:
      execMulhsu(di);
      return;

    case InstId::mulhu:
      execMulhu(di);
      return;

    case InstId::div:
      execDiv(di);
      return;

    case InstId::divu:
      execDivu(di);
      return;

    case InstId::rem:
      execRem(di);
      return;

    case InstId::remu:
      execRemu(di);
      return;

    case InstId::mulw:
      execMulw(di);
      return;

    case InstId::divw:
      execDivw(di);
      return;

    case InstId::divuw:
      execDivuw(di);
      return;

    case InstId::remw:
      execRemw(di);
      return;

    case InstId::remuw:
      execRemuw(di);
      return;

    case InstId::lr_w:
      execLr_w(di);
      return;

    case InstId::sc_w:
      execSc_w(di);
      return;

    case InstId::amoswap_w:
      execAmoswap_w(di);
      return;

    case InstId::amoadd_w:
      execAmoadd_w(di);
      return;

    case InstId::amoxor_w:
      execAmoxor_w(di);
      return;

    case InstId::amoand_w:
      execAmoand_w(di);
      return;

    case InstId::amoor_w:
      execAmoor_w(di);
      return;

    case InstId::amomin_w:
      execAmomin_w(di);
      return;

    case InstId::amomax_w:
      execAmomax_w(di);
      return;

    case InstId::amominu_w:
      execAmominu_w(di);
      return;

    case InstId::amomaxu_w:
      execAmomaxu_w(di);
      return;

    case InstId::lr_d:
      execLr_d(di);
      return;

    case InstId::sc_d:
      execSc_d(di);
      return;

    case InstId::amoswap_d:
      execAmoswap_d(di);
      return;

    case InstId::amoadd_d:
      execAmoadd_d(di);
      return;

    case InstId::amoxor_d:
      execAmoxor_d(di);
      return;

    case InstId::amoand_d:
      execAmoand_d(di);
      return;

    case InstId::amoor_d:
      execAmoor_d(di);
      return;

    case InstId::amomin_d:
      execAmomin_d(di);
      return;

    case InstId::amomax_d:
      execAmomax_d(di);
      return;

    case InstId::amominu_d:
      execAmominu_d(di);
      return;

    case InstId::amomaxu_d:
      execAmomaxu_d(di);
      return;

    case InstId::flw:
      execFlw(di);
      return;

    case InstId::fsw:
      execFsw(di);
      return;

    case InstId::fmadd_s:
      execFmadd_s(di);
      return;

    case InstId::fmsub_s:
      execFmsub_s(di);
      return;

    case InstId::fnmsub_s:
      execFnmsub_s(di);
      return;

    case InstId::fnmadd_s:
      execFnmadd_s(di);
      return;

    case InstId::fadd_s:
      execFadd_s(di);
      return;

    case InstId::fsub_s:
      execFsub_s(di);
      return;

    case InstId::fmul_s:
      execFmul_s(di);
      return;

    case InstId::fdiv_s:
      execFdiv_s(di);
      return;

    case InstId::fsqrt_s:
      execFsqrt_s(di);
      return;

    case InstId::fsgnj_s:
      execFsgnj_s(di);
      return;

    case InstId::fsgnjn_s:
      execFsgnjn_s(di);
      return;

    case InstId::fsgnjx_s:
      execFsgnjx_s(di);
      return;

    case InstId::fmin_s:
      execFmin_s(di);
      return;

    case InstId::fmax_s:
      execFmax_s(di);
      return;

    case InstId::fcvt_w_s:
      execFcvt_w_s(di);
      return;

    case InstId::fcvt_wu_s:
      execFcvt_wu_s(di);
      return;

    case InstId::fmv_x_w:
      execFmv_x_w(di);
      return;

    case InstId::feq_s:
      execFeq_s(di);
      return;

    case InstId::flt_s:
      execFlt_s(di);
      return;

    case InstId::fle_s:
      execFle_s(di);
      return;

    case InstId::fclass_s:
      execFclass_s(di);
      return;

    case InstId::fcvt_s_w:
      execFcvt_s_w(di);
      return;

    case InstId::fcvt_s_wu:
      execFcvt_s_wu(di);
      return;

    case InstId::fmv_w_x:
      execFmv_w_x(di);
      return;

    case InstId::fcvt_l_s:
      execFcvt_l_s(di);
      return;

    case InstId::fcvt_lu_s:
      execFcvt_lu_s(di);
      return;

    case InstId::fcvt_s_l:
      execFcvt_s_l(di);
      return;

    case InstId::fcvt_s_lu:
      execFcvt_s_lu(di);
      return;

    case InstId::fld:
      execFld(di);
      return;

    case InstId::fsd:
      execFsd(di);
      return;

    case InstId::fmadd_d:
      execFmadd_d(di);
      return;

    case InstId::fmsub_d:
      execFmsub_d(di);
      return;

    case InstId::fnmsub_d:
      execFnmsub_d(di);
      return;

    case InstId::fnmadd_d:
      execFnmadd_d(di);
      return;

    case InstId::fadd_d:
      execFadd_d(di);
      return;

    case InstId::fsub_d:
      execFsub_d(di);
      return;

    case InstId::fmul_d:
      execFmul_d(di);
      return;

    case InstId::fdiv_d:
      execFdiv_d(di);
      return;

    case InstId::fsqrt_d:
      execFsqrt_d(di);
      return;

    case InstId::fsgnj_d:
      execFsgnj_d(di);
      return;

    case InstId::fsgnjn_d:
      execFsgnjn_d(di);
      return;

    case InstId::fsgnjx_d:
      execFsgnjx_d(di);
      return;

    case InstId::fmin_d:
      execFmin_d(di);
      return;

    case InstId::fmax_d:
      execFmax_d(di);
      return;

    case InstId::fcvt_s_d:
      execFcvt_s_d(di);
      return;

    case InstId::fcvt_d_s:
      execFcvt_d_s(di);
      return;

    case InstId::feq_d:
      execFeq_d(di);
      return;

    case InstId::flt_d:
      execFlt_d(di);
      return;

    case InstId::fle_d:
      execFle_d(di);
      return;

    case InstId::fclass_d:
      execFclass_d(di);
      return;

    case InstId::fcvt_w_d:
      execFcvt_w_d(di);
      return;

    case InstId::fcvt_wu_d:
      execFcvt_wu_d(di);
      return;

    case InstId::fcvt_d_w:
      execFcvt_d_w(di);
      return;

    case InstId::fcvt_d_wu:
      execFcvt_d_wu(di);
      return;

    case InstId::fcvt_l_d:
      execFcvt_l_d(di);
      return;

    case InstId::fcvt_lu_d:
      execFcvt_lu_d(di);
      return;

    case InstId::fmv_x_d:
      execFmv_x_d(di);
      return;

    case InstId::fcvt_d_l:
      execFcvt_d_l(di);
      return;

    case InstId::fcvt_d_lu:
      execFcvt_d_lu(di);
      return;

    case InstId::fmv_d_x:
      execFmv_d_x(di);
      return;

    case InstId::flh:
      execFlh(di);
      return;

    case InstId::fsh:
      execFsh(di);
      return;

    case InstId::fmadd_h:
      execFmadd_h(di);
      return;

    case InstId::fmsub_h:
      execFmsub_h(di);
      return;

    case InstId::fnmsub_h:
      execFnmsub_h(di);
      return;

    case InstId::fnmadd_h:
      execFnmadd_h(di);
      return;

    case InstId::fadd_h:
      execFadd_h(di);
      return;

    case InstId::fsub_h:
      execFsub_h(di);
      return;

    case InstId::fmul_h:
      execFmul_h(di);
      return;

    case InstId::fdiv_h:
      execFdiv_h(di);
      return;

    case InstId::fsqrt_h:
      execFsqrt_h(di);
      return;

    case InstId::fsgnj_h:
      execFsgnj_h(di);
      return;

    case InstId::fsgnjn_h:
      execFsgnjn_h(di);
      return;

    case InstId::fsgnjx_h:
      execFsgnjx_h(di);
      return;

    case InstId::fmin_h:
      execFmin_h(di);
      return;

    case InstId::fmax_h:
      execFmax_h(di);
      return;

    case InstId::fcvt_s_h:
      execFcvt_s_h(di);
      return;

    case InstId::fcvt_d_h:
      execFcvt_d_h(di);
      return;

    case InstId::fcvt_h_s:
      execFcvt_h_s(di);
      return;

    case InstId::fcvt_h_d:
      execFcvt_h_d(di);
      return;

    case InstId::fcvt_w_h:
      execFcvt_w_h(di);
      return;

    case InstId::fcvt_wu_h:
      execFcvt_wu_h(di);
      return;

    case InstId::fmv_x_h:
      execFmv_x_h(di);
      return;

    case InstId::feq_h:
      execFeq_h(di);
      return;

    case InstId::flt_h:
      execFlt_h(di);
      return;

    case InstId::fle_h:
      execFle_h(di);
      return;

    case InstId::fclass_h:
      execFclass_h(di);
      return;

    case InstId::fcvt_h_w:
      execFcvt_h_w(di);
      return;

    case InstId::fcvt_h_wu:
      execFcvt_h_wu(di);
      return;

    case InstId::fmv_h_x:
      execFmv_h_x(di);
      return;

    case InstId::fcvt_l_h:
      execFcvt_l_h(di);
      return;

    case InstId::fcvt_lu_h:
      execFcvt_lu_h(di);
      return;

    case InstId::fcvt_h_l:
      execFcvt_h_l(di);
      return;

    case InstId::fcvt_h_lu:
      execFcvt_h_lu(di);
      return;

    case InstId::fcvt_bf16_s:
      execFcvt_bf16_s(di);
      return;

    case InstId::fcvt_s_bf16:
      execFcvt_s_bf16(di);
      return;

    case InstId::mret:
      execMret(di);
      return;

    case InstId::sret:
      execSret(di);
      return;

    case InstId::mnret:
      execMnret(di);
      return;

    case InstId::wfi:
      execWfi(di);
      return;

    case InstId::dret:
      execDret(di);
      return;

    case InstId::sfence_vma:
      execSfence_vma(di);
      return;

    case InstId::c_addi4spn:
      if (not isRvc() and not isRvzca()) illegalInst(di); else execAddi(di);
      return;

    case InstId::c_fld:
      if (isRvc() or (isRvzca() and isRvzcd())) execFld(di); else illegalInst(di);
      return;

    case InstId::c_lq:
      if (not isRvc() and not isRvzca()) illegalInst(di); else execLq(di);
      return;

    case InstId::c_lw:
      if (not isRvc() and not isRvzca()) illegalInst(di); else execLw(di);
      return;

    case InstId::c_flw:
      if (not isRvc()) illegalInst(di); else execFlw(di);
      return;

    case InstId::c_ld:
      if (not isRvc() and not isRvzca()) illegalInst(di); else execLd(di);
      return;

    case InstId::c_fsd:
      if (isRvc() or (isRvzca() and isRvzcd())) execFsd(di); else illegalInst(di); 
      return;

    case InstId::c_sq:
      if (not isRvc() and not isRvzca()) illegalInst(di); else execSq(di);
      return;

    case InstId::c_sw:
      if (not isRvc() and not isRvzca()) illegalInst(di); else execSw(di);
      return;

    case InstId::c_fsw:
      if (not isRvc()) illegalInst(di); else execFsw(di);
      return;

    case InstId::c_sd:
      if (not isRvc() and not isRvzca()) illegalInst(di); else execSd(di);
      return;

    case InstId::c_addi:
      if (not isRvc() and not isRvzca()) illegalInst(di); else execAddi(di);
      return;

    case InstId::c_jal:
      if (not isRvc() and not isRvzca()) illegalInst(di); else execJal(di);
      return;

    case InstId::c_li:
    case InstId::c_addi16sp:
      if (not isRvc() and not isRvzca()) illegalInst(di); else execAddi(di);
      return;

    case InstId::c_lui:
      if (not isRvc() and not isRvzca()) illegalInst(di); else execLui(di);
      return;

    case InstId::c_srli:
      if (not isRvc() and not isRvzca()) illegalInst(di); else execSrli(di);
      return;

    case InstId::c_srli64:
      illegalInst(di);  // Only valid in rv128 which is not supported.
      return;

    case InstId::c_srai:
      if (not isRvc() and not isRvzca()) illegalInst(di); else execSrai(di);
      return;

    case InstId::c_srai64:
      illegalInst(di);  // Only valid in rv128 which is not supported.
      return;

    case InstId::c_andi:
      if (not isRvc() and not isRvzca()) illegalInst(di); else execAndi(di);
      return;

    case InstId::c_sub:
      if (not isRvc() and not isRvzca()) illegalInst(di); else execSub(di);
      return;

    case InstId::c_xor:
      if (not isRvc() and not isRvzca()) illegalInst(di); else execXor(di);
      return;

    case InstId::c_or:
      if (not isRvc() and not isRvzca()) illegalInst(di); else execOr(di);
      return;

    case InstId::c_and:
      if (not isRvc() and not isRvzca()) illegalInst(di); else execAnd(di);
      return;

    case InstId::c_subw:
      if (not isRvc() and not isRvzca()) illegalInst(di); else execSubw(di);
      return;

    case InstId::c_addw:
      if (not isRvc() and not isRvzca()) illegalInst(di); else execAddw(di);
      return;

    case InstId::c_j:
      if (not isRvc() and not isRvzca()) illegalInst(di); else execJal(di);
      return;

    case InstId::c_beqz:
      if (not isRvc() and not isRvzca()) illegalInst(di); else execBeq(di);
      return;

    case InstId::c_bnez:
      if (not isRvc() and not isRvzca()) illegalInst(di); else execBne(di);
      return;

    case InstId::c_slli:
    case InstId::c_slli64:
      if (not isRvc() and not isRvzca()) illegalInst(di); else execSlli(di);
      return;

    case InstId::c_fldsp:
      if (isRvc() or (isRvzca() and isRvzcd())) execFld(di); else illegalInst(di);
      return;

    case InstId::c_lwsp:
      if (not isRvc() and not isRvzca()) illegalInst(di); else execLw(di);
      return;

    case InstId::c_flwsp:
      if (not isRvc()) illegalInst(di); else execFlw(di);
      return;

    case InstId::c_ldsp:
      if (not isRvc() and not isRvzca()) illegalInst(di); else execLd(di);
      return;

    case InstId::c_jr:
      if (not isRvc() and not isRvzca()) illegalInst(di); else execJalr(di);
      return;

    case InstId::c_mv:
      if (not isRvc() and not isRvzca()) illegalInst(di); else execAdd(di);
      return;

    case InstId::c_ebreak:
      if (not isRvc() and not isRvzca()) illegalInst(di); else execEbreak(di);
      return;

    case InstId::c_jalr:
      if (not isRvc() and not isRvzca()) illegalInst(di); else execJalr(di);
      return;

    case InstId::c_add:
      if (not isRvc() and not isRvzca()) illegalInst(di); else execAdd(di);
      return;

    case InstId::c_fsdsp:
      if (isRvc() or (isRvzca() and isRvzcd())) execFsd(di); else illegalInst(di);
      return;

    case InstId::c_swsp:
      if (not isRvc() and not isRvzca()) illegalInst(di); else execSw(di);
      return;

    case InstId::c_fswsp:
      if (not isRvc()) illegalInst(di); else execFsw(di);
      return;

    case InstId::c_addiw:
      if (not isRvc() and not isRvzca()) illegalInst(di); else execAddiw(di);
      return;

    case InstId::c_sdsp:
      if (not isRvc() and not isRvzca()) illegalInst(di); else execSd(di);
      return;

    case InstId::clz:
      execClz(di);
      return;

    case InstId::ctz:
      execCtz(di);
      return;

    case InstId::cpop:
      execCpop(di);
      return;

    case InstId::clzw:
      execClzw(di);
      return;

    case InstId::ctzw:
      execCtzw(di);
      return;

    case InstId::cpopw:
      execCpopw(di);
      return;

    case InstId::min:
      execMin(di);
      return;

    case InstId::max:
      execMax(di);
      return;

    case InstId::minu:
      execMinu(di);
      return;

    case InstId::maxu:
      execMaxu(di);
      return;

    case InstId::sext_b:
      execSext_b(di);
      return;

    case InstId::sext_h:
      execSext_h(di);
      return;

    case InstId::andn:
      execAndn(di);
      return;

    case InstId::orc_b:
      execOrc_b(di);
      return;

    case InstId::orn:
      execOrn(di);
      return;

    case InstId::xnor:
      execXnor(di);
      return;

    case InstId::rol:
      execRol(di);
      return;

    case InstId::ror:
      execRor(di);
      return;

    case InstId::rori:
      execRori(di);
      return;

    case InstId::rolw:
      execRolw(di);
      return;

    case InstId::rorw:
      execRorw(di);
      return;

    case InstId::roriw:
      execRoriw(di);
      return;

    case InstId::pack:
      execPack(di);
      return;

    case InstId::packh:
      execPackh(di);
      return;

    case InstId::packw:
      execPackw(di);
      return;

    case InstId::brev8:
      execBrev8(di);
      return;

    case InstId::rev8_32:
      execRev8_32(di);
      return;

    case InstId::rev8_64:
      execRev8_64(di);
      return;

    case InstId::zip:
      execZip(di);
      return;

    case InstId::unzip:
      execUnzip(di);
      return;

    case InstId::xperm_n:
      execXperm_n(di);
      return;

    case InstId::xperm_b:
      execXperm_b(di);
      return;

    case InstId::bset:
      execBset(di);
      return;

    case InstId::bclr:
      execBclr(di);
      return;

    case InstId::binv:
      execBinv(di);
      return;

    case InstId::bext:
      execBext(di);
      return;

    case InstId::bseti:
      execBseti(di);
      return;

    case InstId::bclri:
      execBclri(di);
      return;

    case InstId::binvi:
      execBinvi(di);
      return;

    case InstId::bexti:
      execBexti(di);
      return;

    case InstId::clmul:
      execClmul(di);
      return;

    case InstId::clmulh:
      execClmulh(di);
      return;

    case InstId::clmulr:
      execClmulr(di);
      return;

    case InstId::sh1add:
      execSh1add(di);
      return;

    case InstId::sh2add:
      execSh2add(di);
      return;

    case InstId::sh3add:
      execSh3add(di);
      return;

    case InstId::sh1add_uw:
      execSh1add_uw(di);
      return;

    case InstId::sh2add_uw:
      execSh2add_uw(di);
      return;

    case InstId::sh3add_uw:
      execSh3add_uw(di);
      return;

    case InstId::add_uw:
      execAdd_uw(di);
      return;

    case InstId::slli_uw:
      execSlli_uw(di);
      return;

    case InstId::vsetvli:
      execVsetvli(di);
      return;

    case InstId::vsetivli:
      execVsetivli(di);
      return;

    case InstId::vsetvl:
      execVsetvl(di);
      return;

    case InstId::vadd_vv:
      execVadd_vv(di);
      return;

    case InstId::vadd_vx:
      execVadd_vx(di);
      return;

    case InstId::vadd_vi:
      execVadd_vi(di);
      return;

    case InstId::vsub_vv:
      execVsub_vv(di);
      return;

    case InstId::vsub_vx:
      execVsub_vx(di);
      return;

    case InstId::vrsub_vx:
      execVrsub_vx(di);
      return;

    case InstId::vrsub_vi:
      execVrsub_vi(di);
      return;

    case InstId::vwaddu_vv:
      execVwaddu_vv(di);
      return;

    case InstId::vwaddu_vx:
      execVwaddu_vx(di);
      return;

    case InstId::vwsubu_vv:
      execVwsubu_vv(di);
      return;

    case InstId::vwsubu_vx:
      execVwsubu_vx(di);
      return;

    case InstId::vwadd_vv:
      execVwadd_vv(di);
      return;

    case InstId::vwadd_vx:
      execVwadd_vx(di);
      return;

    case InstId::vwsub_vv:
      execVwsub_vv(di);
      return;

    case InstId::vwsub_vx:
      execVwsub_vx(di);
      return;

    case InstId::vwaddu_wv:
      execVwaddu_wv(di);
      return;

    case InstId::vwaddu_wx:
      execVwaddu_wx(di);
      return;

    case InstId::vwsubu_wv:
      execVwsubu_wv(di);
      return;

    case InstId::vwsubu_wx:
      execVwsubu_wx(di);
      return;

    case InstId::vwadd_wv:
      execVwadd_wv(di);
      return;

    case InstId::vwadd_wx:
      execVwadd_wx(di);
      return;

    case InstId::vwsub_wv:
      execVwsub_wv(di);
      return;

    case InstId::vwsub_wx:
      execVwsub_wx(di);
      return;

    case InstId::vmseq_vv:
      execVmseq_vv(di);
      return;

    case InstId::vmseq_vx:
      execVmseq_vx(di);
      return;

    case InstId::vmseq_vi:
      execVmseq_vi(di);
      return;

    case InstId::vmsne_vv:
      execVmsne_vv(di);
      return;

    case InstId::vmsne_vx:
      execVmsne_vx(di);
      return;

    case InstId::vmsne_vi:
      execVmsne_vi(di);
      return;

    case InstId::vmsltu_vv:
      execVmsltu_vv(di);
      return;

    case InstId::vmsltu_vx:
      execVmsltu_vx(di);
      return;

    case InstId::vmslt_vv:
      execVmslt_vv(di);
      return;

    case InstId::vmslt_vx:
      execVmslt_vx(di);
      return;

    case InstId::vmsleu_vv:
      execVmsleu_vv(di);
      return;

    case InstId::vmsleu_vx:
      execVmsleu_vx(di);
      return;

    case InstId::vmsleu_vi:
      execVmsleu_vi(di);
      return;

    case InstId::vmsle_vv:
      execVmsle_vv(di);
      return;

    case InstId::vmsle_vx:
      execVmsle_vx(di);
      return;

    case InstId::vmsle_vi:
      execVmsle_vi(di);
      return;

    case InstId::vmsgtu_vx:
      execVmsgtu_vx(di);
      return;

    case InstId::vmsgtu_vi:
      execVmsgtu_vi(di);
      return;

    case InstId::vmsgt_vx:
      execVmsgt_vx(di);
      return;

    case InstId::vmsgt_vi:
      execVmsgt_vi(di);
      return;

    case InstId::vminu_vv:
      execVminu_vv(di);
      return;

    case InstId::vminu_vx:
      execVminu_vx(di);
      return;

    case InstId::vmin_vv:
      execVmin_vv(di);
      return;

    case InstId::vmin_vx:
      execVmin_vx(di);
      return;

    case InstId::vmaxu_vv:
      execVmaxu_vv(di);
      return;

    case InstId::vmaxu_vx:
      execVmaxu_vx(di);
      return;

    case InstId::vmax_vv:
      execVmax_vv(di);
      return;

    case InstId::vmax_vx:
      execVmax_vx(di);
      return;

    case InstId::vand_vv:
      execVand_vv(di);
      return;

    case InstId::vand_vx:
      execVand_vx(di);
      return;

    case InstId::vand_vi:
      execVand_vi(di);
      return;

    case InstId::vor_vv:
      execVor_vv(di);
      return;

    case InstId::vor_vx:
      execVor_vx(di);
      return;

    case InstId::vor_vi:
      execVor_vi(di);
      return;

    case InstId::vxor_vv:
      execVxor_vv(di);
      return;

    case InstId::vxor_vx:
      execVxor_vx(di);
      return;

    case InstId::vxor_vi:
      execVxor_vi(di);
      return;

    case InstId::vsll_vv:
      execVsll_vv(di);
      return;

    case InstId::vsll_vx:
      execVsll_vx(di);
      return;

    case InstId::vsll_vi:
      execVsll_vi(di);
      return;

    case InstId::vsrl_vv:
      execVsrl_vv(di);
      return;

    case InstId::vsrl_vx:
      execVsrl_vx(di);
      return;

    case InstId::vsrl_vi:
      execVsrl_vi(di);
      return;

    case InstId::vsra_vv:
      execVsra_vv(di);
      return;

    case InstId::vsra_vx:
      execVsra_vx(di);
      return;

    case InstId::vsra_vi:
      execVsra_vi(di);
      return;

    case InstId::vnsrl_wv:
      execVnsrl_wv(di);
      return;

    case InstId::vnsrl_wx:
      execVnsrl_wx(di);
      return;

    case InstId::vnsrl_wi:
      execVnsrl_wi(di);
      return;

    case InstId::vnsra_wv:
      execVnsra_wv(di);
      return;

    case InstId::vnsra_wx:
      execVnsra_wx(di);
      return;

    case InstId::vnsra_wi:
      execVnsra_wi(di);
      return;

    case InstId::vrgather_vv:
      execVrgather_vv(di);
      return;

    case InstId::vrgather_vx:
      execVrgather_vx(di);
      return;

    case InstId::vrgather_vi:
      execVrgather_vi(di);
      return;

    case InstId::vrgatherei16_vv:
      execVrgatherei16_vv(di);
      return;

    case InstId::vcompress_vm:
      execVcompress_vm(di);
      return;

    case InstId::vredsum_vs:
      execVredsum_vs(di);
      return;

    case InstId::vredand_vs:
      execVredand_vs(di);
      return;

    case InstId::vredor_vs:
      execVredor_vs(di);
      return;

    case InstId::vredxor_vs:
      execVredxor_vs(di);
      return;

    case InstId::vredminu_vs:
      execVredminu_vs(di);
      return;

    case InstId::vredmin_vs:
      execVredmin_vs(di);
      return;

    case InstId::vredmaxu_vs:
      execVredmaxu_vs(di);
      return;

    case InstId::vredmax_vs:
      execVredmax_vs(di);
      return;

    case InstId::vwredsumu_vs:
      execVwredsumu_vs(di);
      return;

    case InstId::vwredsum_vs:
      execVwredsum_vs(di);
      return;

    case InstId::vmand_mm:
      execVmand_mm(di);
      return;

    case InstId::vmnand_mm:
      execVmnand_mm(di);
      return;

    case InstId::vmandn_mm:
      execVmandn_mm(di);
      return;

    case InstId::vmxor_mm:
      execVmxor_mm(di);
      return;

    case InstId::vmor_mm:
      execVmor_mm(di);
      return;

    case InstId::vmnor_mm:
      execVmnor_mm(di);
      return;

    case InstId::vmorn_mm:
      execVmorn_mm(di);
      return;

    case InstId::vmxnor_mm:
      execVmxnor_mm(di);
      return;

    case InstId::vcpop_m:
      execVcpop_m(di);
      return;

    case InstId::vfirst_m:
      execVfirst_m(di);
      return;

    case InstId::vmsbf_m:
      execVmsbf_m(di);
      return;

    case InstId::vmsif_m:
      execVmsif_m(di);
      return;

    case InstId::vmsof_m:
      execVmsof_m(di);
      return;

    case InstId::viota_m:
      execViota_m(di);
      return;

    case InstId::vid_v:
      execVid_v(di);
      return;

    case InstId::vslideup_vx:
      execVslideup_vx(di);
      return;

    case InstId::vslideup_vi:
      execVslideup_vi(di);
      return;

    case InstId::vslide1up_vx:
      execVslide1up_vx(di);
      return;

    case InstId::vslidedown_vx:
      execVslidedown_vx(di);
      return;

    case InstId::vslidedown_vi:
      execVslidedown_vi(di);
      return;

    case InstId::vslide1down_vx:
      execVslide1down_vx(di);
      return;

    case InstId::vfslide1up_vf:
      execVfslide1up_vf(di);
      return;

    case InstId::vfslide1down_vf:
      execVfslide1down_vf(di);
      return;

    case InstId::vmul_vv:
      execVmul_vv(di);
      return;

    case InstId::vmul_vx:
      execVmul_vx(di);
      return;

    case InstId::vmulh_vv:
      execVmulh_vv(di);
      return;

    case InstId::vmulh_vx:
      execVmulh_vx(di);
      return;

    case InstId::vmulhu_vv:
      execVmulhu_vv(di);
      return;

    case InstId::vmulhu_vx:
      execVmulhu_vx(di);
      return;

    case InstId::vmulhsu_vv:
      execVmulhsu_vv(di);
      return;

    case InstId::vmulhsu_vx:
      execVmulhsu_vx(di);
      return;

    case InstId::vmadd_vv:
      execVmadd_vv(di);
      return;

    case InstId::vmadd_vx:
      execVmadd_vx(di);
      return;

    case InstId::vnmsub_vv:
      execVnmsub_vv(di);
      return;

    case InstId::vnmsub_vx:
      execVnmsub_vx(di);
      return;

    case InstId::vmacc_vv:
      execVmacc_vv(di);
      return;

    case InstId::vmacc_vx:
      execVmacc_vx(di);
      return;

    case InstId::vnmsac_vv:
      execVnmsac_vv(di);
      return;

    case InstId::vnmsac_vx:
      execVnmsac_vx(di);
      return;

    case InstId::vwmulu_vv:
      execVwmulu_vv(di);
      return;

    case InstId::vwmulu_vx:
      execVwmulu_vx(di);
      return;

    case InstId::vwmul_vv:
      execVwmul_vv(di);
      return;

    case InstId::vwmul_vx:
      execVwmul_vx(di);
      return;

    case InstId::vwmulsu_vv:
      execVwmulsu_vv(di);
      return;

    case InstId::vwmulsu_vx:
      execVwmulsu_vx(di);
      return;

    case InstId::vwmaccu_vv:
      execVwmaccu_vv(di);
      return;

    case InstId::vwmaccu_vx:
      execVwmaccu_vx(di);
      return;

    case InstId::vwmacc_vv:
      execVwmacc_vv(di);
      return;

    case InstId::vwmacc_vx:
      execVwmacc_vx(di);
      return;

    case InstId::vwmaccsu_vv:
      execVwmaccsu_vv(di);
      return;

    case InstId::vwmaccsu_vx:
      execVwmaccsu_vx(di);
      return;

    case InstId::vwmaccus_vx:
      execVwmaccus_vx(di);
      return;

    case InstId::vdivu_vv:
      execVdivu_vv(di);
      return;

    case InstId::vdivu_vx:
      execVdivu_vx(di);
      return;

    case InstId::vdiv_vv:
      execVdiv_vv(di);
      return;

    case InstId::vdiv_vx:
      execVdiv_vx(di);
      return;

    case InstId::vremu_vv:
      execVremu_vv(di);
      return;

    case InstId::vremu_vx:
      execVremu_vx(di);
      return;

    case InstId::vrem_vv:
      execVrem_vv(di);
      return;

    case InstId::vrem_vx:
      execVrem_vx(di);
      return;

    case InstId::vsext_vf2:
      execVsext_vf2(di);
      return;

    case InstId::vsext_vf4:
      execVsext_vf4(di);
      return;

    case InstId::vsext_vf8:
      execVsext_vf8(di);
      return;

    case InstId::vzext_vf2:
      execVzext_vf2(di);
      return;

    case InstId::vzext_vf4:
      execVzext_vf4(di);
      return;

    case InstId::vzext_vf8:
      execVzext_vf8(di);
      return;

    case InstId::vadc_vvm:
      execVadc_vvm(di);
      return;

    case InstId::vadc_vxm:
      execVadc_vxm(di);
      return;

    case InstId::vadc_vim:
      execVadc_vim(di);
      return;

    case InstId::vsbc_vvm:
      execVsbc_vvm(di);
      return;

    case InstId::vsbc_vxm:
      execVsbc_vxm(di);
      return;

    case InstId::vmadc_vvm:
      execVmadc_vvm(di);
      return;

    case InstId::vmadc_vxm:
      execVmadc_vxm(di);
      return;

    case InstId::vmadc_vim:
      execVmadc_vim(di);
      return;

    case InstId::vmsbc_vvm:
      execVmsbc_vvm(di);
      return;

    case InstId::vmsbc_vxm:
      execVmsbc_vxm(di);
      return;

    case InstId::vmerge_vvm:
      execVmerge_vvm(di);
      return;

    case InstId::vmerge_vxm:
      execVmerge_vxm(di);
      return;

    case InstId::vmerge_vim:
      execVmerge_vim(di);
      return;

    case InstId::vmv_x_s:
      execVmv_x_s(di);
      return;

    case InstId::vmv_s_x:
      execVmv_s_x(di);
      return;

    case InstId::vfmv_f_s:
      execVfmv_f_s(di);
      return;

    case InstId::vfmv_s_f:
      execVfmv_s_f(di);
      return;

    case InstId::vmv_v_v:
      execVmv_v_v(di);
      return;

    case InstId::vmv_v_x:
      execVmv_v_x(di);
      return;

    case InstId::vmv_v_i:
      execVmv_v_i(di);
      return;

    case InstId::vmv1r_v:
      execVmv1r_v(di);
      return;

    case InstId::vmv2r_v:
      execVmv2r_v(di);
      return;

    case InstId::vmv4r_v:
      execVmv4r_v(di);
      return;

    case InstId::vmv8r_v:
      execVmv8r_v(di);
      return;

    case InstId::vsaddu_vv:
      execVsaddu_vv(di);
      return;

    case InstId::vsaddu_vx:
      execVsaddu_vx(di);
      return;

    case InstId::vsaddu_vi:
      execVsaddu_vi(di);
      return;

    case InstId::vsadd_vv:
      execVsadd_vv(di);
      return;

    case InstId::vsadd_vx:
      execVsadd_vx(di);
      return;

    case InstId::vsadd_vi:
      execVsadd_vi(di);
      return;

    case InstId::vssubu_vv:
      execVssubu_vv(di);
      return;

    case InstId::vssubu_vx:
      execVssubu_vx(di);
      return;

    case InstId::vssub_vv:
      execVssub_vv(di);
      return;

    case InstId::vssub_vx:
      execVssub_vx(di);
      return;

    case InstId::vaaddu_vv:
      execVaaddu_vv(di);
      return;

    case InstId::vaaddu_vx:
      execVaaddu_vx(di);
      return;

    case InstId::vaadd_vv:
      execVaadd_vv(di);
      return;

    case InstId::vaadd_vx:
      execVaadd_vx(di);
      return;

    case InstId::vasubu_vv:
      execVasubu_vv(di);
      return;

    case InstId::vasubu_vx:
      execVasubu_vx(di);
      return;

    case InstId::vasub_vv:
      execVasub_vv(di);
      return;

    case InstId::vasub_vx:
      execVasub_vx(di);
      return;

    case InstId::vsmul_vv:
      execVsmul_vv(di);
      return;

    case InstId::vsmul_vx:
      execVsmul_vx(di);
      return;

    case InstId::vssrl_vv:
      execVssrl_vv(di);
      return;

    case InstId::vssrl_vx:
      execVssrl_vx(di);
      return;

    case InstId::vssrl_vi:
      execVssrl_vi(di);
      return;

    case InstId::vssra_vv:
      execVssra_vv(di);
      return;

    case InstId::vssra_vx:
      execVssra_vx(di);
      return;

    case InstId::vssra_vi:
      execVssra_vi(di);
      return;

    case InstId::vnclipu_wv:
      execVnclipu_wv(di);
      return;

    case InstId::vnclipu_wx:
      execVnclipu_wx(di);
      return;

    case InstId::vnclipu_wi:
      execVnclipu_wi(di);
      return;

    case InstId::vnclip_wv:
      execVnclip_wv(di);
      return;

    case InstId::vnclip_wx:
      execVnclip_wx(di);
      return;

    case InstId::vnclip_wi:
      execVnclip_wi(di);
      return;

    case InstId::vle8_v:
      execVle8_v(di);
      return;

    case InstId::vle16_v:
      execVle16_v(di);
      return;

    case InstId::vle32_v:
      execVle32_v(di);
      return;

    case InstId::vle64_v:
      execVle64_v(di);
      return;

    case InstId::vle128_v:
      execVle128_v(di);
      return;

    case InstId::vle256_v:
      execVle256_v(di);
      return;

    case InstId::vle512_v:
      execVle512_v(di);
      return;

    case InstId::vle1024_v:
      execVle1024_v(di);
      return;

    case InstId::vse8_v:
      execVse8_v(di);
      return;

    case InstId::vse16_v:
      execVse16_v(di);
      return;

    case InstId::vse32_v:
      execVse32_v(di);
      return;

    case InstId::vse64_v:
      execVse64_v(di);
      return;

    case InstId::vse128_v:
      execVse128_v(di);
      return;

    case InstId::vse256_v:
      execVse256_v(di);
      return;

    case InstId::vse512_v:
      execVse512_v(di);
      return;

    case InstId::vse1024_v:
      execVse1024_v(di);
      return;

    case InstId::vlm_v:
      execVlm_v(di);
      return;

    case InstId::vsm_v:
      execVsm_v(di);
      return;

    case InstId::vlre8_v:
      execVlre8_v(di);
      return;

    case InstId::vlre16_v:
      execVlre16_v(di);
      return;

    case InstId::vlre32_v:
      execVlre32_v(di);
      return;

    case InstId::vlre64_v:
      execVlre64_v(di);
      return;

    case InstId::vlre128_v:
      execVlre128_v(di);
      return;

    case InstId::vlre256_v:
      execVlre256_v(di);
      return;

    case InstId::vlre512_v:
      execVlre512_v(di);
      return;

    case InstId::vlre1024_v:
      execVlre1024_v(di);
      return;

    case InstId::vs1r_v:
      execVs1r_v(di);
      return;

    case InstId::vs2r_v:
      execVs2r_v(di);
      return;

    case InstId::vs4r_v:
      execVs4r_v(di);
      return;

    case InstId::vs8r_v:
      execVs8r_v(di);
      return;

    case InstId::vle8ff_v:
      execVle8ff_v(di);
      return;

    case InstId::vle16ff_v:
      execVle16ff_v(di);
      return;

    case InstId::vle32ff_v:
      execVle32ff_v(di);
      return;

    case InstId::vle64ff_v:
      execVle64ff_v(di);
      return;

    case InstId::vle128ff_v:
      execVle128ff_v(di);
      return;

    case InstId::vle256ff_v:
      execVle256ff_v(di);
      return;

    case InstId::vle512ff_v:
      execVle512ff_v(di);
      return;

    case InstId::vle1024ff_v:
      execVle1024ff_v(di);
      return;

    case InstId::vlse8_v:
      execVlse8_v(di);
      return;

    case InstId::vlse16_v:
      execVlse16_v(di);
      return;

    case InstId::vlse32_v:
      execVlse32_v(di);
      return;

    case InstId::vlse64_v:
      execVlse64_v(di);
      return;

    case InstId::vlse128_v:
      execVlse128_v(di);
      return;

    case InstId::vlse256_v:
      execVlse256_v(di);
      return;

    case InstId::vlse512_v:
      execVlse512_v(di);
      return;

    case InstId::vlse1024_v:
      execVlse1024_v(di);
      return;

    case InstId::vsse8_v:
      execVsse8_v(di);
      return;

    case InstId::vsse16_v:
      execVsse16_v(di);
      return;

    case InstId::vsse32_v:
      execVsse32_v(di);
      return;

    case InstId::vsse64_v:
      execVsse64_v(di);
      return;

    case InstId::vsse128_v:
      execVsse128_v(di);
      return;

    case InstId::vsse256_v:
      execVsse256_v(di);
      return;

    case InstId::vsse512_v:
      execVsse512_v(di);
      return;

    case InstId::vsse1024_v:
      execVsse1024_v(di);
      return;

    case InstId::vloxei8_v:
      execVloxei8_v(di);
      return;

    case InstId::vloxei16_v:
      execVloxei16_v(di);
      return;

    case InstId::vloxei32_v:
      execVloxei32_v(di);
      return;

    case InstId::vloxei64_v:
      execVloxei64_v(di);
      return;

    case InstId::vluxei8_v:
      execVluxei8_v(di);
      return;

    case InstId::vluxei16_v:
      execVluxei16_v(di);
      return;

    case InstId::vluxei32_v:
      execVluxei32_v(di);
      return;

    case InstId::vluxei64_v:
      execVluxei64_v(di);
      return;

    case InstId::vsoxei8_v:
      execVsoxei8_v(di);
      return;

    case InstId::vsoxei16_v:
      execVsoxei16_v(di);
      return;

    case InstId::vsoxei32_v:
      execVsoxei32_v(di);
      return;

    case InstId::vsoxei64_v:
      execVsoxei64_v(di);
      return;

    case InstId::vsuxei8_v:
      execVsuxei8_v(di);
      return;

    case InstId::vsuxei16_v:
      execVsuxei16_v(di);
      return;

    case InstId::vsuxei32_v:
      execVsuxei32_v(di);
      return;

    case InstId::vsuxei64_v:
      execVsuxei64_v(di);
      return;

    case InstId::vlsege8_v:
      execVlsege8_v(di);
      return;

    case InstId::vlsege16_v:
      execVlsege16_v(di);
      return;

    case InstId::vlsege32_v:
      execVlsege32_v(di);
      return;

    case InstId::vlsege64_v:
      execVlsege64_v(di);
      return;

    case InstId::vlsege128_v:
      execVlsege128_v(di);
      return;

    case InstId::vlsege256_v:
      execVlsege256_v(di);
      return;

    case InstId::vlsege512_v:
      execVlsege512_v(di);
      return;

    case InstId::vlsege1024_v:
      execVlsege1024_v(di);
      return;

    case InstId::vssege8_v:
      execVssege8_v(di);
      return;

    case InstId::vssege16_v:
      execVssege16_v(di);
      return;

    case InstId::vssege32_v:
      execVssege32_v(di);
      return;

    case InstId::vssege64_v:
      execVssege64_v(di);
      return;

    case InstId::vssege128_v:
      execVssege128_v(di);
      return;

    case InstId::vssege256_v:
      execVssege256_v(di);
      return;

    case InstId::vssege512_v:
      execVssege512_v(di);
      return;

    case InstId::vssege1024_v:
      execVssege1024_v(di);
      return;

    case InstId::vlssege8_v:
      execVlssege8_v(di);
      return;

    case InstId::vlssege16_v:
      execVlssege16_v(di);
      return;

    case InstId::vlssege32_v:
      execVlssege32_v(di);
      return;

    case InstId::vlssege64_v:
      execVlssege64_v(di);
      return;

    case InstId::vlssege128_v:
      execVlssege128_v(di);
      return;

    case InstId::vlssege256_v:
      execVlssege256_v(di);
      return;

    case InstId::vlssege512_v:
      execVlssege512_v(di);
      return;

    case InstId::vlssege1024_v:
      execVlssege1024_v(di);
      return;

    case InstId::vsssege8_v:
      execVsssege8_v(di);
      return;

    case InstId::vsssege16_v:
      execVsssege16_v(di);
      return;

    case InstId::vsssege32_v:
      execVsssege32_v(di);
      return;

    case InstId::vsssege64_v:
      execVsssege64_v(di);
      return;

    case InstId::vsssege128_v:
      execVsssege128_v(di);
      return;

    case InstId::vsssege256_v:
      execVsssege256_v(di);
      return;

    case InstId::vsssege512_v:
      execVsssege512_v(di);
      return;

    case InstId::vsssege1024_v:
      execVsssege1024_v(di);
      return;

    case InstId::vluxsegei8_v:
      execVluxsegei8_v(di);
      return;

    case InstId::vluxsegei16_v:
      execVluxsegei16_v(di);
      return;

    case InstId::vluxsegei32_v:
      execVluxsegei32_v(di);
      return;

    case InstId::vluxsegei64_v:
      execVluxsegei64_v(di);
      return;

    case InstId::vluxsegei128_v:
      execVluxsegei128_v(di);
      return;

    case InstId::vluxsegei256_v:
      execVluxsegei256_v(di);
      return;

    case InstId::vluxsegei512_v:
      execVluxsegei512_v(di);
      return;

    case InstId::vluxsegei1024_v:
      execVluxsegei1024_v(di);
      return;

    case InstId::vsuxsegei8_v:
      execVsuxsegei8_v(di);
      return;

    case InstId::vsuxsegei16_v:
      execVsuxsegei16_v(di);
      return;

    case InstId::vsuxsegei32_v:
      execVsuxsegei32_v(di);
      return;

    case InstId::vsuxsegei64_v:
      execVsuxsegei64_v(di);
      return;

    case InstId::vsuxsegei128_v:
      execVsuxsegei128_v(di);
      return;

    case InstId::vsuxsegei256_v:
      execVsuxsegei256_v(di);
      return;

    case InstId::vsuxsegei512_v:
      execVsuxsegei512_v(di);
      return;

    case InstId::vsuxsegei1024_v:
      execVsuxsegei1024_v(di);
      return;

    case InstId::vloxsegei8_v:
      execVloxsegei8_v(di);
      return;

    case InstId::vloxsegei16_v:
      execVloxsegei16_v(di);
      return;

    case InstId::vloxsegei32_v:
      execVloxsegei32_v(di);
      return;

    case InstId::vloxsegei64_v:
      execVloxsegei64_v(di);
      return;

    case InstId::vloxsegei128_v:
      execVloxsegei128_v(di);
      return;

    case InstId::vloxsegei256_v:
      execVloxsegei256_v(di);
      return;

    case InstId::vloxsegei512_v:
      execVloxsegei512_v(di);
      return;

    case InstId::vloxsegei1024_v:
      execVloxsegei1024_v(di);
      return;

    case InstId::vsoxsegei8_v:
      execVsoxsegei8_v(di);
      return;

    case InstId::vsoxsegei16_v:
      execVsoxsegei16_v(di);
      return;

    case InstId::vsoxsegei32_v:
      execVsoxsegei32_v(di);
      return;

    case InstId::vsoxsegei64_v:
      execVsoxsegei64_v(di);
      return;

    case InstId::vsoxsegei128_v:
      execVsoxsegei128_v(di);
      return;

    case InstId::vsoxsegei256_v:
      execVsoxsegei256_v(di);
      return;

    case InstId::vsoxsegei512_v:
      execVsoxsegei512_v(di);
      return;

    case InstId::vsoxsegei1024_v:
      execVsoxsegei1024_v(di);
      return;

    case InstId::vlsege8ff_v:
      execVlsege8ff_v(di);
      return;

    case InstId::vlsege16ff_v:
      execVlsege16ff_v(di);
      return;

    case InstId::vlsege32ff_v:
      execVlsege32ff_v(di);
      return;

    case InstId::vlsege64ff_v:
      execVlsege64ff_v(di);
      return;

    case InstId::vlsege128ff_v:
      execVlsege128ff_v(di);
      return;

    case InstId::vlsege256ff_v:
      execVlsege256ff_v(di);
      return;

    case InstId::vlsege512ff_v:
      execVlsege512ff_v(di);
      return;

    case InstId::vlsege1024ff_v:
      execVlsege1024ff_v(di);
      return;

    case InstId::vfadd_vv:
      execVfadd_vv(di);
      return;

    case InstId::vfadd_vf:
      execVfadd_vf(di);
      return;

    case InstId::vfsub_vv:
      execVfsub_vv(di);
      return;

    case InstId::vfsub_vf:
      execVfsub_vf(di);
      return;

    case InstId::vfrsub_vf:
      execVfrsub_vf(di);
      return;

    case InstId::vfwadd_vv:
      execVfwadd_vv(di);
      return;

    case InstId::vfwadd_vf:
      execVfwadd_vf(di);
      return;

    case InstId::vfwsub_vv:
      execVfwsub_vv(di);
      return;

    case InstId::vfwsub_vf:
      execVfwsub_vf(di);
      return;

    case InstId::vfwadd_wv:
      execVfwadd_wv(di);
      return;

    case InstId::vfwadd_wf:
      execVfwadd_wf(di);
      return;

    case InstId::vfwsub_wv:
      execVfwsub_wv(di);
      return;

    case InstId::vfwsub_wf:
      execVfwsub_wf(di);
      return;

    case InstId::vfmul_vv:
      execVfmul_vv(di);
      return;

    case InstId::vfmul_vf:
      execVfmul_vf(di);
      return;

    case InstId::vfdiv_vv:
      execVfdiv_vv(di);
      return;

    case InstId::vfdiv_vf:
      execVfdiv_vf(di);
      return;

    case InstId::vfrdiv_vf:
      execVfrdiv_vf(di);
      return;

    case InstId::vfwmul_vv:
      execVfwmul_vv(di);
      return;

    case InstId::vfwmul_vf:
      execVfwmul_vf(di);
      return;

    case InstId::vfmadd_vv:
      execVfmadd_vv(di);
      return;

    case InstId::vfmadd_vf:
      execVfmadd_vf(di);
      return;

    case InstId::vfnmadd_vv:
      execVfnmadd_vv(di);
      return;

    case InstId::vfnmadd_vf:
      execVfnmadd_vf(di);
      return;

    case InstId::vfmsub_vv:
      execVfmsub_vv(di);
      return;

    case InstId::vfmsub_vf:
      execVfmsub_vf(di);
      return;

    case InstId::vfnmsub_vv:
      execVfnmsub_vv(di);
      return;

    case InstId::vfnmsub_vf:
      execVfnmsub_vf(di);
      return;

    case InstId::vfmacc_vv:
      execVfmacc_vv(di);
      return;

    case InstId::vfmacc_vf:
      execVfmacc_vf(di);
      return;

    case InstId::vfnmacc_vv:
      execVfnmacc_vv(di);
      return;

    case InstId::vfnmacc_vf:
      execVfnmacc_vf(di);
      return;

    case InstId::vfmsac_vv:
      execVfmsac_vv(di);
      return;

    case InstId::vfmsac_vf:
      execVfmsac_vf(di);
      return;

    case InstId::vfnmsac_vv:
      execVfnmsac_vv(di);
      return;

    case InstId::vfnmsac_vf:
      execVfnmsac_vf(di);
      return;

    case InstId::vfwmacc_vv:
      execVfwmacc_vv(di);
      return;

    case InstId::vfwmacc_vf:
      execVfwmacc_vf(di);
      return;

    case InstId::vfwnmacc_vv:
      execVfwnmacc_vv(di);
      return;

    case InstId::vfwnmacc_vf:
      execVfwnmacc_vf(di);
      return;

    case InstId::vfwmsac_vv:
      execVfwmsac_vv(di);
      return;

    case InstId::vfwmsac_vf:
      execVfwmsac_vf(di);
      return;

    case InstId::vfwnmsac_vv:
      execVfwnmsac_vv(di);
      return;

    case InstId::vfwnmsac_vf:
      execVfwnmsac_vf(di);
      return;

    case InstId::vfsqrt_v:
      execVfsqrt_v(di);
      return;

    case InstId::vfmerge_vfm:
      execVfmerge_vfm(di);
      return;

    case InstId::vfmv_v_f:
      execVfmv_v_f(di);
      return;

    case InstId::vmfeq_vv:
      execVmfeq_vv(di);
      return;

    case InstId::vmfeq_vf:
      execVmfeq_vf(di);
      return;

    case InstId::vmfne_vv:
      execVmfne_vv(di);
      return;

    case InstId::vmfne_vf:
      execVmfne_vf(di);
      return;

    case InstId::vmflt_vv:
      execVmflt_vv(di);
      return;

    case InstId::vmflt_vf:
      execVmflt_vf(di);
      return;

    case InstId::vmfle_vv:
      execVmfle_vv(di);
      return;

    case InstId::vmfle_vf:
      execVmfle_vf(di);
      return;

    case InstId::vmfgt_vf:
      execVmfgt_vf(di);
      return;

    case InstId::vmfge_vf:
      execVmfge_vf(di);
      return;

    case InstId::vfclass_v:
      execVfclass_v(di);
      return;

    case InstId::vfcvt_xu_f_v:
      execVfcvt_xu_f_v(di);
      return;

    case InstId::vfcvt_x_f_v:
      execVfcvt_x_f_v(di);
      return;

    case InstId::vfcvt_rtz_xu_f_v:
      execVfcvt_rtz_xu_f_v(di);
      return;

    case InstId::vfcvt_rtz_x_f_v:
      execVfcvt_rtz_x_f_v(di);
      return;

    case InstId::vfcvt_f_xu_v:
      execVfcvt_f_xu_v(di);
      return;

    case InstId::vfcvt_f_x_v:
      execVfcvt_f_x_v(di);
      return;

    case InstId::vfwcvt_xu_f_v:
      execVfwcvt_xu_f_v(di);
      return;

    case InstId::vfwcvt_x_f_v:
      execVfwcvt_x_f_v(di);
      return;

    case InstId::vfwcvt_rtz_xu_f_v:
      execVfwcvt_rtz_xu_f_v(di);
      return;

    case InstId::vfwcvt_rtz_x_f_v:
      execVfwcvt_rtz_x_f_v(di);
      return;

    case InstId::vfwcvt_f_xu_v:
      execVfwcvt_f_xu_v(di);
      return;

    case InstId::vfwcvt_f_x_v:
      execVfwcvt_f_x_v(di);
      return;

    case InstId::vfwcvt_f_f_v:
      execVfwcvt_f_f_v(di);
      return;

    case InstId::vfncvt_xu_f_w:
      execVfncvt_xu_f_w(di);
      return;

    case InstId::vfncvt_x_f_w:
      execVfncvt_x_f_w(di);
      return;

    case InstId::vfncvt_rtz_xu_f_w:
      execVfncvt_rtz_xu_f_w(di);
      return;

    case InstId::vfncvt_rtz_x_f_w:
      execVfncvt_rtz_x_f_w(di);
      return;

    case InstId::vfncvt_f_xu_w:
      execVfncvt_f_xu_w(di);
      return;

    case InstId::vfncvt_f_x_w:
      execVfncvt_f_x_w(di);
      return;

    case InstId::vfncvt_f_f_w:
      execVfncvt_f_f_w(di);
      return;

    case InstId::vfncvt_rod_f_f_w:
      execVfncvt_rod_f_f_w(di);
      return;

    case InstId::vfredusum_vs:
      execVfredusum_vs(di);
      return;

    case InstId::vfredosum_vs:
      execVfredosum_vs(di);
      return;

    case InstId::vfredmin_vs:
      execVfredmin_vs(di);
      return;

    case InstId::vfredmax_vs:
      execVfredmax_vs(di);
      return;

    case InstId::vfwredusum_vs:
      execVfwredusum_vs(di);
      return;

    case InstId::vfwredosum_vs:
      execVfwredosum_vs(di);
      return;

    case InstId::vfrsqrt7_v:
      execVfrsqrt7_v(di);
      return;

    case InstId::vfrec7_v:
      execVfrec7_v(di);
      return;

    case InstId::vfmin_vv:
      execVfmin_vv(di);
      return;

    case InstId::vfmin_vf:
      execVfmin_vf(di);
      return;

    case InstId::vfmax_vv:
      execVfmax_vv(di);
      return;

    case InstId::vfmax_vf:
      execVfmax_vf(di);
      return;

    case InstId::vfsgnj_vv:
      execVfsgnj_vv(di);
      return;

    case InstId::vfsgnj_vf:
      execVfsgnj_vf(di);
      return;

    case InstId::vfsgnjn_vv:
      execVfsgnjn_vv(di);
      return;

    case InstId::vfsgnjn_vf:
      execVfsgnjn_vf(di);
      return;

    case InstId::vfsgnjx_vv:
      execVfsgnjx_vv(di);
      return;

    case InstId::vfsgnjx_vf:
      execVfsgnjx_vf(di);
      return;

    case InstId::vandn_vv:
      execVandn_vv(di);
      return;

    case InstId::vandn_vx:
      execVandn_vx(di);
      return;

    case InstId::vbrev_v:
      execVbrev_v(di);
      return;

    case InstId::vbrev8_v:
      execVbrev8_v(di);
      return;

    case InstId::vrev8_v:
      execVrev8_v(di);
      return;

    case InstId::vclz_v:
      execVclz_v(di);
      return;

    case InstId::vctz_v:
      execVctz_v(di);
      return;

    case InstId::vcpop_v:
      execVcpop_v(di);
      return;

    case InstId::vrol_vv:
      execVrol_vv(di);
      return;

    case InstId::vrol_vx:
      execVrol_vx(di);
      return;

    case InstId::vror_vv:
      execVror_vv(di);
      return;

    case InstId::vror_vx:
      execVror_vx(di);
      return;

    case InstId::vror_vi:
      execVror_vi(di);
      return;

    case InstId::vwsll_vv:
      execVwsll_vv(di);
      return;

    case InstId::vwsll_vx:
      execVwsll_vx(di);
      return;

    case InstId::vwsll_vi:
      execVwsll_vi(di);
      return;

    case InstId::vfncvtbf16_f_f_w:
      execVfncvtbf16_f_f_w(di);
      return;

    case InstId::vfwcvtbf16_f_f_v:
      execVfwcvtbf16_f_f_v(di);
      return;

    case InstId::vfwmaccbf16_vv:
      execVfwmaccbf16_vv(di);
      return;

    case InstId::vfwmaccbf16_vf:
      execVfwmaccbf16_vf(di);
      return;

    case InstId::vclmul_vv:
      execVclmul_vv(di);
      return;

    case InstId::vclmul_vx:
      execVclmul_vx(di);
      return;

    case InstId::vclmulh_vv:
      execVclmulh_vv(di);
      return;

    case InstId::vclmulh_vx:
      execVclmulh_vx(di);
      return;

    case InstId::vghsh_vv:
      execVghsh_vv(di);
      return;

    case InstId::vgmul_vv:
      execVgmul_vv(di);
      return;

    case InstId::vaesdf_vv:
      execVaesdf_vv(di);
      return;

    case InstId::vaesdf_vs:
      execVaesdf_vs(di);
      return;

    case InstId::vaesef_vv:
      execVaesef_vv(di);
      return;

    case InstId::vaesef_vs:
      execVaesef_vs(di);
      return;

    case InstId::vaesem_vv:
      execVaesem_vv(di);
      return;

    case InstId::vaesem_vs:
      execVaesem_vs(di);
      return;

    case InstId::vaesdm_vv:
      execVaesdm_vv(di);
      return;

    case InstId::vaesdm_vs:
      execVaesdm_vs(di);
      return;

    case InstId::vaeskf1_vi:
      execVaeskf1_vi(di);
      return;

    case InstId::vaeskf2_vi:
      execVaeskf2_vi(di);
      return;

    case InstId::vaesz_vs:
      execVaesz_vs(di);
      return;

    case InstId::vsha2ms_vv:
      execVsha2ms_vv(di);
      return;

    case InstId::vsha2ch_vv:
      execVsha2ch_vv(di);
      return;

    case InstId::vsha2cl_vv:
      execVsha2cl_vv(di);
      return;

    case InstId::vsm4k_vi:
      execVsm4k_vi(di);
      return;

    case InstId::vsm4r_vv:
      execVsm4r_vv(di);
      return;

    case InstId::vsm4r_vs:
      execVsm4r_vs(di);
      return;

    case InstId::vsm3me_vv:
      execVsm3me_vv(di);
      return;

    case InstId::vsm3c_vi:
      execVsm3c_vi(di);
      return;

    case InstId::aes32dsi:
      execAes32dsi(di);
      return;

    case InstId::aes32dsmi:
      execAes32dsmi(di);
      return;

    case InstId::aes32esi:
      execAes32esi(di);
      return;

    case InstId::aes32esmi:
      execAes32esmi(di);
      return;

    case InstId::aes64ds:
      execAes64ds(di);
      return;

    case InstId::aes64dsm:
      execAes64dsm(di);
      return;

    case InstId::aes64es:
      execAes64es(di);
      return;

    case InstId::aes64esm:
      execAes64esm(di);
      return;

    case InstId::aes64im:
      execAes64im(di);
      return;

    case InstId::aes64ks1i:
      execAes64ks1i(di);
      return;

    case InstId::aes64ks2:
      execAes64ks2(di);
      return;

    case InstId::sha256sig0:
      execSha256sig0(di);
      return;

    case InstId::sha256sig1:
      execSha256sig1(di);
      return;

    case InstId::sha256sum0:
      execSha256sum0(di);
      return;

    case InstId::sha256sum1:
      execSha256sum1(di);
      return;

    case InstId::sha512sig0h:
      execSha512sig0h(di);
      return;

    case InstId::sha512sig0l:
      execSha512sig0l(di);
      return;

    case InstId::sha512sig1h:
      execSha512sig1h(di);
      return;

    case InstId::sha512sig1l:
      execSha512sig1l(di);
      return;

    case InstId::sha512sum0r:
      execSha512sum0r(di);
      return;

    case InstId::sha512sum1r:
      execSha512sum1r(di);
      return;

    case InstId::sha512sig0:
      execSha512sig0(di);
      return;

    case InstId::sha512sig1:
      execSha512sig1(di);
      return;

    case InstId::sha512sum0:
      execSha512sum0(di);
      return;

    case InstId::sha512sum1:
      execSha512sum1(di);
      return;

    case InstId::sm3p0:
      execSm3p0(di);
      return;

    case InstId::sm3p1:
      execSm3p1(di);
      return;

    case InstId::sm4ed:
      execSm4ed(di);
      return;

    case InstId::sm4ks:
      execSm4ks(di);
      return;

    case InstId::vqdot_vv:
      execVqdot_vv(di);
      return;

    case InstId::vqdot_vx:
      execVqdot_vx(di);
      return;

    case InstId::vqdotu_vv:
      execVqdotu_vv(di);
      return;

    case InstId::vqdotu_vx:
      execVqdotu_vx(di);
      return;

    case InstId::vqdotsu_vv:
      execVqdotsu_vv(di);
      return;

    case InstId::vqdotsu_vx:
      execVqdotsu_vx(di);
      return;

    case InstId::vqdotus_vx:
      execVqdotus_vx(di);
      return;

    case InstId::sinval_vma:
      execSinval_vma(di);
      return;

    case InstId::sfence_w_inval:
      execSfence_w_inval(di);
      return;

    case InstId::sfence_inval_ir:
      execSfence_inval_ir(di);
      return;

    case InstId::cbo_clean:
      execCbo_clean(di);
      return;

    case InstId::cbo_flush:
      execCbo_flush(di);
      return;

    case InstId::cbo_inval:
      execCbo_inval(di);
      return;

    case InstId::cbo_zero:
      execCbo_zero(di);
      return;

    case InstId::prefetch_i:
      execPrefetch_i(di);
      return;

    case InstId::prefetch_r:
      execPrefetch_r(di);
      return;

    case InstId::prefetch_w:
      execPrefetch_w(di);
      return;

    case InstId::wrs_nto:
      execWrs_nto(di);
      return;

    case InstId::wrs_sto:
      execWrs_sto(di);
      return;

    case InstId::hfence_vvma:
      execHfence_vvma(di);
      return;

    case InstId::hfence_gvma:
      execHfence_gvma(di);
      return;

    case InstId::hlv_b:
      execHlv_b(di);
      return;

    case InstId::hlv_bu:
      execHlv_bu(di);
      return;

    case InstId::hlv_h:
      execHlv_h(di);
      return;

    case InstId::hlv_hu:
      execHlv_hu(di);
      return;

    case InstId::hlv_w:
      execHlv_w(di);
      return;

    case InstId::hlvx_hu:
      execHlvx_hu(di);
      return;

    case InstId::hlvx_wu:
      execHlvx_wu(di);
      return;

    case InstId::hsv_b:
      execHsv_b(di);
      return;

    case InstId::hsv_h:
      execHsv_h(di);
      return;

    case InstId::hsv_w:
      execHsv_w(di);
      return;

    case InstId::hlv_wu:
      execHlv_wu(di);
      return;

    case InstId::hlv_d:
      execHlv_d(di);
      return;

    case InstId::hsv_d:
      execHsv_d(di);
      return;

    case InstId::hinval_vvma:
      execHinval_vvma(di);
      return;

    case InstId::hinval_gvma:
      execHinval_gvma(di);
      return;

    case InstId::czero_eqz:
      execCzero_eqz(di);
      return;

    case InstId::czero_nez:
      execCzero_nez(di);
      return;

    case InstId::c_lbu:
      if (not isRvzcb()) illegalInst(di); else execLbu(di);
      return;

    case InstId::c_lhu:
      if (not isRvzcb()) illegalInst(di); else execLhu(di);
      return;

    case InstId::c_lh:
      if (not isRvzcb()) illegalInst(di); else execLh(di);
      return;

    case InstId::c_sb:
      if (not isRvzcb()) illegalInst(di); else execSb(di);
      return;

    case InstId::c_sh:
      if (not isRvzcb()) illegalInst(di); else execSh(di);
      return;

    case InstId::c_zext_b:
      if (not isRvzcb()) illegalInst(di); else execAndi(di);
      return;

    case InstId::c_sext_b:
      if (not isRvzcb() or not isRvzbb()) illegalInst(di); else execSext_b(di);
      return;

    case InstId::c_zext_h:
      execC_zext_h(di);
      return;

    case InstId::c_sext_h:
      if (not isRvzcb() or not isRvzbb()) illegalInst(di); else execSext_h(di);
      return;

    case InstId::c_zext_w:
      if (not isRvzcb() or not isRvzba()) illegalInst(di); else execAdd_uw(di);
      return;

    case InstId::c_not:
      if (not isRvzcb()) illegalInst(di); else execXori(di);
      return;

    case InstId::c_mul:
      if (not isRvzcb()) illegalInst(di); else execMul(di);
      return;

    // Zfa
    case InstId::fcvtmod_w_d:
      execFcvtmod_w_d(di);
      return;

    case InstId::fli_h:
      execFli_h(di);
      return;

    case InstId::fli_s:
      execFli_s(di);
      return;

    case InstId::fli_d:
      execFli_d(di);
      return;

    case InstId::fleq_h:
      execFleq_h(di);
      return;

    case InstId::fleq_s:
      execFleq_s(di);
      return;

    case InstId::fleq_d:
      execFleq_d(di);
      return;

    case InstId::fltq_h:
      execFltq_h(di);
      return;

    case InstId::fltq_s:
      execFltq_s(di);
      return;

    case InstId::fltq_d:
      execFltq_d(di);
      return;

    case InstId::fmaxm_h:
      execFmaxm_h(di);
      return;

    case InstId::fmaxm_s:
      execFmaxm_s(di);
      return;

    case InstId::fmaxm_d:
      execFmaxm_d(di);
      return;

    case InstId::fminm_h:
      execFminm_h(di);
      return;

    case InstId::fminm_s:
      execFminm_s(di);
      return;

    case InstId::fminm_d:
      execFminm_d(di);
      return;

    case InstId::fmvh_x_d:
      execFmvh_x_d(di);
      return;

    case InstId::fmvp_d_x:
      execFmvp_d_x(di);
      return;

    case InstId::fround_h:
      execFround_h(di);
      return;

    case InstId::fround_s:
      execFround_s(di);
      return;

    case InstId::fround_d:
      execFround_d(di);
      return;

    case InstId::froundnx_h:
      execFroundnx_h(di);
      return;

    case InstId::froundnx_s:
      execFroundnx_s(di);
      return;

    case InstId::froundnx_d:
      execFroundnx_d(di);
      return;

    case InstId::amocas_w:
      execAmocas_w(di);
      return;

    case InstId::amocas_d:
      execAmocas_d(di);
      return;

    case InstId::amocas_q:
      execAmocas_q(di);
      return;

    case InstId::mop_r:
      execMop_r(di);
      return;

    case InstId::mop_rr:
      execMop_rr(di);
      return;

    case InstId::c_mop:
      execCmop(di);
      return;
    }

  assert(0 && "Error: Shouldn't be able to get here if all cases above returned");
}


template <typename URV>
void
Hart<URV>::enableInstructionFrequency(bool b)
{
  instFreq_ = b;
  if (b)
    instProfs_.configure();
}


template <typename URV>
void
Hart<URV>::enterDebugMode_(DebugModeCause cause, URV pc)
{
  if (cancelLrOnDebug_)
    cancelLr(CancelLrCause::ENTER_DEBUG);  // Lose LR reservation.

  if (debugMode_)
    std::cerr << "Warning: Entering debug-mode while in debug-mode\n";
  debugMode_ = true;
  csRegs_.enterDebug(true);
  enteredDebugMode_ = (cause == DebugModeCause::EBREAK) or
                      (cause == DebugModeCause::TRIGGER);

  updateCachedTriggerState();

  URV value = 0;
  if (peekCsr(CsrNumber::DCSR, value))
    {
      DcsrFields<URV> dcsr(value);
      dcsr.bits_.CAUSE = URV(cause);
      dcsr.bits_.PRV = URV(privMode_) & 0x3;
      dcsr.bits_.V = virtMode_;
      if (isRvZicfilp())
        {
          dcsr.bits_.PELP = elp_;
          setElp(false);
        }

      if (nmiPending_)
        dcsr.bits_.NMIP = 1;
      csRegs_.poke(CsrNumber::DCSR, dcsr.value_);
    }

  csRegs_.poke(CsrNumber::DPC, pc);
  setPrivilegeMode(PrivilegeMode::Machine);
  setVirtualMode(false);

  // If hart is configured to jump to a special target on enetering debug mode, then set
  // the pc to that target.
  if (debugParkLoop_ != ~URV(0))
    {
      pc_ = debugParkLoop_;
      inDebugParkLoop_ = true;
    }
}


template <typename URV>
void
Hart<URV>::enterDebugMode(URV pc)
{
  // This method is used by the test-bench to make the simulator follow it into
  // debug-mode. Do nothing if the simulator got into debug-mode on its own.
  if (debugMode_)
    return;   // Already in debug mode.

  enterDebugMode_(DebugModeCause::HALTREQ, pc);
}


template <typename URV>
void
Hart<URV>::exitDebugMode()
{
  if (not debugMode_)
    {
      std::cerr << "Warning: Bench sent exit debug while not in debug mode.\n";
      return;
    }

  if (cancelLrOnDebug_)
    cancelLr(CancelLrCause::EXIT_DEBUG);  // Lose LR reservation.

  pc_ = peekCsr(CsrNumber::DPC);  // Restore PC

  debugMode_ = false;
  inDebugParkLoop_ = false;
  csRegs_.enterDebug(false);

  updateCachedTriggerState();

  // If pending nmi bit is set in dcsr, set pending nmi in the hart
  // object.
  URV dcsrVal = 0;
  if (not peekCsr(CsrNumber::DCSR, dcsrVal))
    std::cerr << "Warning: Failed to read DCSR in exit debug.\n";

  DcsrFields<URV> dcsrf(dcsrVal);
  if (dcsrf.bits_.NMIP)
    setPendingNmi(nmiCause_);

  // Restore privilege mode.
  auto pm = PrivilegeMode{dcsrf.bits_.PRV};
  setPrivilegeMode(pm);

  // Restore virtual mode.
  bool vm = dcsrf.bits_.V;
  setVirtualMode(vm);

  // Restore ELP.
  if (isRvZicfilp())
    setElp(isLandingPadEnabled(pm, vm)? dcsrf.bits_.PELP : false);
}


template <typename URV>
void
Hart<URV>::execBlt(const DecodedInst* di)
{
  SRV v1 = intRegs_.read(di->op0()),  v2 = intRegs_.read(di->op1());
  if (v1 < v2)
    {
      URV nextPc = (currPc_ + di->op2As<SRV>()) & ~URV(1);
      if (not isRvc() and (nextPc & 3))
	{
	  // Target must be word aligned if C is off.
	  initiateException(ExceptionCause::INST_ADDR_MISAL, currPc_, nextPc);
	}
      else
	{
	  setPc(nextPc);
	  lastBranchTaken_ = true;
	}
    }
}


template <typename URV>
void
Hart<URV>::execBltu(const DecodedInst* di)
{
  URV v1 = intRegs_.read(di->op0()),  v2 = intRegs_.read(di->op1());
  if (v1 < v2)
    {
      URV nextPc = (currPc_ + di->op2As<SRV>()) & ~URV(1);
      if (not isRvc() and (nextPc & 3))
	{
	  // Target must be word aligned if C is off.
	  initiateException(ExceptionCause::INST_ADDR_MISAL, currPc_, nextPc);
	}
      else
	{
	  setPc(nextPc);
	  lastBranchTaken_ = true;
	}
    }
}


template <typename URV>
void
Hart<URV>::execBge(const DecodedInst* di)
{
  SRV v1 = intRegs_.read(di->op0()),  v2 = intRegs_.read(di->op1());
  if (v1 >= v2)
    {
      URV nextPc = (currPc_ + di->op2As<SRV>()) & ~URV(1);
      if (not isRvc() and (nextPc & 3))
	{
	  // Target must be word aligned if C is off.
	  initiateException(ExceptionCause::INST_ADDR_MISAL, currPc_, nextPc);
	}
      else
	{
	  setPc(nextPc);
	  lastBranchTaken_ = true;
	}
    }
}


template <typename URV>
void
Hart<URV>::execBgeu(const DecodedInst* di)
{
  URV v1 = intRegs_.read(di->op0()),  v2 = intRegs_.read(di->op1());
  if (v1 >= v2)
    {
      URV nextPc = (currPc_ + di->op2As<SRV>()) & ~URV(1);
      if (not isRvc() and (nextPc & 3))
	{
	  // Target must be word aligned if C is off.
	  initiateException(ExceptionCause::INST_ADDR_MISAL, currPc_, nextPc);
	}
      else
	{
	  setPc(nextPc);
	  lastBranchTaken_ = true;
	}
    }
}


template <typename URV>
void
Hart<URV>::execJalr(const DecodedInst* di)
{
  URV temp = pc_;  // pc has the address of the instruction after jalr

  URV nextPc = (intRegs_.read(di->op1()) + di->op2As<SRV>()) & ~URV(1);
  if (not isRvc() and (nextPc & 3))
    {
      // Target must be word aligned if C is off.
      initiateException(ExceptionCause::INST_ADDR_MISAL, currPc_, nextPc);
    }
  else
    {
      setPc(nextPc);
      intRegs_.write(di->op0(), temp);
      lastBranchTaken_ = true;
      if (isRvZicfilp())
        {
          if (isLandingPadEnabled(privMode_, virtMode_))
            setElp((di->op1() != 1) and (di->op1() != 5) and (di->op1() != 7));
        }
    }
}


template <typename URV>
void
Hart<URV>::execJal(const DecodedInst* di)
{
  URV nextPc = (currPc_ + SRV(int32_t(di->op1()))) & ~URV(1);
  if (not isRvc() and (nextPc & 3))
    {
      // Target must be word aligned if C is off.
      initiateException(ExceptionCause::INST_ADDR_MISAL, currPc_, nextPc);
    }
  else
    {
      intRegs_.write(di->op0(), pc_);
      setPc(nextPc);
      lastBranchTaken_ = true;
    }
}


template <typename URV>
void
Hart<URV>::execAuipc(const DecodedInst* di)
{
  intRegs_.write(di->op0(), currPc_ + SRV(int32_t(di->op1())));
}


template <typename URV>
inline
bool
Hart<URV>::checkShiftImmediate(const DecodedInst* di, URV imm)
{
  bool bad = isRv64()? imm > 63 : imm > 31;

  if (bad)
    {
      illegalInst(di);
      return false;
    }
  return true;
}


template <typename URV>
void
Hart<URV>::execSlli(const DecodedInst* di)
{
  URV amount = di->op2();
  if (not checkShiftImmediate(di, amount))
    return;

  URV v = intRegs_.read(di->op1()) << amount;
  intRegs_.write(di->op0(), v);

  if (semihostOn_ and not isCompressedInst(di->inst()))
    {
      // Start of semi-hosting sequence: See section 2.8 (ebreak) of unprivileged spec.
      if (di->op0() == 0 and di->op1() == 0 and amount == 0x1f)
        semihostSlliTag_ = instCounter_;
    }
}


template <typename URV>
void
Hart<URV>::execSlti(const DecodedInst* di)
{
  SRV imm = di->op2As<SRV>();
  URV v = SRV(intRegs_.read(di->op1())) < imm ? 1 : 0;
  intRegs_.write(di->op0(), v);
}


template <typename URV>
void
Hart<URV>::execSltiu(const DecodedInst* di)
{
  URV imm = di->op2As<SRV>();   // We sign extend then use as unsigned.
  URV v = URV(intRegs_.read(di->op1())) < imm ? 1 : 0;
  intRegs_.write(di->op0(), v);
}


template <typename URV>
void
Hart<URV>::execXori(const DecodedInst* di)
{
  URV v = intRegs_.read(di->op1()) ^ di->op2As<SRV>();
  intRegs_.write(di->op0(), v);
}


template <typename URV>
void
Hart<URV>::execSrli(const DecodedInst* di)
{
  URV amount(di->op2());
  if (not checkShiftImmediate(di, amount))
    return;

  URV v = intRegs_.read(di->op1());
  v >>= amount;
  intRegs_.write(di->op0(), v);
}


template <typename URV>
void
Hart<URV>::execSrai(const DecodedInst* di)
{
  uint32_t amount(di->op2());
  if (not checkShiftImmediate(di, amount))
    return;

  URV val = SRV(intRegs_.read(di->op1())) >> amount;

  // End of semi-hosting sequence: See section 2.8 (ebreak) of unprivileged spec.
  if (semihostOn_ and not isCompressedInst(di->inst()) and
      di->op0() == 0 and di->op1() == 0 and amount == 0x7 and
      instCounter_ == semihostSlliTag_ + 2)
    {
      URV a0 = peekIntReg(RegA0);
      URV a1 = peekIntReg(RegA1);
      a0 = syscall_.emulateSemihost(hartIx_, a0, a1);
      intRegs_.write(RegA0, a0);
    }
  else
    intRegs_.write(di->op0(), val);

  semihostSlliTag_ = 0;
}


template <typename URV>
void
Hart<URV>::execOri(const DecodedInst* di)
{
  URV v = intRegs_.read(di->op1()) | di->op2As<SRV>();
  intRegs_.write(di->op0(), v);
}


template <typename URV>
void
Hart<URV>::execSub(const DecodedInst* di)
{
  URV v = intRegs_.read(di->op1()) - intRegs_.read(di->op2());
  intRegs_.write(di->op0(), v);
}


template <typename URV>
void
Hart<URV>::execSll(const DecodedInst* di)
{
  URV mask = shiftMask();
  URV v = intRegs_.read(di->op1()) << (intRegs_.read(di->op2()) & mask);
  intRegs_.write(di->op0(), v);
}


template <typename URV>
void
Hart<URV>::execSlt(const DecodedInst* di)
{
  SRV v1 = intRegs_.read(di->op1());
  SRV v2 = intRegs_.read(di->op2());
  URV v = v1 < v2 ? 1 : 0;
  intRegs_.write(di->op0(), v);
}


template <typename URV>
void
Hart<URV>::execSltu(const DecodedInst* di)
{
  URV v1 = intRegs_.read(di->op1());
  URV v2 = intRegs_.read(di->op2());
  URV v = v1 < v2 ? 1 : 0;
  intRegs_.write(di->op0(), v);
}


template <typename URV>
void
Hart<URV>::execXor(const DecodedInst* di)
{
  URV v = intRegs_.read(di->op1()) ^ intRegs_.read(di->op2());
  intRegs_.write(di->op0(), v);
}


template <typename URV>
void
Hart<URV>::execSrl(const DecodedInst* di)
{
  URV mask = shiftMask();
  URV v = intRegs_.read(di->op1());
  v >>= (intRegs_.read(di->op2()) & mask);
  intRegs_.write(di->op0(), v);
}


template <typename URV>
void
Hart<URV>::execSra(const DecodedInst* di)
{
  URV mask = shiftMask();
  URV v = SRV(intRegs_.read(di->op1())) >> (intRegs_.read(di->op2()) & mask);
  intRegs_.write(di->op0(), v);
}


template <typename URV>
void
Hart<URV>::execOr(const DecodedInst* di)
{
  URV v = intRegs_.read(di->op1()) | intRegs_.read(di->op2());
  intRegs_.write(di->op0(), v);
}


template <typename URV>
void
Hart<URV>::execAnd(const DecodedInst* di)
{
  URV v = intRegs_.read(di->op1()) & intRegs_.read(di->op2());
  intRegs_.write(di->op0(), v);
}


template <typename URV>
void
Hart<URV>::execFence(const DecodedInst*)
{
}


template <typename URV>
void
Hart<URV>::execFence_tso(const DecodedInst* di)
{
  // Only fence_tso rw,rw is legal.

  if ( di->isFencePredRead() and
       di->isFencePredWrite() and
       di->isFenceSuccRead() and
       di->isFenceSuccWrite() and
       not di->isFencePredInput() and
       not di->isFencePredOutput() and
       not di->isFenceSuccInput() and
       not di->isFenceSuccOutput() )
    return;

  // Spec says that reserved configurations should be treated as normal FENCE.
  // We do not take an exception.
}


template <typename URV>
void
Hart<URV>::execFencei(const DecodedInst* di)
{
  if (not extensionIsEnabled(RvExtension::Zifencei))
    {
      illegalInst(di);
      return;
    }

  if (mcm_)
    fetchCache_.clear();

  // invalidateDecodeCache();  // No need for this. We invalidate on each write.
}


template <typename URV>
void
Hart<URV>::execEcall(const DecodedInst*)
{
  if (triggerTripped_)
    return;

  if (newlib_ or linux_)
    {

      unsigned sysReg = isRve() ? RegT0 : RegA7; // Reg containting syscall number.
      URV sysIx = peekIntReg(sysReg);  // Syscall number.

      URV a0 = peekIntReg(RegA0);  // Syscall params.
      URV a1 = peekIntReg(RegA1);
      URV a2 = peekIntReg(RegA2);
      URV a3 = peekIntReg(RegA3);

      a0 = syscall_.emulate(hartIx_, sysIx, a0, a1, a2, a3);
      intRegs_.write(RegA0, a0);
      return;
    }

  if (privMode_ == PrivilegeMode::Machine)
    initiateException(ExceptionCause::M_ENV_CALL, currPc_, 0);
  else if (privMode_ == PrivilegeMode::Supervisor)
    {
      auto ec = (virtMode_)? ExceptionCause::VS_ENV_CALL : ExceptionCause::S_ENV_CALL;
      initiateException(ec, currPc_, 0);
    }
  else if (privMode_ == PrivilegeMode::User)
    initiateException(ExceptionCause::U_ENV_CALL, currPc_, 0);
  else
    assert(0 and "Invalid privilege mode in execEcall");
}


template <typename URV>
void
Hart<URV>::execEbreak(const DecodedInst* di)
{
  if (triggerTripped_)
    return;

  // If semihosting is on and the ebreak follows a special slli, then it is a service call
  // instead of a debugger break. See section 2.8 (ebreak) of unprivileged spec.
  if (semihostOn_ and not isCompressedInst(di->inst()) and instCounter_ ==  semihostSlliTag_ + 1)
    return;
  semihostSlliTag_ = 0;

  if (enableGdb_)
    {
      setPc(currPc_);
      handleExceptionForGdb(*this, gdbInputFd_);
      return;
    }

  URV dcsrVal = 0;
  bool hasDcsr = peekCsr(CsrNumber::DCSR, dcsrVal);

  auto dmCause = DebugModeCause::EBREAK;

  if (inDebugParkLoop_)
    {
      pc_ = debugParkLoop_;
      return;
      if (hasDcsr)
	{
	  DcsrFields<URV> fields{dcsrVal};
	  fields.bits_.CAUSE = unsigned(DebugModeCause::HALTREQ);
	  csRegs_.poke(CsrNumber::DCSR, fields.value_);
	  csRegs_.recordWrite(CsrNumber::DCSR);
	  pc_ = debugParkLoop_;
	  return;
	}
    }

  // If in M/S/U privilege mode and DCSR bit ebreakm/s/u is set, then enter debug
  // mode. Same if in VS/VU mode and DCSR bit ebreakvs/vu set.
  if (hasDcsr)
    {
      DcsrFields<URV> fields{dcsrVal};
      bool ebm  = fields.bits_.EBREAKM;  // Ebreak in M-privilege enabled.
      bool ebs  = fields.bits_.EBREAKS;
      bool ebu  = fields.bits_.EBREAKU;
      bool ebvs = fields.bits_.EBREAKVS;
      bool ebvu = fields.bits_.EBREAKVU;
<<<<<<< HEAD

      using PM = PrivilegeMode;

      bool hit = ( (ebm and privMode_ == PM::Machine) or
		   (ebs and privMode_ == PM::Supervisor) or
		   (ebu and privMode_ == PM::User) );

=======

      using PM = PrivilegeMode;

      bool hit = ( (ebm and privMode_ == PM::Machine) or
		   (ebs and privMode_ == PM::Supervisor) or
		   (ebu and privMode_ == PM::User) );

>>>>>>> f1cf71da
      hit = hit or ( virtMode_ and ( (ebvs and privMode_ == PM::Supervisor) or
                                     (ebvu and privMode_ == PM::User) ) );

      // Should we do if we are debug-mode single stepping?
      if (hit)
        {
          // The documentation (RISCV external debug support) does not say whether or not
          // we set EPC and MTVAL.
          enterDebugMode_(dmCause, currPc_);
          ebreakInstDebug_ = true;
          recordCsrWrite(CsrNumber::DCSR);
          return;
        }
    }

  URV savedPc = currPc_;  // Goes into MEPC.
  URV trapInfo = currPc_;  // Goes into MTVAL.

  if (clearMtvalOnEbreak_)
    trapInfo = 0;

  lastEbreak_ = true;
  initiateException(ExceptionCause::BREAKP, savedPc, trapInfo);
  lastEbreak_ = false;
}


template <typename URV>
void
Hart<URV>::execSfence_vma(const DecodedInst* di)
{
  if (not isRvs())
    {
      illegalInst(di);
      return;
    }

  if (privMode_ == PrivilegeMode::User)
    {
      if (virtMode_)
	virtualInst(di);  // VU mode.
      else
	illegalInst(di);
      return;
    }

  bool tvm = virtMode_ ? hstatus_.bits_.VTVM : mstatus_.bits_.TVM;
  if (tvm and privMode_ == PrivilegeMode::Supervisor)
    {
      if (virtMode_)
	virtualInst(di);
      else
	illegalInst(di);
      return;
    }

  auto& tlb = virtMode_ ? virtMem_.vsTlb_ : virtMem_.tlb_;
  auto vmid = virtMem_.vmid();
  uint32_t wid = steeEnabled_? stee_.secureWorld() : 0;

  if (di->op0() == 0 and di->op1() == 0)
    {
      if (virtMode_)
        tlb.invalidateVmid(vmid, wid);
      else
        tlb.invalidate();
    }
  else if (di->op0() == 0 and di->op1() != 0)
    {
      URV asid = intRegs_.read(di->op1());
      if (virtMode_)
        tlb.invalidateAsidVmid(asid, vmid, wid);
      else
        tlb.invalidateAsid(asid, wid);
    }
  else if (di->op0() != 0 and di->op1() == 0)
    {
      URV addr = intRegs_.read(di->op0());
      uint64_t vpn = virtMem_.pageNumber(addr);
      if (virtMode_)
        tlb.invalidateVirtualPageVmid(vpn, vmid, wid);
      else
        tlb.invalidateVirtualPage(vpn, wid);
    }
  else
    {
      URV addr = intRegs_.read(di->op0());
      uint64_t vpn = virtMem_.pageNumber(addr);
      URV asid = intRegs_.read(di->op1());

      if (virtMode_)
        tlb.invalidateVirtualPageAsidVmid(vpn, asid, vmid, wid);
      else
        tlb.invalidateVirtualPageAsid(vpn, asid, wid);
    }

#if 0
  if (mcm_)
    fetchCache_.clear();

  if (di->op0() == 0)
    invalidateDecodeCache();
  else
    {
      uint64_t va = intRegs_.read(di->op0());
      uint64_t pageStart = virtMem_.pageStartAddress(va);
      uint64_t last = pageStart + virtMem_.pageSize();
      for (uint64_t addr = pageStart; addr < last; addr += 4)
        invalidateDecodeCache(addr, 4);
    }
#endif
}


template <typename URV>
void
Hart<URV>::execSinval_vma(const DecodedInst* di)
{
  if (not isRvs() or not isRvsvinval() or privMode_ < PrivilegeMode::Supervisor)
   {
      if (virtMode_ and privMode_ == PrivilegeMode::User)
	virtualInst(di);
      else
	illegalInst(di);
      return;
   }
  execSfence_vma(di);
}


template <typename URV>
void
Hart<URV>::execSfence_w_inval(const DecodedInst* di)
{
  if (not isRvs() or not isRvsvinval() or privMode_ < PrivilegeMode::Supervisor)
    {
      if (virtMode_ and privMode_ == PrivilegeMode::User)
	virtualInst(di);
      else
	illegalInst(di);
      return;
    }
}


template <typename URV>
void
Hart<URV>::execSfence_inval_ir(const DecodedInst* di)
{
  if (not isRvs() or not isRvsvinval() or privMode_ < PrivilegeMode::Supervisor)
    {
      if (virtMode_ and privMode_ == PrivilegeMode::User)
	virtualInst(di);
      else
	illegalInst(di);
      return;
    }
}


namespace WdRiscv
{

  template <>
  void
  Hart<uint64_t>::execMret(const DecodedInst* di)
  {
    if (privMode_ < PrivilegeMode::Machine)
      {
	illegalInst(di);
	return;
      }

    if (triggerTripped_)
      return;

    if (sdtrigOn_)
      csRegs_.restoreTcontrolMte();

    // 1. Restore privilege mode, interrupt enable, and virtual mode.
    uint64_t value = csRegs_.peekMstatus();

    MstatusFields<uint64_t> fields(value);
    PrivilegeMode savedMode = PrivilegeMode(fields.bits_.MPP);
    bool savedVirt = fields.bits_.MPV;

    // 1.1 Restore MIE.
    fields.bits_.MIE = fields.bits_.MPIE;

    // 1.1. Set MPP to the least privileged mode available.
    if (isRvu())
      fields.bits_.MPP = unsigned(PrivilegeMode::User);
    else if (isRvs())
      fields.bits_.MPP = unsigned(PrivilegeMode::Supervisor);
    else
      fields.bits_.MPP = unsigned(PrivilegeMode::Machine);

    // 1.2. Set MPIE.
    fields.bits_.MPIE = 1;

    // 1.3. Clear MPRV.
    if (savedMode != PrivilegeMode::Machine and clearMprvOnRet_)
      fields.bits_.MPRV = 0;

    // 1.4. Clear virtual (V) mode.
    fields.bits_.MPV = 0;

    // 1.5. Restore ELP.
    if (isRvZicfilp())
      {
        setElp(isLandingPadEnabled(savedMode, savedVirt)? fields.bits_.MPELP : false);
        fields.bits_.MPELP = false;
      }

    // 1.6. Write back MSTATUS.
    if (not csRegs_.write(CsrNumber::MSTATUS, privMode_, fields.value_))
      assert(0 and "Failed to write MSTATUS register\n");
    updateCachedMstatus();

    // 2. Restore program counter from MEPC.
    uint64_t epc;
    if (not csRegs_.readSignExtend(CsrNumber::MEPC, privMode_, epc))
      assert(0 && "Error: Assertion failed");
    setPc(epc);

    // 3. Update virtual mode.
    if (savedMode != PrivilegeMode::Machine)
      setVirtualMode(savedVirt);

    // 4. Update privilege mode.
    privMode_ = savedMode;
  }


  // SV32 version of execMret has to contend with MSTATUSH.
  template <>
  void
  Hart<uint32_t>::execMret(const DecodedInst* di)
  {
    if (privMode_ < PrivilegeMode::Machine)
      {
	illegalInst(di);
	return;
      }

    if (triggerTripped_)
      return;

    // 1. Restore privilege mode, interrupt enable, and virtual mode.
    uint32_t value = csRegs_.peekMstatus();
    uint32_t hvalue = peekCsr(CsrNumber::MSTATUSH);
    bool savedVirt = (hvalue >> 7) & 1;

    MstatusFields<uint32_t> fields(value);
    PrivilegeMode savedMode = PrivilegeMode(fields.bits_.MPP);
    fields.bits_.MIE = fields.bits_.MPIE;

    // 1.1. Set MPP to the least privileged mode available.
    if (isRvu())
      fields.bits_.MPP = unsigned(PrivilegeMode::User);
    else if (isRvs())
      fields.bits_.MPP = unsigned(PrivilegeMode::Supervisor);
    else
      fields.bits_.MPP = unsigned(PrivilegeMode::Machine);

    // 1.2. Enable interrupts.
    fields.bits_.MPIE = 1;

    // 1.3. Clear MPRV.
    if (savedMode != PrivilegeMode::Machine and clearMprvOnRet_)
      fields.bits_.MPRV = 0;

    // 1.4. Clear virtual (V) mode.
    hvalue &= ~ uint32_t(1 << 7);

    // 1.5. Restore ELP.
    if (isRvZicfilp())
      {
        setElp(isLandingPadEnabled(savedMode, savedVirt)? ((hvalue >> 9) & 1) : false);
        hvalue &= ~ uint32_t(1 << 9);
      }

    // 1.6. Write back MSTATUS.
    if (not csRegs_.write(CsrNumber::MSTATUS, privMode_, fields.value_))
      assert(0 and "Failed to write MSTATUS register\n");
    if (not csRegs_.write(CsrNumber::MSTATUSH, privMode_, hvalue))
      assert(0 and "Failed to write MSTATUSH register\n");
    updateCachedMstatus();

    // 2. Restore program counter from MEPC.
    uint32_t epc;
    if (not csRegs_.read(CsrNumber::MEPC, privMode_, epc))
      illegalInst(di);
    setPc(epc);

    // 3. Update virtual mode.
    if (savedMode != PrivilegeMode::Machine)
      setVirtualMode(savedVirt);

    // 4. Update privilege mode.
    privMode_ = savedMode;
  }
}


template <typename URV>
void
Hart<URV>::execSret(const DecodedInst* di)
{
  if (not isRvs())
    {
      illegalInst(di);
      return;
    }

  if (privMode_ < PrivilegeMode::Supervisor)
    {
      if (virtMode_)
	virtualInst(di);
      else
	illegalInst(di);
      return;
    }

  // If MSTATUS.TSR is 1 then sret is illegal in supervisor mode.
  bool tsr = virtMode_? hstatus_.bits_.VTSR : mstatus_.bits_.TSR;
  URV mstatus = csRegs_.peekMstatus();
  MstatusFields<URV> mfields(mstatus);
  if (tsr and privMode_ == PrivilegeMode::Supervisor)
    {
      if (virtMode_)
	virtualInst(di);
      else
	illegalInst(di);
      return;
    }

  if (triggerTripped_)
    return;

  // Restore privilege mode and interrupt enable by getting
  // current value of SSTATUS, ...
  URV value = 0;
  if (not csRegs_.read(CsrNumber::SSTATUS, privMode_, value))
    {
      illegalInst(di);
      return;
    }

  // ... updating/unpacking its fields,
  MstatusFields<URV> fields(value);
  PrivilegeMode savedMode = fields.bits_.SPP? PrivilegeMode::Supervisor : PrivilegeMode::User;
  bool savedVirt = hstatus_.bits_.SPV;

  // Restore SIE.
  fields.bits_.SIE = fields.bits_.SPIE;

  // Set SPP.
  if (isRvu())
    fields.bits_.SPP = 0; // User mode
  else
    fields.bits_.SPP = 1; // Supervisor mode

  // Set SPIE
  fields.bits_.SPIE = 1;
  if (savedMode != PrivilegeMode::Machine and clearMprvOnRet_)
    fields.bits_.MPRV = 0;

  // Set ELP.
  if (isRvZicfilp())
    {
      setElp(isLandingPadEnabled(savedMode, savedVirt)? fields.bits_.SPELP : false);
      fields.bits_.SPELP = 0;
    }

  // ... and putting it back
  if (not csRegs_.write(CsrNumber::SSTATUS, privMode_, fields.value_))
    assert(0 && "Error: Assertion failed");
  updateCachedSstatus();

  // Clear hstatus.spv if sret executed in M/S modes.
  if (not virtMode_ and savedVirt)
    {
      hstatus_.bits_.SPV = 0;
      if (not csRegs_.write(CsrNumber::HSTATUS, privMode_, hstatus_.value_))
	assert(0 && "Error: Assertion failed");
    }

  // Restore program counter from SEPC.
  URV epc;
  if (not csRegs_.read(CsrNumber::SEPC, privMode_, epc))
    {
      illegalInst(di);
      return;
    }
  setPc(epc);

  // Update virtual mode.
  if (not virtMode_)
    setVirtualMode(savedVirt);

  // Update privilege mode.
  privMode_ = savedMode;
}


template <typename URV>
void
Hart<URV>::execMnret(const DecodedInst* di)
{
  if (not extensionIsEnabled(RvExtension::Smrnmi) or
      privMode_ < PrivilegeMode::Machine)
    {
      illegalInst(di);
      return;
    }

  if (triggerTripped_)
    return;

  // Recover privilege mode and virtual mode.
  MnstatusFields mnf{csRegs_.peekMnstatus()};
  PrivilegeMode savedMode = PrivilegeMode{mnf.bits_.MNPP};
  bool savedVirt = mnf.bits_.MNPV;

  mnf.bits_.NMIE = 1;  // Set mnstatus.mnie
  pokeCsr(CsrNumber::MNSTATUS, mnf.value_);
  recordCsrWrite(CsrNumber::MNSTATUS);

  // Restore PC
  URV epc = 0;
  csRegs_.read(CsrNumber::MNEPC, privMode_, epc);
  setPc(epc);

  // Restore virtual mode
  if (savedMode != PrivilegeMode::Machine)
    {
      setVirtualMode(savedVirt);

      if (mstatus_.bits_.MPRV != 0)
	{
	  mstatus_.bits_.MPRV = 0;
	  writeMstatus();
	}
    }

  // Restore privilege mode
  privMode_ = savedMode;
}

template <typename URV>
void
Hart<URV>::execWfi(const DecodedInst* di)
{
#if 1

  // Remove when RTL is ready.

  using PM = PrivilegeMode;
  auto pm = privilegeMode();

  if (pm == PM::Machine)
    return;

  if (mstatus_.bits_.TW)
    {
      // TW is 1 and Executing in privilege less than machine: illegal unless
      // complete in bounded time.
      if (wfiTimeout_ == 0)
	illegalInst(di);
      return;
    }

  // TW is 0.
  if (pm == PM::User and isRvs())
    {
      if (virtMode_)
	virtualInst(di);   // VU mode and TW=0. Section 9.6 of privilege spec.
      else if (wfiTimeout_ == 0)
	illegalInst(di);
      return;
    }


  // VS mode, VTW=1 and mstatus.TW=0
  if (virtMode_ and pm == PM::Supervisor and hstatus_.bits_.VTW)
    {
      if (wfiTimeout_ == 0)
	virtualInst(di);
      return;
    }

#else

  // Enable when RTL is ready.
  
  // If running standalone, we assume that the WFI timeout (if any) has expired. If
  // running with an external agent (e.g. test-bench), we assume that the agent will poke
  // MIP with an interrupt (if any) before we get here so by the time we get here the
  // wfi timeout has expired.

  using PM = PrivilegeMode;

  auto pm = privilegeMode();

  if (pm == PM::Machine)
    return;

  bool tw = mstatus_.bits_.TW;
  bool vtw = hstatus_.bits_.VTW;

  if (not virtMode_)
    {
      if (pm == PM::Supervisor and not tw)
	return;
      illegalInst(di);   // Supervisor or User mode. Timeout expired.
      return;
    }

  if (pm == PM::Supervisor)   // VS mode
    {
      if (not vtw and not tw)
	return;
      if (vtw and not tw)
	virtualInst(di);
      else if (tw)
	illegalInst(di);
      return;
    }

  // VU mode.
  if (tw)
    illegalInst(di);
  else
    virtualInst(di);

#endif
}


template <typename URV>
void
Hart<URV>::execDret(const DecodedInst* di)
{
  // The dret instruction is only valid if debug is on.
  if (not debugMode_)
    {
      illegalInst(di);
      return;
    }

  exitDebugMode();
}


template <typename URV>
bool
Hart<URV>::checkCsrAccess(const DecodedInst* di, CsrNumber csr, bool isWrite)
{
  using PM = PrivilegeMode;
  using CN = CsrNumber;

  if (csRegs_.isAia(csr))
    {
      if (csRegs_.isHypervisor(csr) and not isRvh())
        {
          illegalInst(di);
          return false;
        }

      // Section 2.5 of AIA. Check if MSTATEN disallows access.
      if (privMode_ != PM::Machine)
        {
          auto mappedCsr = csRegs_.getImplementedCsr(csr, virtMode_);
          auto csrn = mappedCsr? mappedCsr->getNumber() : csr;

          if (not csRegs_.isStateEnabled(csrn, PM::Machine, false /*virtMode_*/))
            {
              illegalInst(di);
              return false;
            }
        }
    }

  // Check if HS qualified (section 9.6.1 of privileged spec).
  bool hsq = isRvs() and csRegs_.isReadable(csr, PM::Supervisor, false /*virtMode*/);
  if (isWrite)
    hsq = hsq and isCsrWriteable(csr, PM::Supervisor, false /*virtMode*/);

  if (virtMode_)
    {
      if (csr >= CN::CYCLE and csr <= CN::HPMCOUNTER31 and not isWrite)
	{       // Section 9.2.6 of privileged spec.
	  URV hcounteren = 0, mcounteren = 0, scounteren = 0;
	  if (not peekCsr(CN::MCOUNTEREN, mcounteren) or not peekCsr(CN::HCOUNTEREN, hcounteren) or
	      not peekCsr(CN::SCOUNTEREN, scounteren))
	    assert(0 && "Error: Assertion failed");
	  unsigned bitIx = unsigned(csr) - unsigned(CN::CYCLE);
	  URV mask = URV(1) << bitIx;
          if ((mcounteren & mask) == 0)
            {
              illegalInst(di);
              return false;
            }
	  if (((hcounteren & mask) == 0) or
              (privMode_ == PM::User and (scounteren & mask) == 0))
	    {
	      virtualInst(di);
	      return false;
	    }
	}
      else if (csr == CN::SEED and not isWrite)
        {
          illegalInst(di);
          return false;
        }
      else if (csRegs_.isHypervisor(csr) or
	       (privMode_ == PM::User and not csRegs_.isReadable(csr, PM::User, virtMode_)))
	{
	  assert(not csRegs_.isHighHalf(csr) or sizeof(URV) == 4);
	  if (hsq)
	    virtualInst(di);
	  else
	    illegalInst(di);
	  return false;
        }
    }

  if (isWrite and not isCsrWriteable(csr, privMode_, virtMode_))
    {
      if (virtMode_)
	{
	  if (csr == CsrNumber::SATP)
	    virtualInst(di);
	  else
	    {
	      if (csRegs_.isHighHalf(csr) and sizeof(URV) > 4)
		hsq = false;
	      if (hsq) virtualInst(di); else illegalInst(di);
	    }
	}
      else
	illegalInst(di);
      return false;
    }


  // Section 2.3 of AIA, lower priority than stateen. Doesn't follow normal hs-qualified rules.
  if (isRvaia() and not imsicAccessible(di, csr, privMode_, virtMode_))
    return false;

  if (csr == CN::SATP and privMode_ == PM::Supervisor)
    {
      if (mstatus_.bits_.TVM and not virtMode_)
	{
	  illegalInst(di);
	  return false;
	}
      else if (hstatus_.bits_.VTVM and virtMode_)
	{
	  virtualInst(di);
	  return false;
	}
    }

  if (csr == CN::HGATP and privMode_ == PM::Supervisor and not virtMode_)
    if (mstatus_.bits_.TVM)
      {
	illegalInst(di);
	return false;
      }

  if (not isFpLegal())
    if (csr == CN::FCSR or csr == CN::FRM or csr == CN::FFLAGS)
      {
	illegalInst(di);
	return false;
      }

  if (not isVecLegal())
    if (csr == CN::VSTART or csr == CN::VXSAT or csr == CN::VXRM or csr == CN::VCSR
	or csr == CN::VL or csr == CN::VTYPE or csr == CN::VLENB)
      {
        illegalInst(di);
        return false;
      }

  if (csr == CN::SEED)
    {
      if (not isWrite)
        {
          illegalInst(di);
          return false;
        }
      if (privMode_ != PM::Machine)
        {
          bool sseed, useed;
          if (not csRegs_.mseccfgSeed(sseed, useed))
            return false;
          bool avail = (privMode_ == PM::User and not virtMode_)? useed : sseed;
          if (not avail)
            {
              if (virtMode_ and sseed) virtualInst(di); else illegalInst(di);
              return false;
            }
        }
    }

  return true;
}


template <typename URV>
bool
Hart<URV>::doCsrRead(const DecodedInst* di, CsrNumber csr, bool isWrite, URV& value)
{
  if (not checkCsrAccess(di, csr, isWrite))
    return false;

  if (csRegs_.read(csr, privMode_, value))
    return true;

  // Check if HS qualified (section 9.6.1 of privileged spec).
  using PM = PrivilegeMode;
  bool hsq = isRvs() and csRegs_.isReadable(csr, PM::Supervisor, false /*virtMode*/);
  if (isWrite)
    hsq = hsq and isCsrWriteable(csr, PM::Supervisor, false /*virtMode*/);

  if (virtMode_ and hsq )
    virtualInst(di);  // HS qualified
  else
    illegalInst(di);

  return false;
}


template <typename URV>
bool
Hart<URV>::imsicAccessible(const DecodedInst* di, CsrNumber csr, PrivilegeMode mode, bool virtMode)
{
  using CN = CsrNumber;
  using PM = PrivilegeMode;

  if (virtMode)
    {
      if (csr == CN::VSIREG or (csr == CN::SIREG and mode == PM::User))
        {
          virtualInst(di);
          return false;
        }
    }

  if (imsic_)
    {
      bool guestFile = (csr == CN::VSTOPEI) or (csr == CN::STOPEI and virtMode) or
                       (csr == CN::VSIREG) or (csr == CN::SIREG and virtMode);

      if (guestFile)
        {
	  unsigned vgein = hstatus_.bits_.VGEIN;
	  if (not vgein or vgein >= imsic_->guestCount())
            {
              if (virtMode)
                virtualInst(di);
              else
                illegalInst(di);
              return false;
            }
	}
      if (csr == CN::MIREG or csr == CN::SIREG or csr == CN::VSIREG)
        {
          CN iselect = CsRegs<URV>::advance(csr, -1);
          if (guestFile)
            iselect = CN::VSISELECT;

          URV sel = 0;
          if (not peekCsr(iselect, sel))
            {
              std::cerr << "Error: Failed to peek AIA select csr\n";
              return false;
            }

          bool isVs = (privMode_ == PM::Supervisor and virtMode_);  // VS mode
          bool isMhs = (privMode_ != PM::User and not virtMode_);   // M or HS mode

          if (TT_IMSIC::Imsic::isFileSelReserved(sel))
            {
              if (iselect == CN::MISELECT and csr == CN::MIREG)
                {
                  illegalInst(di);
                  return false;
                }
              if (iselect == CN::SISELECT and csr == CN::SIREG)
                {
                  illegalInst(di);
                  return false;
                }
              if (iselect == CN::VSISELECT)
                {
                  // Sec 2.3 of interrupt spec: attempts from M-mode or HS-mode to access
                  // vsireg, or from VS-mode to access sireg (really vsireg), should
                  // preferably raise an illegal instruction exception.
                  if ((isMhs and csr == CN::VSIREG) or (isVs and csr == CN::SIREG))
                    illegalInst(di);
                  else
                    virtualInst(di);
                  return false;
                }
            }

          if (not TT_IMSIC::Imsic::isFileSelAccessible<URV>(sel, guestFile))
            {
              if (iselect == CN::MISELECT and csr == CN::MIREG)
                {
                  illegalInst(di);
                  return false;
                }
              if (iselect == CN::SISELECT and csr == CN::SIREG)
                {
                  illegalInst(di);
                  return false;
                }
              if (iselect == CN::VSISELECT)
                {
                  // Sec 2.3 of interrupt spec: attempts from M-mode or HS-mode to access
                  // vsireg raise an illegal instruction exception, and attempts from VS-mode
                  // to access sireg (really vsireg) raise a virtual instruction exception.
                  if (isMhs and csr == CN::VSIREG)
                    illegalInst(di);
                  else if (isVs and csr == CN::SIREG)
                    virtualInst(di);
                  else
                    illegalInst(di);
                  return false;
                }
            }
        }

        // From section 5.3, When mvien.SEIP is set, 0x70-0xFF are reserved and stopei
        // are reserved from S-mode.
        bool isS = privMode_ == PM::Supervisor and not virtMode_;
        if (isS and (csr == CN::STOPEI or csr == CN::SIREG))
          {
            URV mvien = csRegs_.peekMvien();
            if ((mvien >> URV(InterruptCause::S_EXTERNAL)) & 1)
              {
                if (csr == CN::STOPEI)
                  {
                    illegalInst(di);
                    return false;
                  }
                else // sireg
                  {
                    CN iselect = CsRegs<URV>::advance(csr, -1);
                    URV sel = 0;
                    if (not peekCsr(iselect, sel))
                      {
                        std::cerr << "Error: Failed to peek AIA select csr\n";
                        return false;
                      }

                    using EIC = TT_IMSIC::File::ExternalInterruptCsr;
                    if (sel >= EIC::DELIVERY and
                        sel <= EIC::E63)
                      {
                        illegalInst(di);
                        return false;
                      }
                  }
              }
          }
    }
  else if (csr == CN::MTOPEI or csr == CN::STOPEI or csr == CN::VSTOPEI or
           csr == CN::MIREG or csr == CN::SIREG or csr == CN::VSIREG)
    {
      illegalInst(di);
      return false;
    }

  return true;
}


template <typename URV>
bool
Hart<URV>::isCsrWriteable(CsrNumber csr, PrivilegeMode privMode, bool virtMode) const
{
  using PM = PrivilegeMode;

  if (virtMode)
    {
      if (csRegs_.isHypervisor(csr) or
	  (privMode == PM::User and not csRegs_.isWriteable(csr, PM::User, virtMode)))
	return false;
    }

  if (not csRegs_.isWriteable(csr, privMode, virtMode))
    return false;

  if (csr == CsrNumber::SATP and privMode == PrivilegeMode::Supervisor)
    {
      if (mstatus_.bits_.TVM and not virtMode)
	return false;
      if (hstatus_.bits_.VTVM and virtMode)
	return false;
      return true;
    }

  if (csr == CsrNumber::HGATP and privMode == PM::Supervisor and not virtMode)
    if (mstatus_.bits_.TVM)
      return false;

  if (not isFpLegal())
    if (csr == CsrNumber::FCSR or csr == CsrNumber::FRM or csr == CsrNumber::FFLAGS)
      return false;

  if (not isVecLegal())
    if (csr == CsrNumber::VSTART or csr == CsrNumber::VXSAT or csr == CsrNumber::VXRM or
	csr == CsrNumber::VCSR or csr == CsrNumber::VL or csr == CsrNumber::VTYPE or
	csr == CsrNumber::VLENB)
      return false;

  if ((csr == CsrNumber::STIMECMP or csr == CsrNumber::STIMECMPH) and virtMode)
    {
      URV val = 0;
      if (peekCsr(CsrNumber::HVICTL, val))
        {
          HvictlFields hvictl(val);
          if (hvictl.bits_.VTI)
            return false;
        }
    }

  if (csr == CsrNumber::SEED and privMode != PM::Machine)
    {
      bool sseed, useed;
      if (not csRegs_.mseccfgSeed(sseed, useed))
        return false;
      return (privMode == PM::User and not virtMode)? useed : sseed;
    }

  return true;
}


template <typename URV>
void
Hart<URV>::doCsrWrite(const DecodedInst* di, CsrNumber csr, URV val,
                      unsigned intReg, URV intRegVal)
{
  if (not checkCsrAccess(di, csr, true /* isWrite */))
    return;

  // Make auto-increment happen before CSR write for minstret and cycle.
  if (csr == CsrNumber::MINSTRET or csr == CsrNumber::MINSTRETH)
    if (minstretEnabled())
      retiredInsts_++;
  if (csr == CsrNumber::MCYCLE or csr == CsrNumber::MCYCLEH)
    cycleCount_++;

  updatePerformanceCountersForCsr(*di);

  // Avoid updating MISA if update would turn off C and next pc is not 4-byte aligned.
  if (csr == CsrNumber::MISA and (pc_ & 3) != 0)
    {
      auto misa = csRegs_.getImplementedCsr(csr);
      URV cMask = URV(1) << ('c' - 'a');
      if (misa and (misa->getWriteMask() & cMask) and (val & cMask) == 0)
	return;  // Cannot turn-off C-extension if PC is not word aligned.
    }

  // Update integer register.
  intRegs_.write(intReg, intRegVal);

  // Legalize HGATP. We do this here to avoid making CsRegs depend on VirtMem.
  if (csr == CsrNumber::HGATP)
    {
      URV oldVal = 0;
      if (not peekCsr(csr, oldVal))
	oldVal = URV(VirtMem::Mode::Bare);  // Should not happen
      HgatpFields<URV> oldHgatp(oldVal);
      HgatpFields<URV> hgatp(val);
      auto mode = VirtMem::Mode{hgatp.bits_.MODE};
      if (not virtMem_.isModeSupported(mode))
	hgatp.bits_.MODE = oldHgatp.bits_.MODE;  // Preserve MODE field.
      val = hgatp.value_;
    }
  else if (csr == CsrNumber::SATP or csr == CsrNumber::VSATP)
    {
      unsigned modeBits = 0;
      if constexpr (sizeof(URV) == 4)
	modeBits = (val >> 31) & 1;
      else
	modeBits = (val >> 60) & 0xf;
      VirtMem::Mode mode = VirtMem::Mode(modeBits);
      if (not virtMem_.isModeSupported(mode))
	return;  // Unsupported mode: Write has no effect.
    }
  else if (csr == CsrNumber::MENVCFG or csr == CsrNumber::SENVCFG or
            csr == CsrNumber::HENVCFG or csr == CsrNumber::MSECCFG)
    {
      if constexpr (sizeof(URV) == 8)
        {
          URV oldVal = 0;
          if (not peekCsr(csr, oldVal))
            oldVal = 0;

          HenvcfgFields<uint64_t> hf{val};
          unsigned pmm = hf.bits_.PMM;
          if (not pmaskManager_.isSupported(PmaskManager::Mode{pmm}))
            {
              pmm = HenvcfgFields<uint64_t>(oldVal).bits_.PMM;
              hf.bits_.PMM = pmm;
              val = hf.value_;
            }
        }
    }
  else if (csr == CsrNumber::HSTATUS)
    {
      if constexpr (sizeof(URV) == 8)
        {
          URV oldVal = 0;
          if (not peekCsr(csr, oldVal))
            oldVal = 0;

          HstatusFields<uint64_t> hf{val};
          unsigned pmm = hf.bits_.HUPMM;
          if (not pmaskManager_.isSupported(PmaskManager::Mode{pmm}))
            {
              pmm = HstatusFields<uint64_t>(oldVal).bits_.HUPMM;
              hf.bits_.HUPMM = pmm;
              val = hf.value_;
            }
        }
    }

  // Update CSR.
  URV lastVal = 0;
  csRegs_.peek(csr, lastVal);
  csRegs_.write(csr, privMode_, val);
  postCsrUpdate(csr, val, lastVal);

  // Csr was written. If it was minstret, compensate for
  // auto-increment that will be done by run, runUntilAddress or
  // singleStep method.
  if (csr == CsrNumber::MINSTRET or csr == CsrNumber::MINSTRETH)
    if (minstretEnabled())
      retiredInsts_--;

  // Same for mcycle.
  if (csr == CsrNumber::MCYCLE or csr == CsrNumber::MCYCLEH)
    cycleCount_--;
}


// Set control and status register csr (op2) to value of register rs1
// (op1) and save its original value in register rd (op0).
template <typename URV>
void
Hart<URV>::execCsrrw(const DecodedInst* di)
{
  if (triggerTripped_)
    return;

  if (not extensionIsEnabled(RvExtension::Zicsr))
    {
      illegalInst(di);
      return;
    }

  CsrNumber csr = CsrNumber(di->op2());

  if (preCsrInst_)
    preCsrInst_(hartIx_, csr);

  URV prev = 0;
  if (di->op0() != 0)
    if (not doCsrRead(di, csr, true /*isWrite*/, prev))
      {
	if (postCsrInst_)
	  postCsrInst_(hartIx_, csr);
	return;
      }

  URV next = intRegs_.read(di->op1());

  // MIP read value is ored with supervisor external interrupt pin. Same for SIP if
  // supervisor external interrupt is delegated.
  using IC = InterruptCause;
  if (csr == CsrNumber::MIP)
    prev = csRegs_.overrideWithSeiPinAndMvip(prev);
  else if (not virtMode_ and csr == CsrNumber::SIP and
            (csRegs_.peekMideleg() & (URV(1) << URV(IC::S_EXTERNAL))))
    prev = csRegs_.overrideWithSeiPinAndMvip(prev);

  doCsrWrite(di, csr, next, di->op0(), prev);

  if (postCsrInst_)
    postCsrInst_(hartIx_, csr);
}


template <typename URV>
void
Hart<URV>::execCsrrs(const DecodedInst* di)
{
  if (triggerTripped_)
    return;

  if (not extensionIsEnabled(RvExtension::Zicsr))
    {
      illegalInst(di);
      return;
    }

  CsrNumber csr = CsrNumber(di->op2());

  if (preCsrInst_)
    preCsrInst_(hartIx_, csr);

  if (csr == CsrNumber::SEED)
    {
      illegalInst(di);
      return;
    }

  URV prev = 0;
  bool isWrite = di->op1() != 0;
  if (not doCsrRead(di, csr, isWrite, prev))
    {
      if (postCsrInst_)
        postCsrInst_(hartIx_, csr);
      return;
    }

  // When determining next value, we check the MVIP bit.
  using IC = InterruptCause;
  if (csr == CsrNumber::MIP)
    prev = csRegs_.overrideWithMvip(prev);
  else if (not virtMode_ and csr == CsrNumber::SIP and
            (csRegs_.peekMideleg() & (URV(1) << URV(IC::S_EXTERNAL))))
    prev = csRegs_.overrideWithMvip(prev);

  URV next = prev | intRegs_.read(di->op1());

  // When determining read value, we check both Mvip and SEI pin.
  if (csr == CsrNumber::MIP)
    prev = csRegs_.overrideWithSeiPin(prev);
  else if (not virtMode_ and csr == CsrNumber::SIP and
            (csRegs_.peekMideleg() & (URV(1) << URV(IC::S_EXTERNAL))))
    prev = csRegs_.overrideWithSeiPin(prev);

  if (di->op1() == 0)
    {
      updatePerformanceCountersForCsr(*di);
      intRegs_.write(di->op0(), prev);
      if (postCsrInst_)
        postCsrInst_(hartIx_, csr);
      return;
    }

  doCsrWrite(di, csr, next, di->op0(), prev);

  if (postCsrInst_)
    postCsrInst_(hartIx_, csr);
}


template <typename URV>
void
Hart<URV>::execCsrrc(const DecodedInst* di)
{
  if (triggerTripped_)
    return;

  if (not extensionIsEnabled(RvExtension::Zicsr))
    {
      illegalInst(di);
      return;
    }

  CsrNumber csr = CsrNumber(di->op2());

  if (preCsrInst_)
    preCsrInst_(hartIx_, csr);

  if (csr == CsrNumber::SEED)
    {
      illegalInst(di);
      return;
    }

  URV prev = 0;
  bool isWrite = di->op1() != 0;
  if (not doCsrRead(di, csr, isWrite, prev))
    {
      if (postCsrInst_)
        postCsrInst_(hartIx_, csr);
      return;
    }

  using IC = InterruptCause;
  if (csr == CsrNumber::MIP)
    prev = csRegs_.overrideWithMvip(prev);
  else if (not virtMode_ and csr == CsrNumber::SIP and
            (csRegs_.peekMideleg() & (URV(1) << URV(IC::S_EXTERNAL))))
    prev = csRegs_.overrideWithMvip(prev);

  URV next = prev & (~ intRegs_.read(di->op1()));

  if (csr == CsrNumber::MIP)
    prev = csRegs_.overrideWithSeiPin(prev);
  else if (not virtMode_ and csr == CsrNumber::SIP and
            (csRegs_.peekMideleg() & (URV(1) << URV(IC::S_EXTERNAL))))
    prev = csRegs_.overrideWithSeiPin(prev);

  if (di->op1() == 0)
    {
      updatePerformanceCountersForCsr(*di);
      intRegs_.write(di->op0(), prev);
      if (postCsrInst_)
        postCsrInst_(hartIx_, csr);
      return;
    }

  doCsrWrite(di, csr, next, di->op0(), prev);

  if (postCsrInst_)
    postCsrInst_(hartIx_, csr);
}


template <typename URV>
void
Hart<URV>::execCsrrwi(const DecodedInst* di)
{
  if (triggerTripped_)
    return;

  if (not extensionIsEnabled(RvExtension::Zicsr))
    {
      illegalInst(di);
      return;
    }

  CsrNumber csr = CsrNumber(di->op2());

  if (preCsrInst_)
    preCsrInst_(hartIx_, csr);

  URV prev = 0;
  if (di->op0() != 0)
    if (not doCsrRead(di, csr, true /*isWrite*/, prev))
      {
        if (postCsrInst_)
          postCsrInst_(hartIx_, csr);
        return;
      }

  // MIP read value is ored with supervisor external interrupt pin. Same for SIP if
  // supervisor external interrupt is delegated.
  using IC = InterruptCause;
  if (csr == CsrNumber::MIP)
    prev = csRegs_.overrideWithSeiPinAndMvip(prev);
  else if (not virtMode_ and csr == CsrNumber::SIP and
            (csRegs_.peekMideleg() & (URV(1) << URV(IC::S_EXTERNAL))))
    prev = csRegs_.overrideWithSeiPinAndMvip(prev);

  doCsrWrite(di, csr, di->op1(), di->op0(), prev);

  if (postCsrInst_)
    postCsrInst_(hartIx_, csr);
}


template <typename URV>
void
Hart<URV>::execCsrrsi(const DecodedInst* di)
{
  if (triggerTripped_)
    return;

  if (not extensionIsEnabled(RvExtension::Zicsr))
    {
      illegalInst(di);
      return;
    }

  CsrNumber csr = CsrNumber(di->op2());

  if (preCsrInst_)
    preCsrInst_(hartIx_, csr);

  if (csr == CsrNumber::SEED)
    {
      illegalInst(di);
      return;
    }

  URV imm = di->op1();

  URV prev = 0;
  bool isWrite = imm != 0;
  if (not doCsrRead(di, csr, isWrite, prev))
    {
      if (postCsrInst_)
        postCsrInst_(hartIx_, csr);
      return;
    }

  // MIP read value is ored with supervisor external interrupt pin. Same for SIP if
  // supervisor external interrupt is delegated.
  using IC = InterruptCause;
  if (csr == CsrNumber::MIP)
    prev = csRegs_.overrideWithMvip(prev);
  else if (not virtMode_ and csr == CsrNumber::SIP and
            (csRegs_.peekMideleg() & (URV(1) << URV(IC::S_EXTERNAL))))
    prev = csRegs_.overrideWithMvip(prev);

  URV next = prev | imm;

  if (csr == CsrNumber::MIP)
    prev = csRegs_.overrideWithSeiPin(prev);
  else if (not virtMode_ and csr == CsrNumber::SIP and
            (csRegs_.peekMideleg() & (URV(1) << URV(IC::S_EXTERNAL))))
    prev = csRegs_.overrideWithSeiPin(prev);

  if (imm == 0)
    {
      updatePerformanceCountersForCsr(*di);
      intRegs_.write(di->op0(), prev);
      if (postCsrInst_)
        postCsrInst_(hartIx_, csr);
      return;
    }

  doCsrWrite(di, csr, next, di->op0(), prev);

  if (postCsrInst_)
    postCsrInst_(hartIx_, csr);
}


template <typename URV>
void
Hart<URV>::execCsrrci(const DecodedInst* di)
{
  if (triggerTripped_)
    return;

  if (not extensionIsEnabled(RvExtension::Zicsr))
    {
      illegalInst(di);
      return;
    }

  CsrNumber csr = CsrNumber(di->op2());

  if (preCsrInst_)
    preCsrInst_(hartIx_, csr);

  if (csr == CsrNumber::SEED)
    {
      illegalInst(di);
      return;
    }

  URV imm = di->op1();

  URV prev = 0;
  bool isWrite = imm != 0;
  if (not doCsrRead(di, csr, isWrite, prev))
    {
      if (postCsrInst_)
        postCsrInst_(hartIx_, csr);
      return;
    }

  using IC = InterruptCause;
  if (csr == CsrNumber::MIP)
    prev = csRegs_.overrideWithMvip(prev);
  else if (not virtMode_ and csr == CsrNumber::SIP and
            (csRegs_.peekMideleg() & (URV(1) << URV(IC::S_EXTERNAL))))
    prev = csRegs_.overrideWithMvip(prev);

  URV next = prev & (~ imm);

  if (csr == CsrNumber::MIP)
    prev = csRegs_.overrideWithSeiPin(prev);
  else if (not virtMode_ and csr == CsrNumber::SIP and
            (csRegs_.peekMideleg() & (URV(1) << URV(IC::S_EXTERNAL))))
    prev = csRegs_.overrideWithSeiPin(prev);

  if (imm == 0)
    {
      updatePerformanceCountersForCsr(*di);
      intRegs_.write(di->op0(), prev);
      if (postCsrInst_)
        postCsrInst_(hartIx_, csr);
      return;
    }

  doCsrWrite(di, csr, next, di->op0(), prev);

  if (postCsrInst_)
    postCsrInst_(hartIx_, csr);
}


template <typename URV>
void
Hart<URV>::execLb(const DecodedInst* di)
{
  URV base = intRegs_.read(di->op1());
  uint64_t virtAddr = base + di->op2As<int32_t>();

  uint64_t data = 0;
  if (load<int8_t>(di, virtAddr, false /*hyper*/, data))
    intRegs_.write(di->op0(), data);
}


template <typename URV>
void
Hart<URV>::execLbu(const DecodedInst* di)
{
  URV base = intRegs_.read(di->op1());
  uint64_t virtAddr = base + di->op2As<int32_t>();

  uint64_t data = 0;
  if (load<uint8_t>(di, virtAddr, false /*hyper*/, data))
    intRegs_.write(di->op0(), data);
}


template <typename URV>
void
Hart<URV>::execLhu(const DecodedInst* di)
{
  URV base = intRegs_.read(di->op1());
  uint64_t virtAddr = base + di->op2As<int32_t>();

  uint64_t data = 0;
  if (load<uint16_t>(di, virtAddr, false /*hyper*/, data))
    intRegs_.write(di->op0(), data);
}

template <typename URV>
ExceptionCause
Hart<URV>::determineStoreException(uint64_t& addr1, uint64_t& addr2,
                                   uint64_t& gaddr1, uint64_t& gaddr2,
				   unsigned stSize, bool hyper)
{
  uint64_t va1 = URV(addr1); // Virtual address. Truncate to 32-bits in 32-bit mode.
  uint64_t va2 = va1;        // Used if crossing page boundary
  ldStFaultAddr_ = va1;
  addr1 = gaddr1 = va1;
  addr2 = gaddr2 = va2;

  uint64_t alignMask = stSize - 1;
  bool misal = addr1 & alignMask;
  misalignedLdSt_ = misal;

  using EC = ExceptionCause;
  using PM = PrivilegeMode;

  auto [pm, virt] = effLdStMode(hyper);

  ldStFaultAddr_ = addr1 = gaddr1 = va1 = applyPointerMask(va1, false, hyper);
  addr2 = gaddr2 = va2 = va1;

  // If misaligned exception has priority take exception.
  if (misal)
    {
      if (misalHasPriority_ and not misalDataOk_)
	return ExceptionCause::STORE_ADDR_MISAL;
      va2 = (va1 + stSize) & ~alignMask;
    }

  setMemProtAccIsFetch(false);

  // Address translation
  if (isRvs())     // Supervisor extension
    {
      if (pm != PM::Machine)
        {
	  auto cause = virtMem_.translateForStore2(va1, stSize, pm, virt, gaddr1, addr1, gaddr2, addr2);
          if (cause != EC::NONE)
            {
              ldStFaultAddr_ = addr1;
              return cause;
            }
        }
    }

  // Check misaligned exception.
  if (misal)
    {
      uint64_t a1 = addr1;
      if (steeEnabled_)
	a1 = stee_.clearSecureBits(addr1);
      Pma pma = accessPma(a1);
      pma = overridePmaWithPbmt(pma, virtMem_.lastEffectivePbmt());
      if (not pma.isMisalignedOk())
	return pma.misalOnMisal()? EC::STORE_ADDR_MISAL : EC::STORE_ACC_FAULT;
    }

  // Physical memory protection. Assuming grain size is >= 8.
  if (pmpEnabled_)
    {
      auto effPm = effectivePrivilege();
      if (hyper)
	effPm = hstatus_.bits_.SPVP ? PM::Supervisor : PM::User;
      const Pmp& pmp = pmpManager_.accessPmp(addr1);
      if (not pmp.isWrite(effPm))
	return EC::STORE_ACC_FAULT;

      if (misal)
	{
	  uint64_t aligned = addr1 & ~alignMask;
	  uint64_t next = addr1 == addr2? aligned + stSize : addr2;
	  const Pmp& pmp2 = pmpManager_.accessPmp(next);
	  if (not pmp2.isWrite(effPm))
	    {
	      ldStFaultAddr_ = va2;
	      return EC::STORE_ACC_FAULT;
	    }
	}
    }

  steeInsec1_ = false;
  steeInsec2_ = false;

  if (steeEnabled_)
    {
      if (misal)
	{
	  uint64_t next = addr1 - (addr1 % stSize) + stSize;
	  if (addr1 == addr2 and virtMem_.pageNumber(addr1) != virtMem_.pageNumber(next))
	    addr2 = next;
	}

      if (not stee_.isValidAddress(addr1))
	return EC::STORE_ACC_FAULT;
      if (addr2 != addr1 and not stee_.isValidAddress(addr2))
	{
	  ldStFaultAddr_ = va2;
	  return EC::STORE_ACC_FAULT;
	}
      steeInsec1_ = stee_.isInsecureAccess(addr1);
      steeInsec2_ = stee_.isInsecureAccess(addr2);
      addr1 = stee_.clearSecureBits(addr1);
      addr2 = stee_.clearSecureBits(addr2);
    }

  // Check PMA.
  Pma pma = accessPma(addr1);
  if (not pma.isWrite())
    return EC::STORE_ACC_FAULT;

  if (misal)
    {
      uint64_t aligned = addr1 & ~alignMask;
      uint64_t next = addr1 == addr2? aligned + stSize : addr2;
      pma = accessPma(next);
      pma = overridePmaWithPbmt(pma, virtMem_.lastEffectivePbmt());
      if (not pma.isWrite())
	{
	  ldStFaultAddr_ = va2;
	  return EC::STORE_ACC_FAULT;
	}
      if (not pma.isMisalignedOk())
	{
	  ldStFaultAddr_ = va2;  // To report virtual address in MTVAL.
	  return pma.misalOnMisal()? EC::STORE_ADDR_MISAL : EC::STORE_ACC_FAULT;
	}
    }

  if (not misal)
    {
      if (not memory_.checkWrite(addr1, stSize))
	return EC::STORE_ACC_FAULT;
    }
  else
    {
      uint64_t aligned = addr1 & ~alignMask;
      if (not memory_.checkWrite(aligned, stSize))
	return EC::STORE_ACC_FAULT;
      uint64_t next = addr1 == addr2? aligned + stSize : addr2;
      if (not memory_.checkWrite(next, stSize))
	{
	  ldStFaultAddr_ = va2;
	  return EC::STORE_ACC_FAULT;
	}
    }

  return EC::NONE;
}


template <typename URV>
void
Hart<URV>::execSb(const DecodedInst* di)
{
  uint32_t rs1 = di->op1();
  URV base = intRegs_.read(rs1);
  URV addr = base + di->op2As<SRV>();
  uint8_t value = uint8_t(intRegs_.read(di->op0()));
  store<uint8_t>(di, addr, false /*hyper*/, value);
}


template <typename URV>
void
Hart<URV>::execSh(const DecodedInst* di)
{
  uint32_t rs1 = di->op1();
  URV base = intRegs_.read(rs1);
  URV addr = base + di->op2As<SRV>();
  uint16_t value = uint16_t(intRegs_.read(di->op0()));
  store<uint16_t>(di, addr, false /*hyper*/, value);
}


template<typename URV>
void
Hart<URV>::execMul(const DecodedInst* di)
{
  if (not isRvzmmul() and not isRvm())
    {
      illegalInst(di);
      return;
    }

  SRV a = intRegs_.read(di->op1());
  SRV b = intRegs_.read(di->op2());

  SRV c = a * b;
  intRegs_.write(di->op0(), c);
}


namespace WdRiscv
{

  template<>
  void
  Hart<uint32_t>::execMulh(const DecodedInst* di)
  {
    if (not isRvzmmul() and not isRvm())
      {
	illegalInst(di);
	return;
      }

    int64_t a = int32_t(intRegs_.read(di->op1()));  // sign extend.
    int64_t b = int32_t(intRegs_.read(di->op2()));
    int64_t c = a * b;
    int32_t high = static_cast<int32_t>(c >> 32);

    intRegs_.write(di->op0(), high);
  }


  template <>
  void
  Hart<uint32_t>::execMulhsu(const DecodedInst* di)
  {
    if (not isRvzmmul() and not isRvm())
      {
	illegalInst(di);
	return;
      }

    int64_t a = int32_t(intRegs_.read(di->op1()));
    int64_t b = uint32_t(intRegs_.read(di->op2()));
    int64_t c = a * b;
    int32_t high = static_cast<int32_t>(c >> 32);

    intRegs_.write(di->op0(), high);
  }


  template <>
  void
  Hart<uint32_t>::execMulhu(const DecodedInst* di)
  {
    if (not isRvzmmul() and not isRvm())
      {
	illegalInst(di);
	return;
      }

    uint64_t a = uint32_t(intRegs_.read(di->op1()));
    uint64_t b = uint32_t(intRegs_.read(di->op2()));
    uint64_t c = a * b;
    uint32_t high = static_cast<uint32_t>(c >> 32);

    intRegs_.write(di->op0(), high);
  }


  template<>
  void
  Hart<uint64_t>::execMulh(const DecodedInst* di)
  {
    if (not isRvzmmul() and not isRvm())
      {
	illegalInst(di);
	return;
      }

    Int128 a = int64_t(intRegs_.read(di->op1()));  // sign extend.
    Int128 b = int64_t(intRegs_.read(di->op2()));
    Int128 c = a * b;
    int64_t high = static_cast<int64_t>(c >> 64);

    intRegs_.write(di->op0(), high);
  }


  template <>
  void
  Hart<uint64_t>::execMulhsu(const DecodedInst* di)
  {
    if (not isRvzmmul() and not isRvm())
      {
	illegalInst(di);
	return;
      }

    Int128 a = int64_t(intRegs_.read(di->op1()));
    Int128 b = intRegs_.read(di->op2());
    Int128 c = a * b;
    int64_t high = static_cast<int64_t>(c >> 64);

    intRegs_.write(di->op0(), high);
  }


  template <>
  void
  Hart<uint64_t>::execMulhu(const DecodedInst* di)
  {
    if (not isRvzmmul() and not isRvm())
      {
	illegalInst(di);
	return;
      }

    Uint128 a = intRegs_.read(di->op1());
    Uint128 b = intRegs_.read(di->op2());
    Uint128 c = a * b;
    uint64_t high = static_cast<uint64_t>(c >> 64);

    intRegs_.write(di->op0(), high);
  }

}


template <typename URV>
void
Hart<URV>::execDiv(const DecodedInst* di)
{
  if (not isRvm())
    {
      illegalInst(di);
      return;
    }

  SRV a = intRegs_.read(di->op1());
  SRV b = intRegs_.read(di->op2());
  SRV c = -1;   // Divide by zero result
  if (b != 0)
    {
      SRV minInt = SRV(1) << (mxlen_ - 1);
      if (a == minInt and b == -1)
	c = a;
      else
	c = a / b;  // Per spec: User-Level ISA, Version 2.3, Section 6.2
    }

  recordDivInst(di->op0(), peekIntReg(di->op0()));

  intRegs_.write(di->op0(), c);
}


template <typename URV>
void
Hart<URV>::execDivu(const DecodedInst* di)
{
  if (not isRvm())
    {
      illegalInst(di);
      return;
    }

  URV a = intRegs_.read(di->op1());
  URV b = intRegs_.read(di->op2());
  URV c = ~ URV(0);  // Divide by zero result.
  if (b != 0)
    c = a / b;

  recordDivInst(di->op0(), peekIntReg(di->op0()));

  intRegs_.write(di->op0(), c);
}


// Remainder instruction.
template <typename URV>
void
Hart<URV>::execRem(const DecodedInst* di)
{
  if (not isRvm())
    {
      illegalInst(di);
      return;
    }

  SRV a = intRegs_.read(di->op1());
  SRV b = intRegs_.read(di->op2());
  SRV c = a;  // Divide by zero remainder.
  if (b != 0)
    {
      SRV minInt = SRV(1) << (mxlen_ - 1);
      if (a == minInt and b == -1)
	c = 0;   // Per spec: User-Level ISA, Version 2.3, Section 6.2
      else
	c = a % b;
    }

  recordDivInst(di->op0(), peekIntReg(di->op0()));

  intRegs_.write(di->op0(), c);
}


// Unsigned remainder instruction.
template <typename URV>
void
Hart<URV>::execRemu(const DecodedInst* di)
{
  if (not isRvm())
    {
      illegalInst(di);
      return;
    }

  URV a = intRegs_.read(di->op1());
  URV b = intRegs_.read(di->op2());
  URV c = a;  // Divide by zero remainder.
  if (b != 0)
    c = a % b;

  recordDivInst(di->op0(), peekIntReg(di->op0()));

  intRegs_.write(di->op0(), c);
}


template <typename URV>
void
Hart<URV>::execLwu(const DecodedInst* di)
{
  if (not isRv64())
    {
      illegalInst(di);
      return;
    }

  URV base = intRegs_.read(di->op1());
  uint64_t virtAddr = base + di->op2As<int32_t>();

  uint64_t data = 0;
  if (load<uint32_t>(di, virtAddr, false /*hyper*/, data))
    intRegs_.write(di->op0(), data);
}


template <>
void
Hart<uint32_t>::execLd(const DecodedInst* di)
{
  illegalInst(di);
}


template <>
void
Hart<uint64_t>::execLd(const DecodedInst* di)
{
  if (not isRv64())
    {
      illegalInst(di);
      return;
    }
  uint64_t base = intRegs_.read(di->op1());
  uint64_t virtAddr = base + di->op2As<int32_t>();

  uint64_t data = 0;
  if (load<uint64_t>(di, virtAddr, false /*hyper*/, data))
    intRegs_.write(di->op0(), data);
}


template <typename URV>
inline
void
Hart<URV>::execLq(const DecodedInst* di)
{
  // TODO: implement once RV128 is supported
  illegalInst(di);
}


template <typename URV>
void
Hart<URV>::execSd(const DecodedInst* di)
{
  if (not isRv64())
    {
      illegalInst(di);
      return;
    }

  unsigned rs1 = di->op1();

  URV base = intRegs_.read(rs1);
  URV addr = base + di->op2As<SRV>();
  URV value = intRegs_.read(di->op0());

  store<uint64_t>(di, addr, false /*hyper*/, value);
}


template <typename URV>
void
Hart<URV>::execSq(const DecodedInst* di)
{
  // TODO: implement once RV128 is supported
  illegalInst(di);
}


template <typename URV>
void
Hart<URV>::execSlliw(const DecodedInst* di)
{
  if (not isRv64())
    {
      illegalInst(di);
      return;
    }

  uint32_t amount(di->op2());

  if (amount > 0x1f)
    {
      illegalInst(di);   // Bits 5 and 6 of immeidate must be zero.
      return;
    }

  int32_t word = int32_t(intRegs_.read(di->op1()));
  word <<= static_cast<int>(amount);

  SRV value = word; // Sign extend to 64-bit.
  intRegs_.write(di->op0(), value);
}


template <typename URV>
void
Hart<URV>::execSrliw(const DecodedInst* di)
{
  if (not isRv64())
    {
      illegalInst(di);
      return;
    }

  uint32_t amount(di->op2());

  if (amount > 0x1f)
    {
      illegalInst(di);   // Bits 5 and 6 of immediate must be zero.
      return;
    }

  uint32_t word = uint32_t(intRegs_.read(di->op1()));
  word >>= amount;

  SRV value = int32_t(word); // Sign extend to 64-bit.
  intRegs_.write(di->op0(), value);
}


template <typename URV>
void
Hart<URV>::execSraiw(const DecodedInst* di)
{
  if (not isRv64())
    {
      illegalInst(di);
      return;
    }

  uint32_t amount(di->op2());

  if (amount > 0x1f)
    {
      illegalInst(di);   // Bits 5 and 6 of immeddiate must be zero.
      return;
    }

  int32_t word = int32_t(intRegs_.read(di->op1()));
  word >>= static_cast<int>(amount);

  SRV value = word; // Sign extend to 64-bit.
  intRegs_.write(di->op0(), value);
}


template <typename URV>
void
Hart<URV>::execAddiw(const DecodedInst* di)
{
  if (not isRv64())
    {
      illegalInst(di);
      return;
    }

  // Signed overflow is undefined behavior, and Clang optimizes in such a way
  // that the overflow does not occur even if intended.  As a result, do the
  // addition as unsigned to allow the overflow and then convert to signed
  // before sign extending.
  uint32_t word = uint32_t(intRegs_.read(di->op1()));
  word += di->op2As<uint32_t>();
  SRV value = static_cast<int32_t>(word);  // sign extend to 64-bits
  intRegs_.write(di->op0(), value);
}


template <typename URV>
void
Hart<URV>::execAddw(const DecodedInst* di)
{
  if (not isRv64())
    {
      illegalInst(di);
      return;
    }

  int32_t word = int32_t(intRegs_.read(di->op1()) + intRegs_.read(di->op2()));
  SRV value = word;  // sign extend to 64-bits
  intRegs_.write(di->op0(), value);
}


template <typename URV>
void
Hart<URV>::execSubw(const DecodedInst* di)
{
  if (not isRv64())
    {
      illegalInst(di);
      return;
    }

  int32_t word = int32_t(intRegs_.read(di->op1()) - intRegs_.read(di->op2()));
  SRV value = word;  // sign extend to 64-bits
  intRegs_.write(di->op0(), value);
}


template <typename URV>
void
Hart<URV>::execSllw(const DecodedInst* di)
{
  if (not isRv64())
    {
      illegalInst(di);
      return;
    }

  uint32_t shift = intRegs_.read(di->op2()) & 0x1f;
  int32_t word = int32_t(intRegs_.read(di->op1()) << shift);
  SRV value = word;  // sign extend to 64-bits
  intRegs_.write(di->op0(), value);
}


template <typename URV>
void
Hart<URV>::execSrlw(const DecodedInst* di)
{
  if (not isRv64())
    {
      illegalInst(di);
      return;
    }

  uint32_t word = uint32_t(intRegs_.read(di->op1()));
  uint32_t shift = uint32_t(intRegs_.read(di->op2()) & 0x1f);
  word >>= shift;
  SRV value = int32_t(word);  // sign extend to 64-bits
  intRegs_.write(di->op0(), value);
}


template <typename URV>
void
Hart<URV>::execSraw(const DecodedInst* di)
{
  if (not isRv64())
    {
      illegalInst(di);
      return;
    }

  int32_t word = int32_t(intRegs_.read(di->op1()));
  int32_t shift = int32_t(intRegs_.read(di->op2()) & 0x1f);
  word >>= shift;
  SRV value = word;  // sign extend to 64-bits
  intRegs_.write(di->op0(), value);
}


template <typename URV>
void
Hart<URV>::execMulw(const DecodedInst* di)
{
  if (not isRv64() or (not isRvm() and not isRvzmmul()))
    {
      illegalInst(di);
      return;
    }

  int32_t word1 = int32_t(intRegs_.read(di->op1()));
  int32_t word2 = int32_t(intRegs_.read(di->op2()));
  int32_t word = int32_t(word1 * word2);
  SRV value = word;  // sign extend to 64-bits
  intRegs_.write(di->op0(), value);
}


template <typename URV>
void
Hart<URV>::execDivw(const DecodedInst* di)
{
  if (not isRv64() or not isRvm())
    {
      illegalInst(di);
      return;
    }

  int32_t word1 = int32_t(intRegs_.read(di->op1()));
  int32_t word2 = int32_t(intRegs_.read(di->op2()));

  int32_t word = -1;  // Divide by zero result
  if (word2 != 0)
    {
      int32_t minInt = int32_t(1) << 31;
      if (word1 == minInt and word2 == -1)
	word = word1;
      else
	word = word1 / word2;
    }

  recordDivInst(di->op0(), peekIntReg(di->op0()));

  SRV value = word;  // sign extend to 64-bits
  intRegs_.write(di->op0(), value);
}


template <typename URV>
void
Hart<URV>::execDivuw(const DecodedInst* di)
{
  if (not isRv64() or not isRvm())
    {
      illegalInst(di);
      return;
    }

  uint32_t word1 = uint32_t(intRegs_.read(di->op1()));
  uint32_t word2 = uint32_t(intRegs_.read(di->op2()));

  uint32_t word = ~uint32_t(0);  // Divide by zero result.
  if (word2 != 0)
    word = word1 / word2;

  recordDivInst(di->op0(), peekIntReg(di->op0()));

  URV value = SRV(int32_t(word));  // Sign extend to 64-bits
  intRegs_.write(di->op0(), value);
}


template <typename URV>
void
Hart<URV>::execRemw(const DecodedInst* di)
{
  if (not isRv64() or not isRvm())
    {
      illegalInst(di);
      return;
    }

  int32_t word1 = int32_t(intRegs_.read(di->op1()));
  int32_t word2 = int32_t(intRegs_.read(di->op2()));

  int32_t word = word1;  // Divide by zero remainder
  if (word2 != 0)
    {
      int32_t minInt = int32_t(1) << 31;
      if (word1 == minInt and word2 == -1)
	word = 0;   // Per spec: User-Level ISA, Version 2.3, Section 6.2
      else
	word = word1 % word2;
    }

  recordDivInst(di->op0(), peekIntReg(di->op0()));

  SRV value = word;  // sign extend to 64-bits
  intRegs_.write(di->op0(), value);
}


template <typename URV>
void
Hart<URV>::execRemuw(const DecodedInst* di)
{
  if (not isRv64() or not isRvm())
    {
      illegalInst(di);
      return;
    }

  uint32_t word1 = uint32_t(intRegs_.read(di->op1()));
  uint32_t word2 = uint32_t(intRegs_.read(di->op2()));

  uint32_t word = word1;  // Divide by zero remainder
  if (word2 != 0)
    word = word1 % word2;

  recordDivInst(di->op0(), peekIntReg(di->op0()));

  URV value = SRV(int32_t(word));  // Sign extend to 64-bits
  intRegs_.write(di->op0(), value);
}


template <typename URV>
void
Hart<URV>::execWrs_nto(const DecodedInst* di)
{
  // Wait for reservation store. No timeout.

  if (not isRvzawrs())
    {
      illegalInst(di);
      return;
    }

  using PM = PrivilegeMode;
  auto pm = privilegeMode();

  if (mstatus_.bits_.TW and pm != PM::Machine)
    {
      illegalInst(di);
      return;
    }

  // VS/VU mode, VTW=1 and mstatus.TW=0
  if (virtMode_ and (pm == PM::Supervisor or pm == PM::User) and not mstatus_.bits_.TW and hstatus_.bits_.VTW)
    {
      virtualInst(di);
      return;
    }

  // In server/interactive mode, we skip cancelLr. The driver (test-bench) will explicitly
  // cancel-lr at the right time.
  if (wrsCancelsLr_)
    cancelLr(CancelLrCause::WRS_NTO);  // Lose reservation.
}


template <typename URV>
void
Hart<URV>::execWrs_sto(const DecodedInst* di)
{
  // Wait for reservaton store. Short timeout.

  if (not isRvzawrs())
    {
      illegalInst(di);
      return;
    }

  // In server/interactive mode, we skip cancelLr. The driver (test-bench) will explicitly
  // cancel-lr at the right time.
  if (wrsCancelsLr_)
    cancelLr(CancelLrCause::WRS_STO);  // Lose reservation.
}


template <typename URV>
void
Hart<URV>::execCzero_eqz(const DecodedInst* di)
{
  if (not isRvzicond())
    {
      illegalInst(di);
      return;
    }
  URV value = intRegs_.read(di->op1());
  URV condition = intRegs_.read(di->op2());
  URV res = (condition == 0) ? 0 : value;
  intRegs_.write(di->op0(), res);
}


template <typename URV>
void
Hart<URV>::execCzero_nez(const DecodedInst* di)
{
  if (not isRvzicond())
    {
      illegalInst(di);
      return;
    }
  URV value = intRegs_.read(di->op1());
  URV condition = intRegs_.read(di->op2());
  URV res = (condition != 0) ? 0 : value;
  intRegs_.write(di->op0(), res);
}


template <typename URV>
void
Hart<URV>::execC_zext_h(const DecodedInst* di)
{
  if (not isRvzcb() or not isRvzbb())
    {
      illegalInst(di);
      return;
    }
  URV value = intRegs_.read(di->op1());
  value &= 0xffff;
  intRegs_.write(di->op0(), value);
}

template <typename URV>
void
Hart<URV>::execMop_r(const DecodedInst* di)
{
  if (not isRvzimop())
    {
      illegalInst(di);
      return;
    }
  URV value = 0;
  intRegs_.write(di->op0(), value);
}

template <typename URV>
void
Hart<URV>::execMop_rr(const DecodedInst* di)
{
  if (not isRvzimop())
    {
      illegalInst(di);
      return;
    }
  URV value = 0;
  intRegs_.write(di->op0(), value);
}

template <typename URV>
void
Hart<URV>::execCmop(const DecodedInst* di)
{
  if (not isRvzcmop() || not isRvc())
    {
      illegalInst(di);
      return;
    }
  URV value = 0;
  intRegs_.write(RegX0, value);
}

template <typename URV>
void
Hart<URV>::execLpad(const DecodedInst* di)
{
  if (di->instId() != InstId::auipc or
      di->op0() != RegX0 or
      currPc_ & 3) // PC must be word aligned.
    {
      initiateException(ExceptionCause::SOFTWARE_CHECK, currPc_, 2 /* Landing pad */);
      return;
    }

  uint32_t lpl = di->op1();
  URV expected = (intRegs_.read(RegX7) & 0xfffff000); // Must match bits 31:12
  if (lpl != 0 and expected != lpl)
    {
      initiateException(ExceptionCause::SOFTWARE_CHECK, currPc_, 2 /* Landing pad */);
      return;
    }
  setElp(false);
}

template
bool
WdRiscv::Hart<uint32_t>::load<uint8_t>(const DecodedInst*, uint64_t, bool, uint64_t&);

template
bool
WdRiscv::Hart<uint32_t>::load<int8_t>(const DecodedInst*, uint64_t, bool, uint64_t&);

template
bool
WdRiscv::Hart<uint32_t>::load<uint16_t>(const DecodedInst*, uint64_t, bool, uint64_t&);

template
bool
WdRiscv::Hart<uint32_t>::load<int16_t>(const DecodedInst*, uint64_t, bool, uint64_t&);

template
bool
WdRiscv::Hart<uint32_t>::load<uint32_t>(const DecodedInst*, uint64_t, bool, uint64_t&);

template
bool
WdRiscv::Hart<uint32_t>::load<int32_t>(const DecodedInst*, uint64_t, bool, uint64_t&);

template
bool
WdRiscv::Hart<uint32_t>::load<uint64_t>(const DecodedInst*, uint64_t, bool, uint64_t&);

template
bool
WdRiscv::Hart<uint64_t>::load<uint8_t>(const DecodedInst*, uint64_t, bool, uint64_t&);

template
bool
WdRiscv::Hart<uint64_t>::load<int8_t>(const DecodedInst*, uint64_t, bool, uint64_t&);

template
bool
WdRiscv::Hart<uint64_t>::load<uint16_t>(const DecodedInst*, uint64_t, bool, uint64_t&);

template
bool
WdRiscv::Hart<uint64_t>::load<int16_t>(const DecodedInst*, uint64_t, bool, uint64_t&);

template
bool
WdRiscv::Hart<uint64_t>::load<uint32_t>(const DecodedInst*, uint64_t, bool, uint64_t&);

template
bool
WdRiscv::Hart<uint64_t>::load<int32_t>(const DecodedInst*, uint64_t, bool, uint64_t&);

template
bool
WdRiscv::Hart<uint64_t>::load<uint64_t>(const DecodedInst*, uint64_t, bool, uint64_t&);


template
bool
WdRiscv::Hart<uint32_t>::store<uint8_t>(const DecodedInst*, uint32_t, bool, uint8_t, bool);

template
bool
WdRiscv::Hart<uint32_t>::store<uint16_t>(const DecodedInst*, uint32_t, bool, uint16_t, bool);

template
bool
WdRiscv::Hart<uint32_t>::store<uint32_t>(const DecodedInst*, uint32_t, bool, uint32_t, bool);

template
bool
WdRiscv::Hart<uint32_t>::store<uint64_t>(const DecodedInst*, uint32_t, bool, uint64_t, bool);

template
bool
WdRiscv::Hart<uint64_t>::store<uint8_t>(const DecodedInst*, uint64_t, bool, uint8_t, bool);

template
bool
WdRiscv::Hart<uint64_t>::store<uint16_t>(const DecodedInst*, uint64_t, bool, uint16_t, bool);

template
bool
WdRiscv::Hart<uint64_t>::store<uint32_t>(const DecodedInst*, uint64_t, bool, uint32_t, bool);

template
bool
WdRiscv::Hart<uint64_t>::store<uint64_t>(const DecodedInst*, uint64_t, bool, uint64_t, bool);


template
bool
WdRiscv::Hart<uint32_t>::readForLoad<uint8_t>(const DecodedInst*, uint64_t, uint64_t, uint64_t, uint64_t&, unsigned, unsigned);

template
bool
WdRiscv::Hart<uint32_t>::readForLoad<int8_t>(const DecodedInst*, uint64_t, uint64_t, uint64_t, uint64_t&, unsigned, unsigned);

template
bool
WdRiscv::Hart<uint32_t>::readForLoad<uint16_t>(const DecodedInst*, uint64_t, uint64_t, uint64_t, uint64_t&, unsigned, unsigned);

template
bool
WdRiscv::Hart<uint32_t>::readForLoad<int16_t>(const DecodedInst*, uint64_t, uint64_t, uint64_t, uint64_t&, unsigned, unsigned);

template
bool
WdRiscv::Hart<uint32_t>::readForLoad<uint32_t>(const DecodedInst*, uint64_t, uint64_t, uint64_t, uint64_t&, unsigned, unsigned);

template
bool
WdRiscv::Hart<uint32_t>::readForLoad<int32_t>(const DecodedInst*, uint64_t, uint64_t, uint64_t, uint64_t&, unsigned, unsigned);

template
bool
WdRiscv::Hart<uint32_t>::readForLoad<uint64_t>(const DecodedInst*, uint64_t, uint64_t, uint64_t, uint64_t&, unsigned, unsigned);

template
bool
WdRiscv::Hart<uint64_t>::readForLoad<uint8_t>(const DecodedInst*, uint64_t, uint64_t, uint64_t, uint64_t&, unsigned, unsigned);

template
bool
WdRiscv::Hart<uint64_t>::readForLoad<int8_t>(const DecodedInst*, uint64_t, uint64_t, uint64_t, uint64_t&, unsigned, unsigned);

template
bool
WdRiscv::Hart<uint64_t>::readForLoad<uint16_t>(const DecodedInst*, uint64_t, uint64_t, uint64_t, uint64_t&, unsigned, unsigned);

template
bool
WdRiscv::Hart<uint64_t>::readForLoad<int16_t>(const DecodedInst*, uint64_t, uint64_t, uint64_t, uint64_t&, unsigned, unsigned);

template
bool
WdRiscv::Hart<uint64_t>::readForLoad<uint32_t>(const DecodedInst*, uint64_t, uint64_t, uint64_t, uint64_t&, unsigned, unsigned);

template
bool
WdRiscv::Hart<uint64_t>::readForLoad<int32_t>(const DecodedInst*, uint64_t, uint64_t, uint64_t, uint64_t&, unsigned, unsigned);

template
bool
WdRiscv::Hart<uint64_t>::readForLoad<uint64_t>(const DecodedInst*, uint64_t, uint64_t, uint64_t, uint64_t&, unsigned, unsigned);


template
bool
WdRiscv::Hart<uint32_t>::writeForStore<uint8_t>(uint64_t, uint64_t, uint64_t, uint8_t);

template
bool
WdRiscv::Hart<uint32_t>::writeForStore<uint16_t>(uint64_t, uint64_t, uint64_t, uint16_t);

template
bool
WdRiscv::Hart<uint32_t>::writeForStore<uint32_t>(uint64_t, uint64_t, uint64_t, uint32_t);

template
bool
WdRiscv::Hart<uint32_t>::writeForStore<uint64_t>(uint64_t, uint64_t, uint64_t, uint64_t);

template
bool
WdRiscv::Hart<uint64_t>::writeForStore<uint8_t>(uint64_t, uint64_t, uint64_t, uint8_t);

template
bool
WdRiscv::Hart<uint64_t>::writeForStore<uint16_t>(uint64_t, uint64_t, uint64_t, uint16_t);

template
bool
WdRiscv::Hart<uint64_t>::writeForStore<uint32_t>(uint64_t, uint64_t, uint64_t, uint32_t);

template
bool
WdRiscv::Hart<uint64_t>::writeForStore<uint64_t>(uint64_t, uint64_t, uint64_t, uint64_t);


template class WdRiscv::Hart<uint32_t>;
template class WdRiscv::Hart<uint64_t>;
<|MERGE_RESOLUTION|>--- conflicted
+++ resolved
@@ -348,15 +348,12 @@
   });
 
   virtMem_.setIsReadableCallback([this](uint64_t addr, PrivilegeMode pm) -> bool {
-<<<<<<< HEAD
-=======
     if (pmpManager_.isEnabled())
       {
         const Pmp& pmp = pmpManager_.accessPmp(addr);
         if (not pmp.isRead(pm))
           return false;
       }
->>>>>>> f1cf71da
     if (steeEnabled_)
       {
         if (!stee_.isValidAddress(addr))
@@ -364,29 +361,17 @@
         addr = stee_.clearSecureBits(addr);
       }
 
-<<<<<<< HEAD
-    if (pmpManager_.isEnabled())
-      {
-        const Pmp& pmp = pmpManager_.accessPmp(addr);
-        if (not pmp.isRead(pm))
-          return false;
-      }
-=======
->>>>>>> f1cf71da
     auto pma = memory_.pmaMgr_.getPma(addr);
     return pma.isRead();
   });
 
   virtMem_.setIsWritableCallback([this](uint64_t addr, PrivilegeMode pm) -> bool {
-<<<<<<< HEAD
-=======
     if (pmpManager_.isEnabled())
       {
         const Pmp& pmp = pmpManager_.accessPmp(addr);
         if (not pmp.isWrite(pm))
           return false;
       }
->>>>>>> f1cf71da
     if (steeEnabled_)
       {
         if (!stee_.isValidAddress(addr))
@@ -394,15 +379,6 @@
         addr = stee_.clearSecureBits(addr);
       }
 
-<<<<<<< HEAD
-    if (pmpManager_.isEnabled())
-      {
-        const Pmp& pmp = pmpManager_.accessPmp(addr);
-        if (not pmp.isWrite(pm))
-          return false;
-      }
-=======
->>>>>>> f1cf71da
     auto pma = memory_.pmaMgr_.getPma(addr);
 
     // return pma.isWrite() and pma.isRsrv();  // FIX: RTL does not do this. It should.
@@ -5327,28 +5303,20 @@
           if (processExternalInterrupt(traceFile, instStr))
             {
               if (sdtrigOn_)
-<<<<<<< HEAD
-                evaluateIcountTrigger();
-=======
                 {
                   evaluateIcountTrigger();
                   evaluateDebugStep();
                 }
->>>>>>> f1cf71da
               continue;  // Next instruction in trap handler.
             }
 
           if (sdtrigOn_ and icountTriggerFired())
             {
               if (takeTriggerAction(traceFile, currPc_, 0, instCounter_, nullptr /*di*/))
-<<<<<<< HEAD
-                return true;
-=======
                 {
                   evaluateDebugStep();
                   return true;
                 }
->>>>>>> f1cf71da
               continue;
             }
 
@@ -5356,14 +5324,10 @@
           if (not fetchInstWithTrigger(pc_, physPc, inst, traceFile))
             {
               if (sdtrigOn_)
-<<<<<<< HEAD
-                evaluateIcountTrigger();
-=======
                 {
                   evaluateIcountTrigger();
                   evaluateDebugStep();
                 }
->>>>>>> f1cf71da
               continue;  // Next instruction in trap handler.
             }
 
@@ -5406,14 +5370,10 @@
 	    {
 	      URV tval = ldStFaultAddr_;
 	      if (takeTriggerAction(traceFile, currPc_, tval, instCounter_, di))
-<<<<<<< HEAD
-		return true;
-=======
                 {
                   evaluateDebugStep();
                   return true;
                 }
->>>>>>> f1cf71da
 	      continue;
 	    }
 
@@ -6311,24 +6271,17 @@
       if (processExternalInterrupt(traceFile, instStr))
         {
           if (sdtrigOn_)
-<<<<<<< HEAD
-            evaluateIcountTrigger();
-=======
             {
               evaluateIcountTrigger();
               evaluateDebugStep();
             }
->>>>>>> f1cf71da
           return;  // Next instruction in interrupt handler.
         }
 
       if (sdtrigOn_ and icountTriggerFired())
         {
           takeTriggerAction(traceFile, currPc_, 0, instCounter_, nullptr /*di*/);
-<<<<<<< HEAD
-=======
           evaluateDebugStep();
->>>>>>> f1cf71da
           return;
         }
 
@@ -6336,14 +6289,10 @@
       if (not fetchInstWithTrigger(pc_, physPc, inst, traceFile))
         {
           if (sdtrigOn_)
-<<<<<<< HEAD
-            evaluateIcountTrigger();
-=======
             {
               evaluateIcountTrigger();
               evaluateDebugStep();
             }
->>>>>>> f1cf71da
           return;
         }
 
@@ -6369,10 +6318,7 @@
 	{
           URV tval = ldStFaultAddr_;
 	  takeTriggerAction(traceFile, currPc_, tval, instCounter_, &di);
-<<<<<<< HEAD
-=======
           evaluateDebugStep();
->>>>>>> f1cf71da
 	  return;
 	}
 
@@ -10640,7 +10586,6 @@
       bool ebu  = fields.bits_.EBREAKU;
       bool ebvs = fields.bits_.EBREAKVS;
       bool ebvu = fields.bits_.EBREAKVU;
-<<<<<<< HEAD
 
       using PM = PrivilegeMode;
 
@@ -10648,15 +10593,6 @@
 		   (ebs and privMode_ == PM::Supervisor) or
 		   (ebu and privMode_ == PM::User) );
 
-=======
-
-      using PM = PrivilegeMode;
-
-      bool hit = ( (ebm and privMode_ == PM::Machine) or
-		   (ebs and privMode_ == PM::Supervisor) or
-		   (ebu and privMode_ == PM::User) );
-
->>>>>>> f1cf71da
       hit = hit or ( virtMode_ and ( (ebvs and privMode_ == PM::Supervisor) or
                                      (ebvu and privMode_ == PM::User) ) );
 
