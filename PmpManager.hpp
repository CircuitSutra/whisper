// Copyright 2020 Western Digital Corporation or its affiliates.
//
// Licensed under the Apache License, Version 2.0 (the "License");
// you may not use this file except in compliance with the License.
// You may obtain a copy of the License at
//
//     http://www.apache.org/licenses/LICENSE-2.0
//
// Unless required by applicable law or agreed to in writing, software
// distributed under the License is distributed on an "AS IS" BASIS,
// WITHOUT WARRANTIES OR CONDITIONS OF ANY KIND, either express or implied.
// See the License for the specific language governing permissions and
// limitations under the License.

#pragma once

#include <cstdint>
#include <vector>
#include <string>
#include <optional>
#include <iostream>
<<<<<<< HEAD
#include "CsRegs.hpp"
=======
#include <bit>
#include "virtual_memory/trapEnums.hpp"
>>>>>>> ab38a580

namespace WdRiscv
{

  /// Physical memory protection. An instance of this is associated with a region of the
  /// address space in PmpManager.
  class Pmp
  {
  public:

    friend class PmpManager;

    /// Type of region: off, top-of-range, naturally aligned of size 4,
    /// naturally aligned power of 2.
    enum Type : uint8_t { Off = 0, Tor = 1, Na4 = 2, Napot = 3, _Count = 4 };

    /// Region access modes.
    enum Mode : uint8_t
      {
        None = 0, Read = 1, Write = 2, Exec = 4, ReadWrite = Read | Write,
        Default = Read | Write | Exec
      };

    /// Default constructor: No access allowed.
    Pmp(Mode m = None, unsigned pmpIx = 0, bool locked = false,
        Type type = Type::Off)
      : mode_(m), type_(type), locked_(locked), pmpIx_(pmpIx)
    { }

    /// Return true if read (i.e. load instructions) access allowed
    bool isRead(PrivilegeMode mode) const
    {
      bool check = (mode != PrivilegeMode::Machine) or locked_;
      return check ? mode_ & Read : true;
    }

    /// Return true if write (i.e. store instructions) access allowed.
    bool isWrite(PrivilegeMode mode) const
    {
      bool check = (mode != PrivilegeMode::Machine or locked_);
      return check ? mode_ & Write : true;
    }

    /// Return true if instruction fecth is allowed.
    bool isExec(PrivilegeMode mode) const
    {
      bool check = (mode != PrivilegeMode::Machine or locked_);
      return check ? mode_ & Exec : true;
    }

    /// Return true if this object has the mode attributes as the
    /// given object.
    bool operator== (const Pmp& other) const
    { return mode_ == other.mode_ and pmpIx_ == other.pmpIx_; }

    /// Return true if this object has different attributes from those
    /// of the given object.
    bool operator!= (const Pmp& other) const
    { return mode_ != other.pmpIx_ or pmpIx_ != other.pmpIx_; }

    /// Return string representation of the given PMP type.
    static std::string toString(Type type)
    {
      switch (type)
        {
        case Pmp::Type::Off:   return "off";
        case Pmp::Type::Tor:   return "tor";
        case Pmp::Type::Na4:   return "na4";
        case Pmp::Type::Napot: return "napot";
        default:               return "?";
        }
      return "";
    }

    /// Return string representation of the given PMP mode.
    static std::string toString(Mode mode)
    {
      std::string result;

      result += (mode & Mode::Read)  ? "r" : "-";
      result += (mode & Mode::Write) ? "w" : "-";
      result += (mode & Mode::Exec)  ? "x" : "-";

      return result;
    }

    /// Return integer representation of the given PMP configuration.
    uint8_t val() const
    { return (locked_ << 7) | (0 << 5) | ((uint8_t(type_) & 3) << 3) | (mode_ & 7); }

    /// Return the index of the PMP entry from which this object was
    /// created.
    unsigned pmpIndex() const
    { return pmpIx_; }

  private:

    uint8_t mode_ = 0;
    Type type_      : 8;
    bool locked_    : 1;
    unsigned pmpIx_ : 5;  // Index of corresponding pmp register.
  } __attribute__((packed));
  static_assert(sizeof(Pmp) <= 3);


  /// Physical memory protection manager. One per hart.  Protection applies to
  /// word-aligned regions as small as 1 word but are expected to be applied to a small
  /// number (less than or equal 64) of regions.
  class PmpManager
  {
  public:

    friend class Memory;

    enum AccessReason { None, Fetch, LdSt };

    /// Constructor: Mark all memory as no access to user/supervisor.
    PmpManager()
    { }

    /// Destructor.
    ~PmpManager() = default;

    /// Reset: Mark all memory as no access to user/supervisor.
    void reset()
    {
      regions_.clear();
      fastRegion_.reset();
    }

    /// Return the physical memory protection object (pmp) associated
    /// with the word-aligned word designated by the given
    /// address. Return a no-access object if the given address is out
    /// of memory range.
    Pmp getPmp(uint64_t addr) const
    {
      addr = (addr >> 2) << 2;
      if (fastRegion_)
        if (addr >= fastRegion_->firstAddr_ and addr <= fastRegion_->lastAddr_)
          return fastRegion_->region_.pmp_;
      for (unsigned ix = 0; ix < regions_.size(); ++ix)
        {
          const auto& region = regions_.at(ix);
          if (addr >= region.firstAddr_ and addr <= region.lastAddr_)
            {
              updateCachedRegion(region, ix);
              return region.pmp_;
            }
        }
      return {};
    }

    /// Return the physical memory protection object (pmp) associated
    /// with a given index. Return a no-access object if the given index
    /// is out of range.
    Pmp peekPmp(size_t ix) const
    {
      for (const auto& region : regions_)
        {
          auto pmp = region.pmp_;
          if (pmp.pmpIndex() == ix)
            return pmp;
        }
      return {};
    }

    struct PmpTrace
    {
      uint32_t ix_;
      uint64_t addr_;
      uint8_t val_;
      AccessReason reason_;
    };

    /// Similar to getPmp but it also updates the access count associated with
    /// each PMP entry.
    inline const Pmp& accessPmp(uint64_t addr) const
    {
      addr = (addr >> 2) << 2;
      if (fastRegion_)
        {
          if (addr >= fastRegion_->firstAddr_ and addr <= fastRegion_->lastAddr_)
            {
              if (trace_)
                {
                  const auto& pmp = fastRegion_->region_.pmp_;
                  auto ix = pmp.pmpIndex();
                  auto val = pmp.val();
                  pmpTrace_.push_back({ix, addr, val, reason_});
                }
              return fastRegion_->region_.pmp_;
            }
        }
      for (unsigned ix = 0; ix < regions_.size(); ++ix)
        {
          const auto& region = regions_.at(ix);
          if (addr >= region.firstAddr_ and addr <= region.lastAddr_)
            {
              if (trace_)
                {
                  const auto& pmp = region.pmp_;
                  auto ix = pmp.pmpIndex();
                  auto val = pmp.val();
                  pmpTrace_.push_back({ix, addr, val, reason_});
                }
              updateCachedRegion(region, ix);
              return region.pmp_;
            }
        }
      return defaultPmp_;
    }

    /// Used for tracing to determine if an address matches multiple PMPs.
    bool matchMultiplePmp(uint64_t addr) const
    {
      bool hit = false;
      for (const auto& region : regions_)
	if (addr >= region.firstAddr_ and addr <= region.lastAddr_)
          {
            if (hit)
              return true;
            hit = true;
          }
      return false;
    }

    /// Enable/disable physical memory protection.
    void enable(bool flag)
    { enabled_ = flag; }

    /// Return true if physical memory protection is enabled.
    bool isEnabled() const
    { return enabled_; }

    /// Set access mode of word-aligned words overlapping given region
    /// for user/supervisor.
    void defineRegion(uint64_t addr0, uint64_t addr1, Pmp::Type type,
		      Pmp::Mode mode, unsigned pmpIx, bool locked)
    {
      addr0 = (addr0 >> 2) << 2;   // Make word aligned.
      addr1 = (addr1 >> 2) << 2;   // Make word aligned.

      Pmp pmp(mode, pmpIx, locked, type);
      Region region{addr0, addr1, pmp};
      regions_.push_back(region);
    }

    /// Print statistics on the given stream.
    bool printStats(std::ostream& out) const;

    /// Print statistics on the given file.
    bool printStats(const std::string& path) const;

    /// Print current pmp map matching a particular address.
    void printPmps(std::ostream& os, uint64_t addr) const
    {
      auto region = getRegion(addr);
      printRegion(os, region);
    }

    /// Print current pmp map.
    void printPmps(std::ostream& os) const
    {
      for (const auto& region : regions_)
        printRegion(os, region);
    }

    /// Return the access count of PMPs used in most recent instruction.
    const std::vector<PmpTrace>& getPmpTrace() const
    { return pmpTrace_; }

    void clearPmpTrace()
    { pmpTrace_.clear(); }

    /// Collect stats if flag is true.
    void enableTrace(bool flag)
    { trace_ = flag; }

    /// This is to differentiate fetch from ld/st accesses.
    void setAccReason(AccessReason reason)
    { reason_ = reason; }

    /// Given the internal value of a PMPADDR register and the corresponding byte in the
    /// PMPCFG register, return the read value of PMPADDR. This is done on a CSR read
    /// since the read value of PMPADDR may be different than its internal value.
    uint64_t adjustPmpValue(uint64_t value, uint8_t pmpcfgByte, bool rv32) const
    {
      if (pmpG_ == 0)
        return value;

      unsigned aField =(pmpcfgByte >> 3) & 3;
      if (aField < 2)
        {
          // A field is OFF or TOR
          if (pmpG_ >= 1)
            value = (value >> pmpG_) << pmpG_; // Clear least sig G bits.
        }
      else
        {
          // A field is NAPOT
          if (pmpG_ >= 2)
            {
              uint64_t mask = ~uint64_t(0);
              unsigned width = rv32 ? 32 : 64;
              if (width >= pmpG_ - 1)
                mask >>= (width - pmpG_ + 1);
              value = value | mask; // Set to 1 least sig G-1 bits
            }
        }

      return value;
    }

    /// Set the physical memory protection G parameter. The grain size is 2 to the power
    /// G+2. The values returned by a read operation of the PMPADDR registers are adjusted
    /// according to G.
    void setPmpG(unsigned value)
    { pmpG_ = value; }

    /// Return the physical memory protection G parameter. See setPmpG.
    unsigned getPmpG() const
    { return pmpG_; }

    /// Unpack the mode (read/write/exec), type, and locked fields encoded in the given
    /// byte of a PMPCFG CSR.
    static void unpackPmpconfigByte(uint8_t byte, Pmp::Mode& mode, Pmp::Type& type,
                                    bool& locked)
    {
      unsigned mm = 0;

      if (byte & 1) mm |= Pmp::Read;
      if (byte & 2) mm |= Pmp::Write;
      if (byte & 4) mm |= Pmp::Exec;

      mode = Pmp::Mode(mm);

      type = Pmp::Type((byte >> 3) & 3);
      locked = byte & 0x80;
    }

    /// Given the PMPCFG byte corresponding to a PMPADDR CSR, the value of that CSR,
    /// and the value of the preceding CSR (for TOR), return the mode, and type of that
    /// PMPADDR CSR, whether or not it is locked, and the range of addresses it covers.
    bool unpackMemoryProtection(unsigned config, uint64_t pmpVal, uint64_t prevPmpVal,
                                bool rv32, Pmp::Mode& mode, Pmp::Type& type,
                                bool& locked, uint64_t& low, uint64_t& high) const
    {
      unpackPmpconfigByte(config, mode, type, locked);

      if (type == Pmp::Type::Off)
        return true;   // Entry is off.

      if (type == Pmp::Type::Tor)    // Top of range
        {
          low = prevPmpVal;
          low = (low >> pmpG_) << pmpG_;  // Clear least sig G bits.
          low = low << 2;

          high = pmpVal;
          high = (high >> pmpG_) << pmpG_;
          high = high << 2;
          if (high == 0)
            {
              type = Pmp::Type::Off;  // Empty range.
              return true;
            }

          high = high - 1;
          return true;
        }

      uint64_t sizeM1 = 3;     // Size minus 1
      uint64_t napot = pmpVal;  // Naturally aligned power of 2.
      if (type == Pmp::Type::Napot)  // Naturally algined power of 2.
        {
          unsigned rzi = 0;  // Righmost-zero-bit index in pmpval.
          if ((rv32 and pmpVal == ~uint32_t(0)) or (not rv32 and pmpVal == ~uint64_t(0)))
            {
              // Handle special case where pmpVal is set to maximum value
              napot = 0;
              rzi = rv32? 32 : 64;
            }
          else
            {
              rzi = std::countr_zero(~pmpVal); // rightmost-zero-bit ix.
              napot = (napot >> rzi) << rzi; // Clear bits below rightmost zero bit.
            }

          // Avoid overflow when computing 2 to the power 64 or higher. This is incorrect
          // but should work in practice where the physical address space is 64-bit wide
          // or less.
          if (rzi + 3 >= 64)
            sizeM1 = -1L;
          else
            sizeM1 = (uint64_t(1) << (rzi + 3)) - 1;
        }
      else
        assert(type == Pmp::Type::Na4);

      low = napot;
      low = (low >> pmpG_) << pmpG_;
      low = low << 2;
      high = low + sizeM1;
      return true;
    }

    /// Enable/disable top-of-range mode in pmp configurations.
    void enableTor(bool flag)
    { torEnabled_ = flag; }

    /// Enable/disable NA4 mode in pmp configurations.
    void enableNa4(bool flag)
    { na4Enabled_ = flag; }

    /// Return true if top-of-range mode in pmp config is enabled.
    bool torEnabled() const
    { return torEnabled_; }

    /// Return true if naturally aligned size 4 mode in pmp config is enabled.
    bool na4Enabled() const
    { return na4Enabled_; }

    /// Legalize the PMPCFG value (next) before updating such a register: If the grain
    /// factor G is greater than or equal to 1, then the NA4 mode is not selectable in the
    /// A field. If a field is locked it is replaced by the prev value. Return the
    /// legalized value. The typename T is either uint32_t (rv32) or uint64_t (rv64).
    template <typename T>
    T legalizePmpcfg(T prev, T next) const
    {
      T legal = 0;
      for (unsigned i = 0; i < sizeof(next); ++i)
        {
          uint8_t pb = (prev >> (i*8)) & 0xff;  // Prev byte.
          uint8_t nb = (next >> (i*8)) & 0xff;    // New byte.

          if (pb >> 7)
            nb = pb; // Field is locked. Use byte from prev value.
          else
            {
              unsigned aField = (nb >> 3) & 3;
              if (aField == 2)   // NA4
                {
                  // If G is >= 1 then NA4 is not selectable in the A field.
                  if (not na4Enabled() or (getPmpG() != 0 and aField == 2))
                    nb = (pb & 0x18) | (nb & ~0x18);  // Preserve A field.
                }
              else if (aField == 1)  // TOR
                {
                  if (not torEnabled())    // TOR not supported
                    nb = (pb & 0x18) | (nb & ~0x18);  // Preserve A field.
                }

              // w=1 r=0 is not allowed: Preserve the xwr field.
              if ((nb & 3) == 2)
                {
                  nb = (pb & 7) | (nb & ~7);   // Preserve xwr field.
                }
            }

          legal = legal | (T(nb) << i*8);
        }

      return legal;
    }

  private:

    struct Region
    {
      uint64_t firstAddr_ = 0;
      uint64_t lastAddr_ = 0;
      Pmp pmp_;
    };

    struct FastRegion
    {
      uint64_t firstAddr_ = 0;
      uint64_t lastAddr_ = 0;
      const Region& region_;
    };

    /// Return the Region object associated with the word-aligned word designed by the
    /// given address. Return a no-access object if the given address is out of memory
    /// range.
    Region getRegion(uint64_t addr) const
    {
      addr = (addr >> 2) << 2;
      for (const auto& region : regions_)
	if (addr >= region.firstAddr_ and addr <= region.lastAddr_)
          return region;
      return {};
    }

    /// Print current pmp map matching a particular address.
    void printRegion(std::ostream& os, Region region) const
    {
      const auto& pmp = region.pmp_;
      os << "pmp ix: " << std::dec << pmp.pmpIndex() << "\n";
      os << "base addr: " << std::hex << region.firstAddr_ << "\n";
      os << "last addr: " << std::hex << region.lastAddr_ << "\n";

      os << "rwx: " << Pmp::toString(Pmp::Mode(pmp.mode_)) << "\n";
      os << "matching: " << Pmp::toString(Pmp::Type(pmp.type_)) << "\n";
    }

    /// Update cached last region, finding largest non-overlapping
    /// region with priority.
    void updateCachedRegion(const auto& region, unsigned ix) const
    {
      uint64_t firstAddr = region.firstAddr_;
      uint64_t lastAddr = region.lastAddr_;
      for (unsigned i = 0; i < ix; ++i)
        {
          // By common use case, shrink lower bound address instead
          // of computing maximum size.
          auto a2 = regions_.at(i).lastAddr_;
          if (firstAddr <= a2)
            {
              firstAddr = a2 + 4;
              continue;
            }
        }
      if (firstAddr <= lastAddr)
        fastRegion_.emplace(firstAddr, lastAddr, region);
    }

    std::vector<Region> regions_;
    mutable std::optional<FastRegion> fastRegion_;

    bool enabled_ = false;
    bool trace_ = false;        // Collect stats if true.
    bool torEnabled_ = true;    // True if top-of-range type is enabled.
    bool na4Enabled_ = true;    // True if naturally-aligned size 4 type is enabled

    Pmp defaultPmp_;

    unsigned pmpG_ = 0;     // PMP G value: ln2(pmpGrain) - 2

    // PMPs used in most recent instruction
    mutable std::vector<PmpTrace> pmpTrace_;
    AccessReason reason_;
  };
}<|MERGE_RESOLUTION|>--- conflicted
+++ resolved
@@ -19,12 +19,8 @@
 #include <string>
 #include <optional>
 #include <iostream>
-<<<<<<< HEAD
-#include "CsRegs.hpp"
-=======
 #include <bit>
 #include "virtual_memory/trapEnums.hpp"
->>>>>>> ab38a580
 
 namespace WdRiscv
 {
