// Copyright 2024 Tenstorrent Corporation.
//
// Licensed under the Apache License, Version 2.0 (the "License");
// you may not use this file except in compliance with the License.
// You may obtain a copy of the License at
//
//     http://www.apache.org/licenses/LICENSE-2.0
//
// Unless required by applicable law or agreed to in writing, software
// distributed under the License is distributed on an "AS IS" BASIS,
// WITHOUT WARRANTIES OR CONDITIONS OF ANY KIND, either express or implied.
// See the License for the specific language governing permissions and
// limitations under the License.

#include <cinttypes>
#include <iomanip>
#include "PerfApi.hpp"

using namespace TT_PERF;

using CSRN = WdRiscv::CsrNumber;
using std::cerr;

PerfApi::PerfApi(System64& system)
  : system_(system)
{
  unsigned n = system.hartCount();

  traceFiles_.resize(n);

  hartPacketMaps_.resize(n);
  hartStoreMaps_.resize(n);
  hartLastRetired_.resize(n, initHartLastRetired);
  hartRegProducers_.resize(n);

  for (auto& producers : hartRegProducers_)
    producers.resize(totalRegCount_);
}


std::shared_ptr<Hart64>
PerfApi::checkHart(const char* caller, unsigned hartIx)
{
  auto hart = getHart(hartIx);
  if (not hart)
    {
      std::cerr << caller << ": Bad hart index: " << hartIx << '\n';
      assert(0 && "Error: Assertion failed");
    }
  return hart;
}


std::shared_ptr<InstrPac>
PerfApi::checkTag(const char* caller, unsigned hartIx, uint64_t tag)
{
  auto& packetMap = hartPacketMaps_.at(hartIx);
  auto iter = packetMap.find(tag);
  if (iter != packetMap.end())
    return iter->second;
  std::cerr << caller << ": Unknown tag (never fetched): " << tag << '\n';
  assert(0 && "Error: Assertion failed");
  return nullptr;
}


bool
PerfApi::checkTime(const char* caller, uint64_t time)
{
  if (time < time_)
    {
      std::cerr << caller << ": Bad time: " << time << '\n';
      assert(0 && "Error: Assertion failed");
      return false;
    }
  time_ = time;
  return true;
}


bool
PerfApi::fetch(unsigned hartIx, uint64_t time, uint64_t tag, uint64_t vpc,
	       bool& trap, ExceptionCause& cause, uint64_t& trapPc)
{
  if (commandLog_)
    fprintf(commandLog_, "hart=%" PRIu32 " time=%" PRIu64 " perf_model_fetch %" PRIu64 " 0x%" PRIx64 "\n",
            hartIx, time, tag, vpc);

  auto hart = checkHart("Fetch", hartIx);
  if (not hart)
    return false;

  if (not checkTime("Fetch", time))
    return false;

  if (tag == 0)
    {
<<<<<<< HEAD
      std::cerr << "Error in PerfApi::fetch: Hart-ix=" << hartIx << " tag=" << tag
=======
      std::cerr << "Error: Error in PerfApi::fetch: Hart-ix=" << hartIx << "tag=" << tag
>>>>>>> f1cf71da
		<< " zero tag is reserved.\n";
      assert(0 && "Error: Assertion failed");
      return false;
    }

  auto& packetMap = hartPacketMaps_.at(hartIx);
  if (not packetMap.empty() and packetMap.rbegin()->first >= tag)
    {
<<<<<<< HEAD
      std::cerr << "Error in PerfApi::fetch: Hart-ix=" << hartIx << " tag=" << tag
=======
      std::cerr << "Error: Error in PerfApi::fetch: Hart-ix=" << hartIx << "tag=" << tag
>>>>>>> f1cf71da
		<< " tag is not in increasing order.\n";
      assert(0 && "Error: Assertion failed");
      return false;
    }

  auto packet = getInstructionPacket(hartIx, tag);
  if (packet)
    {
      std::cerr << "Error: Error in PerfApi::fetch: Hart-ix=" << hartIx << "tag=" << tag
		<< " tag is already fetched.\n";
      return false;   // Tag already fetched.
    }

  auto prev = this->prevFetch_;
  if (prev and not prev->predicted() and not prev->trapped() and not prev->executed())
    {
      bool sequential = prev->instrVa() + prev->decodedInst().instSize() == vpc;
      if (not prev->decodedInst().isBranch())
	{
	  if (not sequential)
	    prev->predictBranch(true, vpc);
	}
      else
	{
	  if (sequential)
	    prev->predictBranch(false, vpc);
	}
    }

  uint64_t ppc = 0, ppc2 = 0;  // Physical pc.
  uint32_t opcode = 0;
  uint64_t gpc = 0; // Guest physical pc.
  cause = hart->fetchInstNoTrap(vpc, ppc, ppc2, gpc, opcode);

  packet = std::make_shared<InstrPac>(tag, vpc, ppc, ppc2);
  assert(packet);
  packet->fetched_ = true;
  packet->opcode_= opcode;
  insertPacket(hartIx, tag, packet);
  if (not decode(hartIx, time, tag))
    assert(0 && "Error: Assertion failed");
  prevFetch_ = packet;

  trap = cause != ExceptionCause::NONE;
  packet->trap_ = trap;
  packet->trapCause_ = uint64_t(cause);

  if (prev and not prev->trapped() and prev->executed() and prev->nextIva_ != vpc)
    {
      packet->shouldFlush_ = true;
      packet->flushVa_ = prev->nextIva_;
    }

  if (trap)
    {
      prevFetch_ = nullptr;
      trapPc = 0;
    }

  return true;
}


bool
PerfApi::decode(unsigned hartIx, uint64_t time, uint64_t tag)
{
  if (commandLog_)
    fprintf(commandLog_, "hart=%" PRIu32 " time=%" PRIu64 " perf_model_decode %" PRIu64 "\n",
            hartIx, time, tag);

  if (not checkTime("Decode", time))
    return false;

  auto hartPtr = checkHart("Decode", hartIx);
  if (not hartPtr)
    return false;
  auto& hart = *hartPtr;

  auto packPtr = checkTag("Decode", hartIx, tag);
  if (not packPtr)
    return false;
  auto& packet = *packPtr;

  if (packet.decoded())
    return true;

  hart.decode(packet.instrVa(), packet.instrPa(), packet.opcode_, packet.di_);
  packet.decoded_ = true;

  using OM = WdRiscv::OperandMode;
  using OT = WdRiscv::OperandType;

  determineExplicitOperands(packet);

  // Determine effective group multiplier of vector operands. We do this before adding
  // explicit operands as we may be producing vtype which affects LMUL.
  if (packet.di_.isVector())
    getVectorOperandsLmul(hart, packet);

  determineImplicitOperands(packet);

  // Collect producers of operands of this instruction.
  auto& producers = hartRegProducers_.at(hartIx);
  for (unsigned i = 0; i < packet.operandCount_; ++i)
    {
      auto& op = packet.operands_.at(i);
      auto mode = op.mode;
      auto type = op.type;

      if (type == OT::Imm)
        continue;

      assert(type != OT::None and mode != OM::None);
      if (mode == OM::None)
        continue;

      unsigned regNum = op.number;
      unsigned gri = globalRegIx(type, regNum);

      if (type != OT::VecReg)
        packet.opProducers_.at(i).scalar = producers.at(gri);
      else
        {
          auto lmul = op.lmul;
          assert(lmul != 0);
          for (unsigned n = 0; n < lmul; ++n)
            {
              unsigned vgri = gri + n;
              packet.opProducers_.at(i).vec.push_back(producers.at(vgri));
            }
	}
    }

  // Mark this insruction as the producer of each of its destination registers.
  for (unsigned i = 0; i < packet.operandCount_; ++i)
    {
      auto& op = packet.operands_.at(i);
      auto mode = op.mode;
      if (mode == OM::Write or mode == OM::ReadWrite)
	{
	  unsigned regNum = op.number;
          auto type = op.type;
	  unsigned gri = globalRegIx(type, regNum);
	  if (regNum == 0 and type == OT::IntReg)
	    continue;  // Reg X0 has no producer

          if (type != OT::VecReg)
            producers.at(gri) = packPtr;
          else
            {
              auto lmul = op.lmul;
              for (unsigned n = 0; n < lmul; ++n)
                {
                  unsigned vgri = gri + n;
                  producers.at(vgri) = packPtr;
                }
            }
	}
    }

  return true;
}


bool
PerfApi::execute(unsigned hartIx, uint64_t time, uint64_t tag)
{
  if (commandLog_)
    fprintf(commandLog_, "hart=%" PRIu32 " time=%" PRIu64 " perf_model_execute %" PRIu64 "\n",
            hartIx, time, tag);

  if (not checkTime("Execute", time))
    return false;

  auto hartPtr = checkHart("Execute", hartIx);
  if (not hartPtr)
    return false;

  auto& hart = *hartPtr;

  auto pacPtr = checkTag("execute", hartIx, tag);
  if (not pacPtr)
    return false;

  auto& packet = *pacPtr;
  auto& di = packet.decodedInst();

#if 0
  if (di.isLr())
    return true;   // LR is executed and retired at PerApi::retire.
#endif

  auto& packetMap = hartPacketMaps_.at(hartIx);

  if (packet.executed())
    {
      // Instruction is being re-executed. Must be load/store. Every instruction that
      // depends on it must be re-executed.
      if (not di.isLoad() and not di.isStore())
	assert(0 && "Error: Assertion failed");
      auto iter = packetMap.find(packet.tag());
      assert(iter != packetMap.end());
      for ( ; iter != packetMap.end(); ++iter)
	{
	  auto succ = iter->second;   // Successor packet
	  if (succ->dependsOn(packet))
	    succ->executed_ = false;
	}
    }

  // Collect register operand values. Some values come from in-flight instructions
  // (register renaming).
  bool peekOk = collectOperandValues(hart, packet);

  // Execute the instruction: Poke source register values, execute, recover destination
  // register values.
  if (not execute(hartIx, packet))
    assert(0 && "Error: Assertion failed");

  // We should not fail to read an operand value unless there is an exception.
  if (not peekOk)
    assert(packet.trap_);

  packet.executed_ = true;
  packet.execTime_ = time;
  if (packet.predicted_)
    packet.mispredicted_ = packet.prTarget_ != packet.nextIva_;

  if (packet.isBranch())
    {
      // Check if the next instruction in program order is at the right PC.
      auto iter = packetMap.find(packet.tag());
      ++iter;
      if (iter != packetMap.end())
	{
	  auto& next = *(iter->second);
	  if (next.iva_ != packet.nextIva_)
	    {
	      next.shouldFlush_ = true;
	      next.flushVa_ = packet.nextIva_;
	    }
	  if (next.executed_)
	    {
	      packet.shouldFlush_ = true;
	      packet.flushVa_ = packet.iva_;
	    }
	}
    }

  return true;
}


bool
PerfApi::execute(unsigned hartIx, InstrPac& packet)
{
  assert(packet.decoded());

  auto hartPtr = getHart(hartIx);
  assert(hartPtr);
  auto& hart = *hartPtr;

  uint64_t prevPc = hart.peekPc();
  uint64_t prevInstrCount = hart.getInstructionCount();

  hart.pokePc(packet.instrVa());
  hart.setInstructionCount(packet.tag_ - 1);

  uint64_t prevMstatus = 0;
  if (not hart.peekCsr(CSRN::MSTATUS, prevMstatus))
    assert(0 && "Error: Assertion failed");

  // Save hart register values corresponding to packet operands in prevVal.
  std::array<OpVal, 8> prevVal;
  bool saveOk = saveHartValues(hart, packet, prevVal);

  // Install packet operand values (some obtained from previous in-flight instructions)
  // into the hart registers.
  bool setOk = setHartValues(hart, packet);

  assert(hartLastRetired_.at(hartIx) == initHartLastRetired ||  packet.tag_ > hartLastRetired_.at(hartIx));

  // Only make the time adjustment when the hart has retired atleast one instruction. 
  if (hartLastRetired_.at(hartIx) != initHartLastRetired)
    hart.adjustTime(packet.tag_ - hartLastRetired_.at(hartIx) - 1);

  auto& di = packet.decodedInst();

  unsigned imsicId = 0, imsicGuest = 0;
  if (di.isCsr())
    saveImsicTopei(hart, CSRN(di.ithOperand(2)), imsicId, imsicGuest);

  packet.privMode_ = hart.privilegeMode();
  packet.virtMode_ = hart.virtMode();

  // Execute
  skipIoLoad_ = true;   // Load from IO space takes effect at retire.
  hart.singleStep();
  skipIoLoad_ = false;

  bool trap = hart.lastInstructionTrapped();
  packet.trap_ = trap;
  packet.interrupt_ = hart.lastInstructionInterrupted();
  packet.trapCause_ = hart.lastTrapCause();

  // If save fails or set fails, there must be a trap.
  if (not saveOk or not setOk)
    assert(trap);

  // Record PC of subsequent packet.
  packet.nextIva_ = hart.peekPc();

  if (not trap)
    recordExecutionResults(hart, packet);

  // Undo changes to the hart.

  if (hartLastRetired_.at(hartIx) != initHartLastRetired)
    hart.adjustTime(-(int64_t)(packet.tag_ - hartLastRetired_.at(hartIx)));  // Restore timer value.
  else
    hart.adjustTime(-1); // untick one cycle for the first instruction

  // Restore CSRs modified by the instruction or trap. TODO: For vector ld/st we have to
  // restore partially modified vectors.
  if (di.isXRet() and not trap)
    {   // For an MRET/SRET/... Privilege may have been lowered. Restore it before restoring CSRs.
      hart.setVirtualMode(hart.lastVirtMode());
      hart.setPrivilegeMode(hart.lastPrivMode());
    }

  // Restore CSR changes due to a trap or to mret/sret or to side effects from
  // vector/fp instructions (MSTATUS.VS, MSTATUS.FS, FCSR, etc...).
  std::vector<CSRN> csrns;
  hart.lastCsr(csrns);
  for (auto csrn : csrns)
    {
      uint64_t value = hart.lastCsrValue(csrn);
      if (not hart.pokeCsr(csrn, value))
<<<<<<< HEAD
        assert(0);
      if (trap or di.isXRet())
        {
          Operand op;
          op.type = OperandType::CsReg;
          op.mode = OperandMode::Write; // Arbitrary.
          op.number = unsigned(csrn);
          if (not hart.peekCsr(csrn, op.value.scalar))
            assert(0);
          packet.changedCsrs_.at(packet.changedCsrCount_++) = op;
        }
=======
        assert(0 && "Error: Assertion failed");
>>>>>>> f1cf71da
    }

  if (trap)
    {  // Privilege raised.  Restore it after restoring CSRs.
      hart.setVirtualMode(hart.lastVirtMode());
      hart.setPrivilegeMode(hart.lastPrivMode());
    }

  // Restore hart registers that we changed before single step.
  restoreHartValues(hart, packet, prevVal);

  uint64_t mstatus = 0;
  if (not hart.peekCsr(CSRN::MSTATUS, mstatus))
    assert(0 && "Error: Assertion failed");
  if (mstatus != prevMstatus)
    hart.pokeCsr(CSRN::MSTATUS, prevMstatus);

  if (di.isCsr())
    restoreImsicTopei(hart, CSRN(di.ithOperand(2)), imsicId, imsicGuest);

  hart.setTargetProgramFinished(false);
  hart.pokePc(prevPc);
  hart.setInstructionCount(prevInstrCount);

  hart.clearTraceData();

  return true;
}


bool
PerfApi::retire(unsigned hartIx, uint64_t time, uint64_t tag)
{
  if (commandLog_)
    fprintf(commandLog_, "hart=%" PRIu32 " time=%" PRIu64 " perf_model_retire %" PRIu64 "\n",
            hartIx, time, tag);

  if (not checkTime("Retire", time))
    return false;

  auto hartPtr = checkHart("Retire", hartIx);
  if (not hartPtr)
    return false;

  auto pacPtr = checkTag("Retire", hartIx, tag);
  if (not pacPtr)
    return false;

  auto& packet = *pacPtr;
  auto& hart = *hartPtr;

  if (hartLastRetired_.at(hartIx) != initHartLastRetired && tag <= hartLastRetired_.at(hartIx))
    {
      std::cerr << "Error: Hart=" << hartIx << " time=" << time << " tag=" << tag
		<< " Out of order retire\n";
      return false;
    }
  hartLastRetired_.at(hartIx) = tag;

  if (packet.retired())
    {
      std::cerr << "Error: Hart=" << hartIx << " time=" << time << " tag=" << tag
		<< " Tag retired more than once\n";
      return false;
    }

  if (packet.instrVa() != hart.peekPc())
    {
      std::cerr << "Error: Hart=" << hartIx << " time=" << time << " tag=" << tag << std::hex
		<< " Wrong pc at retire: 0x" << packet.instrVa() << " expecting 0x"
		<< hart.peekPc() << '\n' << std::dec;
      return false;
    }

  hart.setInstructionCount(tag - 1);
  hart.singleStep(traceFiles_.at(hartIx));

  // Sanity check. Results at execute and retire must match.
#if 1
  if (not checkExecVsRetire(hart, packet))
    assert(0 && "Error: Assertion failed");
#endif

  // Undo renaming of destination registers.
  auto& producers = hartRegProducers_.at(hartIx);
  for (size_t i = 0; i < packet.operandCount_; ++i)
    {
      using OM = WdRiscv::OperandMode;
      using OT = WdRiscv::OperandType;

      auto& op = packet.operands_.at(i);

      auto mode = op.mode;
      if (mode == OM::Write or mode == OM::ReadWrite)
	{
	  unsigned regNum = op.number;
          auto type = op.type;
	  unsigned gri = globalRegIx(type, regNum);
          if (type != OT::VecReg)
            {
              auto& producer = producers.at(gri);
              if (producer and producer->tag() == packet.tag())
                producer = nullptr;
            }
          else
            {
              for (unsigned n = 0; n < op.lmul; ++n)
                {
                  auto& producer = producers.at(gri + n);
                  if (producer and producer->tag() == packet.tag())
                    producer = nullptr;
                }
            }
	}
    }

  bool trap = hart.lastInstructionTrapped();
  packet.trap_ = packet.trap_ or trap;
  packet.interrupt_ = hart.lastInstructionInterrupted();
  packet.trapCause_ = hart.lastTrapCause();

  auto& di = packet.decodedInst();

#if 0
  if (di.isLr())
    {
      // Record PC of subsequent packet.
      packet.nextIva_ = hart.peekPc();

      if (not packet.trap_)
        recordExecutionResults(hart, packet);
      packet.executed_ = true;
    }
#endif

  packet.retired_ = true;

  // AMOs drain at retire. Same for SC if more than one hart.
  bool drainAtRetire = packet.isAmo() or (packet.isSc() and system_.hartCount() > 1);
  if (drainAtRetire)
    {
      uint64_t sva = 0, spa1 = 0, spa2 = 0, sval = 0;
      unsigned size = hart.lastStore(sva, spa1, spa2, sval);
      if (size != 0)   // Could be zero for a failed sc
	if (not commitMemoryWrite(hart, spa1, spa2, size, packet.stData_))
	  assert(0 && "Error: Assertion failed");
      if (packet.isSc())
	hart.cancelLr(WdRiscv::CancelLrCause::SC);
      auto& storeMap = hartStoreMaps_.at(hartIx);
      packet.drained_ = true;
      storeMap.erase(packet.tag());
    }

  // Clear dependency on other packets to expedite release of packet memory.
  for (auto& producer : packet.opProducers_)
    producer.clear();

  // Erase packet from packet map. Stores erased at drain time.
  auto& packetMap = hartPacketMaps_.at(hartIx);
  if (not packet.isStore() and not di.isVectorStore() and not di.isCbo_zero())
    packetMap.erase(packet.tag());

  return true;
}


bool
PerfApi::checkExecVsRetire(const Hart64& hart, const InstrPac& packet) const
{
  unsigned hartIx = hart.sysHartIndex();
  auto tag = packet.tag_;

  if (packet.trap_ != hart.lastInstructionTrapped())
    {
      cerr << "Error: Hart=" << hartIx << " tag=" << tag << " execute and retire differ on trap\n";
      return false;
    }

  if (packet.nextPc() != hart.peekPc())
    {
      cerr << "Hart=" << hartIx << " tag=" << tag << " execute and retire PCs differ:"
           << " 0x" << std::hex << packet.nextPc() << " & 0x" << hart.peekPc() << std::dec << '\n';
      return false;
    }

  if (packet.trap_)
     return true;

  if (int reg = hart.lastIntReg(); reg > 0)
    {
      uint64_t val = hart.peekIntReg(reg);
      uint64_t execVal = packet.destValues_.at(0).second.scalar;
      if (val != execVal)
        cerr << "Error: Hart=" << hartIx << " tag=" << tag << " retire & exec vals differ:"
             << " 0x" << std::hex << val << " & 0x" << execVal << std::dec << '\n';
      return val == execVal;
    }

  if (int reg = hart.lastFpReg(); reg >= 0)
    {
      uint64_t val = 0;
      if (not hart.peekFpReg(reg, val))
        assert(0 && "Error: Assertion failed");
      uint64_t execVal = packet.destValues_.at(0).second.scalar;
      if (val != execVal)
        cerr << "Error: Hart=" << hartIx << " tag=" << tag << " exec & retire vals differ:"
             << " 0x" << std::hex << val << " & 0x" << execVal << std::dec << '\n';
      return val == execVal;
    }


  unsigned group = 0;
  int vr = hart.lastVecReg(packet.di_, group);
  if (vr >= 0)
    {
      std::vector<uint8_t> retire;
      hart.peekVecRegLsb(vr, retire);
      const auto& exec = packet.destValues_.at(0).second.vec;
      assert(retire.size() <= exec.size());
      for (unsigned i = 0; i < retire.size(); ++i)
        if (retire.at(i) != exec.at(i))
          {
            cerr << "Error: Hart=" << hartIx << " tag=" << tag << " exec & retire vec vals differ\n";
            cerr << std::hex;
            cerr << "Error:  retire: 0x";
            unsigned count = retire.size();
            for (unsigned j = 0; j < count; ++j)
              cerr << cerr.width(2) << std::setfill('0') << unsigned(retire.at(count-1-j));
            cerr << "Error: \n";
            cerr << "Error:  exec:   0x";
            for (unsigned j = 0; j < count; ++j)
              cerr << cerr.width(2) << std::setfill('0') << unsigned(exec.at(count-1-j));
            cerr << "Error: \n";
            return false;
          }
    }

  return true;
}


WdRiscv::ExceptionCause
PerfApi::translateInstrAddr(unsigned hartIx, uint64_t iva, uint64_t& ipa)
{
  auto hart = checkHart("Translate-instr-addr", hartIx);
  hart->clearPageTableWalk();
  bool r = false, w = false, x = true;
  auto pm = hart->privilegeMode();
  return  hart->transAddrNoUpdate(iva, pm, hart->virtMode(), r, w, x, ipa);
}


WdRiscv::ExceptionCause
PerfApi::translateLoadAddr(unsigned hartIx, uint64_t iva, uint64_t& ipa)
{
  auto hart = checkHart("translate-load-addr", hartIx);
  hart->clearPageTableWalk();
  bool r = true, w = false, x = false;
  auto pm = hart->privilegeMode();
  return  hart->transAddrNoUpdate(iva, pm, hart->virtMode(), r, w, x, ipa);
}


WdRiscv::ExceptionCause
PerfApi::translateStoreAddr(unsigned hartIx, uint64_t iva, uint64_t& ipa)
{
  auto hart = checkHart("translate-store-addr", hartIx);
  hart->clearPageTableWalk();
  bool r = false, w = true, x = false;
  auto pm = hart->privilegeMode();
  return  hart->transAddrNoUpdate(iva, pm, hart->virtMode(), r, w, x, ipa);
}


WdRiscv::ExceptionCause
PerfApi::translateInstrAddr(unsigned hartIx, uint64_t iva, uint64_t& ipa,
                            std::vector<std::vector<WalkEntry>>& walks)
{
  auto hart = checkHart("translate-instr-addr", hartIx);
  auto virtmem = hart->virtMem();
  auto prevTrace = virtmem.enableTrace(true);
  auto ec = translateInstrAddr(hartIx, iva, ipa);
  virtmem.enableTrace(prevTrace);
  walks = hart->virtMem().getFetchWalks();
  return ec;
}


WdRiscv::ExceptionCause
PerfApi::translateLoadAddr(unsigned hartIx, uint64_t iva, uint64_t& ipa,
                           std::vector<std::vector<WalkEntry>>& walks)
{
  auto hart = checkHart("translate-load-addr", hartIx);
  auto virtmem = hart->virtMem();
  auto prevTrace = virtmem.enableTrace(true);
  auto ec = translateLoadAddr(hartIx, iva, ipa);
  virtmem.enableTrace(prevTrace);
  walks = hart->virtMem().getDataWalks();
  return ec;
}


WdRiscv::ExceptionCause
PerfApi::translateStoreAddr(unsigned hartIx, uint64_t iva, uint64_t& ipa,
                            std::vector<std::vector<WalkEntry>>& walks)
{
  auto hart = checkHart("translate-store-addr", hartIx);
  auto virtmem = hart->virtMem();
  auto prevTrace = virtmem.enableTrace(true);
  auto ec = translateStoreAddr(hartIx, iva, ipa);
  virtmem.enableTrace(prevTrace);
  walks = hart->virtMem().getDataWalks();
  return ec;
}


bool
PerfApi::drainStore(unsigned hartIx, uint64_t time, uint64_t tag)
{
  if (commandLog_)
    fprintf(commandLog_, "hart=%" PRIu32 " time=%" PRIu64 " perf_model_drain_store %" PRIu64 "\n",
            hartIx, time, tag);

  if (not checkTime("Drain-store", time))
    return false;

  auto hartPtr = checkHart("Drain-store", hartIx);
  auto pacPtr = checkTag("Drain-store", hartIx, tag);

  if (not hartPtr or not pacPtr or not pacPtr->retired())
    {
      assert(0 && "Error: Assertion failed");
      return false;
    }

  auto& hart = *hartPtr;
  auto& packet = *pacPtr;

  auto& di = packet.di_;
  if (not di.isStore() and not di.isVectorStore() and not di.isCbo_zero())
    {
      std::cerr << "Error: Hart=" << hartIx << " time=" << time << " tag=" << tag
		<< " Draining a non-store instruction\n";
      return false;
    }

  // AMOs drained at retire. Same of SC if more than 1 hart.
  bool skipDrain = packet.isAmo() or (packet.isSc() and system_.hartCount() > 1);

  if (skipDrain)
    assert(packet.drained());   // AMO/SC must be already retired.
  else
    {
      if (packet.drained())
	{
	  std::cerr << "Error: Hart=" << hartIx << " time=" << time << " tag=" << tag
		    << " Instruction drained more than once\n";
	  assert(0 && "Error: Assertion failed");
	}

      if (packet.dsize_ and not commitMemoryWrite(hart, packet))
	assert(0 && "Error: Assertion failed");

      if (packet.isSc())
	hart.cancelLr(WdRiscv::CancelLrCause::SC);

      packet.drained_ = true;
    }

  // Clear dependency on other packets to expedite release of packet memory.
  for (auto& producer : packet.opProducers_)
    producer.clear();

  auto& packetMap = hartPacketMaps_.at(hartIx);
  packetMap.erase(packet.tag());

  auto& storeMap = hartStoreMaps_.at(hartIx);
  storeMap.erase(packet.tag());

  return true;
}


bool
PerfApi::getLoadData(unsigned hartIx, uint64_t tag, uint64_t va, uint64_t pa1,
		     uint64_t pa2, unsigned size, uint64_t& data, unsigned elemIx,
                     unsigned field)
{
  auto hart = checkHart("Get-load-data", hartIx);
  auto packet = checkTag("Get-load-Data", hartIx, tag);

  bool isLoad = ( packet->di_.isLoad() or packet->di_.isAmo() or
                  packet->di_.isVectorLoad() );

  if (not hart or not packet or not isLoad or packet->trapped())
    {
      assert(0 && "Error: Assertion failed");
      return false;
    }

  // If AMO destination register is x0, we lose the loaded value: redo the read for AMOs
  // to avoid that case. AMOs should not have a discrepancy between early read and read at
  // retire, so redoing the read is ok.
  bool amoRedo = packet->isAmo() and packet->di_.op0() == 0;

  if (packet->executed() and not amoRedo)
    {
      data = packet->executedDestVal(*hart, size, elemIx, field);
      return true;
    }

  data = 0;
  if (hart->isDeviceAddr(pa1))
    {      
      if (skipIoLoad_)
        return true;  // Load from IO space happens at execute.
      hart->deviceRead(pa1, size, data);

      return true;
    }

  if (uint64_t toHost = 0; hart->getToHostAddress(toHost) && toHost == pa1)
    return true;  // Reading from toHost yields 0.

  auto& storeMap =  hartStoreMaps_.at(hartIx);

  unsigned mask = (1 << size) - 1;  // One bit ber byte of load data.
  unsigned forwarded = 0;            // One bit per forwarded byte.

  unsigned size1 = size;
  if (pa1 != pa2 and pageNum(pa1) != pageNum(pa2))
    size1 = offsetToNextPage(pa1);

  for (auto& kv : storeMap)
    {
      auto stTag = kv.first;
      if (stTag > tag)
	break;

      auto& stPac = *(kv.second);
      if (not stPac.executed())
	continue;

      uint64_t stAddr = stPac.dataVa();
      unsigned stSize = stPac.dataSize();
      if (not stPac.isVectorStore() and not stPac.isCbo_zero())
        if ((stAddr + stSize < va or va + size < stAddr))
          continue;  // No overlap.

      auto& stMap = stPac.stDataMap_;

      for (unsigned i = 0; i < size; ++i)
	{
	  unsigned byteMask = 1 << i;
	  uint64_t byteAddr = i < size1 ? pa1 + i : pa2 + (i - size1);

          auto iter = stMap.find(byteAddr);
          if (iter == stMap.end())
            continue;

          data &= ~(0xffLL << (i * 8));     // Clear byte location in data
          uint8_t byte = iter->second;
          data |= uint64_t(byte) << (i*8);  // Insert forwarded value instead
          forwarded |= byteMask;
	}
    }

  if (forwarded == mask)
    return true;

  // Non-forward bytes are read from memory.
  for (unsigned i = 0; i < size; ++i)
    if (not (forwarded & (1 << i)))
      {
	uint8_t byte = 0;
        uint64_t pa = i < size1 ? pa1 + i : pa2 + (i - size1);
        if (not hart->peekMemory(pa, byte, true))
          assert(0 && "Error: Assertion failed");
	data |= uint64_t(byte) << (i*8);
      }

  return true;
}


bool
PerfApi::setStoreData(unsigned hartIx, uint64_t tag, uint64_t pa1, uint64_t pa2,
                      unsigned size, uint64_t value)
{
  auto hartPtr = checkHart("Set-store-data", hartIx);
  auto packetPtr = checkTag("Set-store-Data", hartIx, tag);
  if (not packetPtr or not hartPtr)
    {
      assert(0 && "Error: Assertion failed");
      return false;
    }

  auto& packet = *packetPtr;
  if (not (packet.isStore() or packet.isAmo() or packet.isVectorStore() or packet.isCbo_zero()))
    {
      assert(0 && "Error: Assertion failed");
      return false;
    }

  auto& hart = *hartPtr;

  if (pa1 != pa2)
    {
      bool isDev = hart.isAclintAddr(pa1) or hart.isImsicAddr(pa1) or hart.isPciAddr(pa1);
      if (isDev)
        assert(0 && "Error: Assertion failed");

      isDev = hart.isAclintAddr(pa2) or hart.isImsicAddr(pa2) or hart.isPciAddr(pa2);
      if (isDev)
        assert(0 && "Error: Assertion failed");
    }

  packet.dpa_ = pa1;
  packet.dpa2_ = pa2;
  packet.stData_ = value;
  packet.dsize_ = size;

  unsigned size1 = size;
  if (pa1 != pa2 and pageNum(pa1) != pageNum(pa2))
    size1 = offsetToNextPage(pa1);

  for (unsigned i = 0; i < size; ++i, value >>= 8)
    {
      uint64_t pa = i < size1 ? pa1 + i : pa2 + (i - size1);
      uint8_t byte = value;
      packet.stDataMap_[pa] = byte;
    }      

  return true;
}


bool
PerfApi::commitMemoryWrite(Hart64& hart, uint64_t pa1, uint64_t pa2, unsigned size, uint64_t value)
{
  if (hart.isToHostAddr(pa1))
    {
      hart.handleStoreToHost(pa1, value);
      return true;
    }

  auto commit = [] (Hart64& hart, uint64_t pa, unsigned sz, uint64_t val) -> bool {
    switch (sz)
      {
      case 1:  return hart.pokeMemory(pa, uint8_t(val), true);
      case 2:  return hart.pokeMemory(pa, uint16_t(val), true);
      case 4:  return hart.pokeMemory(pa, uint32_t(val), true);
      case 8:  return hart.pokeMemory(pa, val, true);
      default:
        {
          bool ok = true;
          for (unsigned i = 0; i < sz; ++i, val >>= 8)
            {
              uint8_t byte = val;
              ok = hart.pokeMemory(pa + i, byte, true) and ok;
            }
          return ok;
        }
      }
    return true;
  };

  if (pa1 == pa2 or pageNum(pa1) == pageNum(pa2))
    return commit(hart, pa1, size, value);

  unsigned size1 = offsetToNextPage(pa1);
  bool ok = commit(hart, pa1, size1, value);

  value = value >> size1*8;
  ok = commit(hart, pa2, size - size1, value) and ok;
  return ok;
}


bool
PerfApi::commitMemoryWrite(Hart64& hart, const InstrPac& packet)
{
  if (not packet.isVectorStore() and not packet.isCbo_zero())
    return commitMemoryWrite(hart, packet.dpa_, packet.dpa2_, packet.dsize_, packet.stData_);

  auto ok = true;

  for (auto [addr, val] : packet.stDataMap_)
    ok = hart.pokeMemory(addr, val, true) and ok;

  return ok;
}


bool
PerfApi::flush(unsigned hartIx, uint64_t time, uint64_t tag)
{
  if (commandLog_)
    fprintf(commandLog_, "hart=%" PRIu32 " time=%" PRIu64 " perf_model_flush %" PRIu64 "\n",
            hartIx, time, tag);

  if (not checkTime("Flush", time))
    return false;

  if (not checkHart("Flush", hartIx))
    return false;

  auto& packetMap = hartPacketMaps_.at(hartIx);
  auto& storeMap =  hartStoreMaps_.at(hartIx);
  auto& producers = hartRegProducers_.at(hartIx);

  // Flush tag and all older packets. Flush in reverse order to undo register renaming.
  for (auto iter = packetMap.rbegin(); iter != packetMap.rend(); )
    {
      auto pacPtr = iter->second;
      if (pacPtr->tag_ < tag)
	break;

      if (not pacPtr or pacPtr->retired())
        {
          assert(0 && "Error: Assertion failed");
          return false;
        }

      auto& packet = *pacPtr;
      for (size_t i = 0; i < packet.operandCount_; ++i)
        {
          using OM = WdRiscv::OperandMode;
          using OT = WdRiscv::OperandType;

          auto& op = packet.operands_.at(i);
          if (op.mode == OM::Write or op.mode == OM::ReadWrite)
            {
              unsigned regNum = op.number;
              unsigned gri = globalRegIx(op.type, regNum);
	      if (gri != 0)
		assert(producers.at(gri)->tag_ == packet.tag_);

              auto& iop = packet.opProducers_.at(i);  // ith op producer

              if (op.type != OT::VecReg)
                {
                  auto prev = iop.scalar;
                  if (prev and prev->retired_)
                    prev = nullptr;
                  producers.at(gri) = prev;
                }
              else
                {
                  for (unsigned n = 0; n < iop.vec.size(); ++n)
                    {
                      auto prev = iop.vec.at(n);
                      if (prev and prev->retired_)
                        prev = nullptr;
                      producers.at(gri+n) = prev;
                    }
                }
            }
        }

      ++iter;
    }

  // delete input tag and all newer instructions
  std::erase_if(packetMap, [&tag](const auto &packet)
  {
    auto const& [_, pacPtr] = packet;
    return pacPtr->tag_ >= tag;
  });

  std::erase_if(storeMap, [&tag](const auto &packet)
  {
    auto const& [_, pacPtr] = packet;
    return pacPtr->tag_ >= tag;
  });

  if (prevFetch_ && prevFetch_->tag_ > tag)
    prevFetch_ = nullptr;

  return true;
}


bool
PerfApi::shouldFlush(unsigned hartIx, uint64_t time, uint64_t tag, bool& flush,
		     uint64_t& addr)
{
  flush = false;
  addr = 0;

  if (commandLog_)
    fprintf(commandLog_, "hart=%" PRIu32 " time=%" PRIu64 " perf_model_should_flush %" PRIu64 "\n",
            hartIx, time, tag);

  if (not checkTime("Flush", time))
    return false;

  if (not checkHart("Flush", hartIx))
    return false;

  auto pacPtr = checkTag("Retire", hartIx, tag);
  if (not pacPtr)
    return false;
  auto& packet = *pacPtr;

  if (packet.shouldFlush())
    {
      flush = true;
      addr = packet.flushVa_;
    }
  else
    {
      // If on the wrong path after a branch, then we wshould flush.
      auto& packetMap = hartPacketMaps_.at(hartIx);
      auto iter = packetMap.find(tag); --iter;
      for ( ; iter != packetMap.end(); --iter)
	{
	  auto& packet = *iter->second;
	  if (packet.mispredicted_)
	    {
	      flush = true;
	      if (packet.di_.isBranch())
		addr = packet.nextIva_;
	      else
		addr = packet.iva_;
	    }
	}
    }

  return true;
}


unsigned
InstrPac::getSourceOperands(std::array<Operand, 3>& ops) const
{
  assert(decoded_);
  if (not decoded_)
    return 0;

  // Return explicit operands. Skip implicit.
  unsigned limit = std::min(di_.operandCount(), operandCount_);
  unsigned count = 0;

  using OM = WdRiscv::OperandMode;

  for (unsigned i = 0; i < limit; ++i)
    {
      const auto& op = operands_.at(i);
      if (op.mode== OM::Read or op.mode == OM::ReadWrite or op.type == OperandType::Imm)
        ops.at(count++) = op;
    }

  return count;
}


unsigned
InstrPac::getDestOperands(std::array<Operand, 2>& ops) const
{
  assert(decoded_);
  if (not decoded_)
    return 0;

  // Return explicit operands. Skip implicit.
  unsigned limit = std::min(di_.operandCount(), operandCount_);
  unsigned count = 0;

  using OM = WdRiscv::OperandMode;

  for (unsigned i = 0; i < limit; ++i)
    {
      auto& op = operands_.at(i);
      if (op.mode == OM::Write or op.mode == OM::ReadWrite)
        {
          auto& tgt = ops.at(count);
          tgt = op;
          tgt.value = destValues_.at(count).second;
          ++count;
        }
    }

  return count;
}


unsigned
InstrPac::getImplicitDestOperands(std::array<Operand, 4>& ops) const
{
  assert(decoded_);
  if (not decoded_)
    return 0;

  assert(di_.operandCount() <= operandCount_);

  using OM = WdRiscv::OperandMode;

  unsigned explicitDests = 0;

  for (unsigned i = 0; i < di_.operandCount(); ++i)
    {
      auto& op = operands_.at(i);
      if (op.mode == OM::Write or op.mode == OM::ReadWrite)
        ++explicitDests;
    }

  unsigned count = 0;  // Count of implicit destinations.

  unsigned start = di_.operandCount();

  for (unsigned i = start; i < operandCount_; ++i)
    {
      auto& op = operands_.at(i);
      if (op.mode == OM::Write or op.mode == OM::ReadWrite)
        {
          auto& tgt = ops.at(count);
          tgt = op;
          tgt.value = destValues_.at(explicitDests + count).second;
          ++count;
        }
    }

  return count;
}


unsigned
InstrPac::getImplicitSrcOperands(std::array<Operand, 8>& impOps) const
{
  assert(decoded_);
  if (not decoded_)
    return 0;

  assert(di_.operandCount() <= operandCount_);

  using OM = WdRiscv::OperandMode;

  unsigned count = 0;  // Count of implicit sources.

  unsigned start = di_.operandCount();

  for (unsigned i = start; i < operandCount_; ++i)
    {
      auto& op = operands_.at(i);
      if (op.mode == OM::Read or op.mode == OM::ReadWrite)
        impOps.at(count++) = op;
    }

  return count;
}


unsigned
InstrPac::getChangedCsrs(std::array<Operand, 8>& ops) const
{
  for (unsigned i = 0; i < changedCsrCount_; ++i)
    ops.at(i) = changedCsrs_.at(i);
  return changedCsrCount_;
}


uint64_t
InstrPac::branchTargetFromDecode() const
{
  if (!isBranch()) return 0;

  using WdRiscv::InstId;
  switch (di_.instEntry()->instId())
    {
    case InstId::jal:
    case InstId::c_jal:
    case InstId::c_j:
      return instrVa() + di_.op1As<int64_t>();

    case InstId::beq:
    case InstId::bne:
    case InstId::blt:
    case InstId::bge:
    case InstId::bltu:
    case InstId::bgeu:
    case InstId::c_beqz:
    case InstId::c_bnez:
      return instrVa() + di_.op2As<int64_t>();

    default:
      return 0;
    }
}


uint64_t
InstrPac::executedDestVal(const Hart64& hart, unsigned size, unsigned elemIx, unsigned field) const
{
  assert(executed());

  const OpVal& destVal = destValues_.at(0).second;

  if (operands_.at(0).type != WdRiscv::OperandType::VecReg)
    {
      assert(size == dataSize());
      return destVal.scalar;
    }

  const std::vector<uint8_t>& vec = destVal.vec;   // Vector register value.

  auto& info = hart.getLastVectorMemory();
  unsigned elemSize = info.elemSize_;

  unsigned offset = elemSize * elemIx;
  if (info.isSegmented_)
    {
      if (info.fields_ > 0)
        {
          assert(field < info.fields_);
          unsigned bytesPerReg = hart.vecRegs().bytesPerRegister();
          assert(info.group_ > 0);
          offset += field*bytesPerReg*info.group_;
        }
      else
        assert(field == 0);
    }

  assert(offset + size <= vec.size());

  uint64_t val = 0;
  for (unsigned i = 0; i < size; ++i)
    {
      uint64_t byte = vec.at(offset + i);
      val |= byte << i*8;
    }
  return val;
}


bool
PerfApi::saveHartValues(Hart64& hart, const InstrPac& packet,
                        std::array<OpVal, 8>& prevVal)
{
  using OM = WdRiscv::OperandMode;
  using OT = WdRiscv::OperandType;

  bool ok = true;

  for (unsigned i = 0; i < packet.operandCount_; ++i)
    {
      auto& op = packet.operands_.at(i);
      auto mode = op.mode;
      if (mode == OM::None)
	continue;

      auto type = op.type;
      uint32_t number = op.number;

      switch (type)
	{
	case OT::IntReg:
	  if (not hart.peekIntReg(number, prevVal.at(i).scalar))
	    assert(0 && "Error: Assertion failed");
	  break;

	case OT::FpReg:
	  ok = hart.peekFpReg(number, prevVal.at(i).scalar) and ok;
	  break;

	case OT::CsReg:
	  ok = hart.peekCsr(CSRN(number), prevVal.at(i).scalar) and ok;
	  break;

	case OT::VecReg:
          ok = peekVecRegGroup(hart, number, op.lmul, prevVal.at(i)) and ok;
	  break;

	case OT::Imm:
	  break;

	default:
	  assert(0 && "Error: Assertion failed");
	  break;
	}
    }

  return ok;
}


void
PerfApi::saveImsicTopei(Hart64& hart, CSRN csrn, unsigned& id, unsigned& guest)
{
  id = 0;
  guest = 0;

  auto imsic = hart.imsic();
  if (not imsic)
    return;

  if (csrn == CSRN::MTOPEI)
    {
      id = imsic->machineTopId();
    }
  else if (csrn == CSRN::STOPEI)
    {
      id = imsic->supervisorTopId();
    }
  else if (csrn == CSRN::VSTOPEI)
    {
      uint64_t hs = 0;
      if (hart.peekCsr(CSRN::HSTATUS, hs))
	{
	  WdRiscv::HstatusFields<uint64_t> hsf(hs);
	  unsigned gg = hsf.bits_.VGEIN;
	  if (gg > 0 and gg < imsic->guestCount())
	    {
	      guest = gg;
	      imsic->guestTopId(gg);
	    }
	}
    }
}



void
PerfApi::restoreImsicTopei(Hart64& hart, CSRN csrn, unsigned id, unsigned guest)
{
  auto imsic = hart.imsic();
  if (not imsic)
    return;

  if (id == 0)
    return;

  if (csrn == CSRN::MTOPEI)
    {
      imsic->setMachinePending(id, true);
    }
  else if (csrn == CSRN::STOPEI)
    {
      imsic->setSupervisorPending(id, true);
    }
  else if (csrn == CSRN::VSTOPEI)
    {
      if (guest > 0 and guest < imsic->guestCount())
	imsic->setGuestPending(guest, id, true);
    }
}


void
PerfApi::restoreHartValues(Hart64& hart, const InstrPac& packet,
			   const std::array<OpVal, 8>& prevVal)
{
  using OM = WdRiscv::OperandMode;
  using OT = WdRiscv::OperandType;

  for (unsigned i = 0; i < packet.operandCount_; ++i)
    {
      auto& op = packet.operands_.at(i);
      auto mode = op.mode;
      auto type = op.type;
      uint32_t number = op.number;
      uint64_t prev = prevVal.at(i).scalar;
      const std::vector<uint8_t>& vec = prevVal.at(i).vec;
      if (mode == OM::None)
	continue;

      switch (type)
	{
	case OT::IntReg:
	  if (not hart.pokeIntReg(number, prev))
	    assert(0 && "Error: Assertion failed");
	  break;

	case OT::FpReg:
	  if (not hart.pokeFpReg(number, prev))
	    assert(0 && "Error: Assertion failed");
	  break;

	case OT::CsReg:
          {
            auto csrn = CSRN(number);
            hart.pokeCsr(csrn, prev);  // May fail because of privilege. It's ok: handled at caller.
          }
	  break;

	case OT::VecReg:
          {
            size_t bytesPerReg = hart.vecRegs().bytesPerRegister();
            size_t count = vec.size() / bytesPerReg;
            assert(count * bytesPerReg == vec.size());
            for (unsigned i = 0; i < count; ++i)
              {
                auto pokeData = vec.data() + i*bytesPerReg;
                if (not hart.pokeVecRegLsb(number + i, std::span(pokeData, bytesPerReg)))
                  assert(0 && "Error: Assertion failed");
              }
          }
	  break;

	default:
	  assert(0 && "Error: Assertion failed");
	  break;
	}
    }
}


bool
PerfApi::setHartValues(Hart64& hart, const InstrPac& packet)
{
  bool ok = true;

  for (unsigned i = 0; i < packet.operandCount_; ++i)
    {
      auto& op = packet.operands_.at(i);
      if (op.mode == WdRiscv::OperandMode::None)
 	continue;

      auto type = op.type;
      uint32_t regNum = op.number;
      ok = pokeRegister(hart, type, regNum, op.value) and ok;
    }

  return ok;
}


bool
PerfApi::peekRegister(Hart64& hart, WdRiscv::OperandType type, unsigned regNum,
                      OpVal& value)
{
  using OT = WdRiscv::OperandType;
  switch(type)
    {
    case OT::IntReg: return hart.peekIntReg(regNum, value.scalar);
    case OT::FpReg:  return hart.peekFpReg(regNum, value.scalar);
    case OT::CsReg:  return hart.peekCsr(WdRiscv::CsrNumber(regNum), value.scalar);
    case OT::VecReg: return hart.peekVecRegLsb(regNum, value.vec);
    case OT::Imm:
    case OT::None:   assert(0 && "Error: Assertion failed"); return false;
    }
  return false;
}


bool
PerfApi::pokeRegister(Hart64& hart, WdRiscv::OperandType type, unsigned regNum,
		      const OpVal& value)
{
  using OT = WdRiscv::OperandType;

  uint64_t scalar = value.scalar;
  const std::vector<uint8_t>& vecVal = value.vec;

  switch (type)
    {
    case OT::IntReg:
      if (hart.pokeIntReg(regNum, scalar))
        return true;
      assert(0 && "Error: Assertion failed");
      return false;

    case OT::FpReg:
      return hart.pokeFpReg(regNum, scalar);

    case OT::CsReg:
      return hart.pokeCsr(CSRN(regNum), scalar);
      
    case OT::VecReg:
      {
        bool ok = true;

        size_t bytesPerReg = hart.vecRegs().bytesPerRegister();
        size_t count = vecVal.size() / bytesPerReg;
        assert(count * bytesPerReg == vecVal.size());

        for (unsigned i = 0; i < count; ++i)
          {
            auto pokeData = vecVal.data() + i*bytesPerReg;
            ok = hart.pokeVecRegLsb(regNum + i, std::span(pokeData, bytesPerReg)) and ok;
          }

        return ok;
      }

    case OT::Imm:
    default:
      break;
    }

  assert(0 && "Error: Assertion failed");
  return false;
}


bool
PerfApi::peekVecRegGroup(Hart64& hart, unsigned regNum, unsigned lmul, OpVal& value)
{
  std::vector<uint8_t>& data = value.vec;
  std::vector<uint8_t> vecVal;  // Single vector value.

  bool ok = true;

  for (unsigned n = 0; n < lmul; ++n)
    {
      ok = hart.peekVecRegLsb(regNum + n, vecVal) and ok;

      // Append single vector value to data.
      data.insert(data.end(), vecVal.begin(), vecVal.end());
    }

  return ok;
}


void
PerfApi::updatePacketDataAddress(Hart64& hart, InstrPac& packet)
{
  auto& di = packet.decodedInst();

  auto hartIx = hart.sysHartIndex();

  if (di.isLoad())
    {
      hart.lastLdStAddress(packet.dva_, packet.dpa_, packet.dpa2_);
      packet.dsize_ = di.loadSize();
      uint64_t dpa = packet.dpa_;
      packet.deviceAccess_ = ( hart.isAclintMtimeAddr(dpa) or hart.isImsicAddr(dpa) or
                               hart.isPciAddr(dpa) or hart.isHtifAddr(dpa) );
    }
  else if (di.isVectorLoad())
    {
      auto& info = hart.getLastVectorMemory();
      for (auto& elem : info.elems_)
        packet.vecAddrs_.push_back(InstrPac::VaPaSkip{elem.va_, elem.pa_, elem.skip_});
      packet.dsize_ = info.elemSize_;
    }
  else if (di.isStore() or di.isAmo() or di.isVectorStore() or di.isCbo_zero() or di.isCmo())
    {
      uint64_t sva = 0, spa1 = 0, spa2 = 0, sval = 0;
      unsigned ssize = hart.lastStore(sva, spa1, spa2, sval);
      if (ssize == 0 and (di.isStore() or di.isAmo()) and not di.isSc())
	{    // sc or vec-store may have 0 size
<<<<<<< HEAD
	  std::cerr << "Hart=" << hartIx << " tag=" << packet.tag_
		    << " Error: store/AMO with zero size\n";
	  assert(0);
=======
	  std::cerr << "Error: Hart=" << hartIx << " tag=" << packet.tag_
		    << " store/AMO with zero size\n";
	  assert(0 && "Error: Assertion failed");
>>>>>>> f1cf71da
	}

      packet.dva_ = sva;
      packet.dpa_ = spa1;  // FIX TODO : handle page crossing
      packet.dpa2_ = spa2;
      packet.dsize_ = ssize;
      assert(ssize == packet.dsize_);
    
      auto& storeMap =  hartStoreMaps_.at(hartIx);
      auto tag = packet.tag();

      bool skipStoreMap = packet.isAmo() or (packet.isSc() and system_.hartCount() > 1);

      if (di.isCbo_zero())
        {
          storeMap[tag] = getInstructionPacket(hartIx, tag);
        }
      else if (di.isVectorStore())
        {
          auto& info = hart.getLastVectorMemory();
          for (auto& elem : info.elems_)
            packet.vecAddrs_.push_back(InstrPac::VaPaSkip{ elem.va_, elem.pa_, elem.skip_});

          packet.dsize_ = info.elemSize_;

          storeMap[tag] = getInstructionPacket(hartIx, tag);
          // FIX What to do about device access? Do we allow mixed device/non-device
          // access?
        }
      else if (di.isStore() and not skipStoreMap)
	{
	  storeMap[tag] = getInstructionPacket(hartIx, tag);
          uint64_t dpa = packet.dpa_;
	  packet.deviceAccess_ = ( hart.isAclintMtimeAddr(dpa) or hart.isImsicAddr(dpa) or
                                   hart.isPciAddr(dpa) or hart.isHtifAddr(dpa) );
	}
    }
}


void
PerfApi::recordExecutionResults(Hart64& hart, InstrPac& packet)
{
  updatePacketDataAddress(hart, packet);

  if (hart.hasTargetProgramFinished())
    packet.nextIva_ = haltPc;

  if (packet.di_.isBranch())
    packet.taken_ = hart.lastBranchTaken();

  // Record the values of the destination register.
  unsigned destIx = 0;
  for (unsigned i = 0; i < packet.operandCount_; ++i)
    {
      using OM = WdRiscv::OperandMode;
      using OT = WdRiscv::OperandType;

      auto& op = packet.operands_.at(i);

      if (op.mode == OM::Write or op.mode == OM::ReadWrite)
	{
	  unsigned regNum = op.number;
	  unsigned gri = globalRegIx(op.type, regNum);
	  OpVal destVal;
          if (op.type != OT::VecReg)
            {
              if (not peekRegister(hart, op.type, regNum, destVal))
                assert(0 && "Error: Assertion failed");
            }
          else
            {
              if (not peekVecRegGroup(hart, regNum, op.lmul, destVal))
                assert(0 && "Error: Assertion failed");
            }
	  packet.destValues_.at(destIx) = InstrPac::DestValue(gri, destVal);
	  destIx++;
	}
    }

  // Memory should not have changed.
}


void
PerfApi::getVectorOperandsLmul(Hart64& hart, InstrPac& packet)
{
  auto di = packet.decodedInst();
  if (not di.isVector())
    return;

  using CN = WdRiscv::CsrNumber;
  using OT = WdRiscv::OperandType;

  // 1. Set vtype value if it is in-flight.
  auto hartIx = hart.sysHartIndex();
  auto& producers = hartRegProducers_.at(hartIx);
  auto vtypeGri = globalRegIx(OT::CsReg, unsigned(CN::VTYPE));
  auto producer = producers.at(vtypeGri);  // Producer of vtype

  uint64_t prevVal = 0;
  if (producer)
    {
      if (not hart.peekCsr(CN::VTYPE, prevVal))
        assert(0 && "Error: Assertion failed");

      OpVal vtypeVal;
      getDestValue(*producer, vtypeGri, vtypeVal);
      hart.pokeCsr(CN::VTYPE, vtypeVal.scalar);
    }

  // 2. Determine the operands LMUL
  getVecOpsLmul(hart, packet);

  // 3. Restore vtype if it was set.
  if (producer)
    hart.pokeCsr(CN::VTYPE, prevVal);
}


void
PerfApi::getVecOpsLmul(Hart64& hart, InstrPac& packet)
{
  auto& vecRegs = hart.vecRegs();

  auto groupX8 = vecRegs.groupMultiplierX8();
  unsigned effLmul = groupX8 <= 8 ? 1 : groupX8 / 8;

  auto wideX8 = 2*groupX8;
  unsigned effWideLmul = wideX8 <= 8 ? 1 : wideX8 / 8;

  for (unsigned i = 0; i < 3; ++i)
    packet.operands_.at(i).lmul = effLmul;

  using InstId = WdRiscv::InstId;

  auto di = packet.decodedInst();

  if (di.isVectorLoad() or di.isVectorStore())
    {
      unsigned fields = di.vecFieldCount();

      if (di.isVectorLoadIndexed() or di.isVectorStoreIndexed())
        {
          auto ig8 = groupX8 * hart.vecLdStIndexElemSize(di) / vecRegs.elemWidthInBytes();
          auto dg8 = groupX8;

          unsigned dmul = dg8 <= 8 ? 1 : dg8 / 8;   // Data reg effective lmul
          unsigned imul = ig8 <= 8 ? 1 : ig8 / 8;   // Index reg effective lmul

          if (fields > 0)
            {
              dmul *= fields;
              imul *= fields;
            }

          packet.operands_.at(0).lmul = dmul;
          packet.operands_.at(2).lmul = imul;
        }
      else
        {
          auto id = di.instId();
          if (id >= InstId::vlre8_v and id <= InstId::vlre64_v)
            packet.operands_.at(0).lmul = fields;
          else
            {
              auto dg8 = groupX8 * hart.vecLdStElemSize(di) / vecRegs.elemWidthInBytes();
              unsigned dmul = dg8 <= 8 ? 1 : dg8 / 8;   // Data reg effective lmul
              if (fields)
                dmul *= fields;             // Segment load/store
              packet.operands_.at(0).lmul = dmul;
            }
        }

      return;
    }

  switch(di.instId())
    {
    case InstId::vmv1r_v:
      packet.operands_.at(0).lmul = packet.operands_.at(1).lmul = 1;
      break;
    case InstId::vmv2r_v:
      packet.operands_.at(0).lmul = packet.operands_.at(1).lmul = 2;
      break;
    case InstId::vmv4r_v:
      packet.operands_.at(0).lmul = packet.operands_.at(1).lmul = 4;
      break;
    case InstId::vmv8r_v:
      packet.operands_.at(0).lmul = packet.operands_.at(1).lmul = 8;
      break;

    case InstId::vmv_x_s:
    case InstId::vmv_s_x:
      packet.operands_.at(0).lmul = packet.operands_.at(1).lmul = 1;
      break;

    case InstId::vwaddu_vv:
    case InstId::vwaddu_vx:
    case InstId::vwsubu_vv:
    case InstId::vwsubu_vx:
    case InstId::vwadd_vv:
    case InstId::vwadd_vx:
    case InstId::vwsub_vv:
    case InstId::vwsub_vx:
    case InstId::vwredsumu_vs:
    case InstId::vwredsum_vs:
    case InstId::vwmulu_vv:
    case InstId::vwmulu_vx:
    case InstId::vwmul_vv:
    case InstId::vwmul_vx:
    case InstId::vwmulsu_vv:
    case InstId::vwmulsu_vx:
    case InstId::vwmaccu_vv:
    case InstId::vwmaccu_vx:
    case InstId::vwmacc_vv:
    case InstId::vwmacc_vx:
    case InstId::vwmaccsu_vv:
    case InstId::vwmaccsu_vx:
    case InstId::vwmaccus_vx:
    case InstId::vwsll_vv:
    case InstId::vwsll_vx:
    case InstId::vwsll_vi:
    case InstId::vfwcvt_xu_f_v:
    case InstId::vfwcvt_x_f_v:
    case InstId::vfwcvt_rtz_xu_f_v:
    case InstId::vfwcvt_rtz_x_f_v:
    case InstId::vfwcvt_f_xu_v:
    case InstId::vfwcvt_f_x_v:
    case InstId::vfwcvt_f_f_v:
    case InstId::vfwredusum_vs:
    case InstId::vfwredosum_vs:
    case InstId::vfwcvtbf16_f_f_v:
    case InstId::vfwmaccbf16_vv:
    case InstId::vfwmaccbf16_vf:
      packet.operands_.at(0).lmul = effWideLmul;
      break;

    case InstId::vwaddu_wv:
    case InstId::vwaddu_wx:
    case InstId::vwsubu_wv:
    case InstId::vwsubu_wx:
    case InstId::vwadd_wv:
    case InstId::vwadd_wx:
    case InstId::vwsub_wv:
    case InstId::vwsub_wx:
    case InstId::vfwadd_wv:
    case InstId::vfwadd_wf:
    case InstId::vfwsub_wv:
    case InstId::vfwsub_wf:
      packet.operands_.at(0).lmul = effWideLmul;
      packet.operands_.at(1).lmul = effWideLmul;
      break;

    case InstId::vnsrl_wv:
    case InstId::vnsrl_wx:
    case InstId::vnsrl_wi:
    case InstId::vnsra_wv:
    case InstId::vnsra_wx:
    case InstId::vnsra_wi:
    case InstId::vnclipu_wv:
    case InstId::vnclipu_wx:
    case InstId::vnclipu_wi:
    case InstId::vnclip_wv:
    case InstId::vnclip_wx:
    case InstId::vnclip_wi:
      packet.operands_.at(1).lmul = effWideLmul;
      break;

    case InstId::vfncvt_xu_f_w:
    case InstId::vfncvt_x_f_w:
    case InstId::vfncvt_rtz_xu_f_w:
    case InstId::vfncvt_rtz_x_f_w :
    case InstId::vfncvt_f_xu_w:
    case InstId::vfncvt_f_x_w :
    case InstId::vfncvt_f_f_w:
    case InstId::vfncvt_rod_f_f_w:
    case InstId::vfncvtbf16_f_f_w:
      packet.operands_.at(1).lmul = effWideLmul;
      break;

    case InstId::vsext_vf2:
    case InstId::vzext_vf2:
      packet.operands_.at(1).lmul = effLmul < 2 ? 1 : effLmul / 2;
      break;

    case InstId::vsext_vf4:
    case InstId::vzext_vf4:
      packet.operands_.at(1).lmul = effLmul < 4 ? 1 : effLmul / 4;
      break;

    case InstId::vsext_vf8:
    case InstId::vzext_vf8:
      packet.operands_.at(1).lmul = effLmul < 8 ? 1 : effLmul / 8;
      break;

    case InstId::vmseq_vv:
    case InstId::vmseq_vx:
    case InstId::vmseq_vi:
    case InstId::vmsne_vv:
    case InstId::vmsne_vx:
    case InstId::vmsne_vi:
    case InstId::vmsltu_vv:
    case InstId::vmsltu_vx:
    case InstId::vmslt_vv:
    case InstId::vmslt_vx:
    case InstId::vmsleu_vv:
    case InstId::vmsleu_vx:
    case InstId::vmsleu_vi:
    case InstId::vmsle_vv:
    case InstId::vmsle_vx:
    case InstId::vmsle_vi:
    case InstId::vmsgtu_vx:
    case InstId::vmsgtu_vi:
    case InstId::vmsgt_vx:
    case InstId::vmsgt_vi:
      packet.operands_.at(0).lmul = 1;
      break;

    case InstId::vmand_mm:
    case InstId::vmnand_mm:
    case InstId::vmandn_mm:
    case InstId::vmxor_mm:
    case InstId::vmor_mm:
    case InstId::vmnor_mm:
    case InstId::vmorn_mm:
    case InstId::vmxnor_mm:
    case InstId::vcpop_m:
    case InstId::vfirst_m:
    case InstId::vmsbf_m:
    case InstId::vmsif_m:
    case InstId::vmsof_m:
    case InstId::viota_m:
      packet.operands_.at(0).lmul = packet.operands_.at(1).lmul = packet.operands_.at(2).lmul = 1;
      break;

    default:
      break;
    }
}


bool
PerfApi::collectOperandValues(Hart64& hart, InstrPac& packet)
{
  bool peekOk = true;

  auto hartIx = hart.sysHartIndex();
  auto tag = packet.tag();

  using OT = WdRiscv::OperandType;

  unsigned vecRegSize = hart.vecRegSize();

  for (unsigned i = 0; i < packet.operandCount_; ++i)
    {
      auto& op = packet.operands_.at(i);

      auto type = op.type;
      if (type == OT::Imm)
        continue;  // Value obtained at decode.

      assert(op.mode != WdRiscv::OperandMode::None);

      unsigned regNum = op.number;
      unsigned gri = globalRegIx(type, regNum);
      OpVal opVal;

      auto& iop = packet.opProducers_.at(i);   // Ith operand producer

      if (type != OT::VecReg)
        {
          auto& producer = iop.scalar;
          if (producer)
            {
              if (not producer->executed())
                {
                  std::cerr << "Error: PerfApi::execute: Hart-ix=" << hartIx << "tag=" << tag
                            << " depends on tag=" << producer->tag_ << " which is not yet executed.\n";
                  assert(0 && "Error: Assertion failed");
                  return false;
                }
              getDestValue(*producer, gri, opVal);
            }
          else
            peekOk = peekRegister(hart, type, regNum, opVal) and peekOk;
        }
      else
        {
          for (unsigned n = 0; n < iop.vec.size(); ++n)
            {
              OpVal val;  // Single register value
              auto& producer = iop.vec.at(n);
              if (producer)
                {
                  if (not producer->executed())
                    {
                      std::cerr << "Error: PerfApi::execute: Hart-ix=" << hartIx << "tag=" << tag
                                << " depends on tag=" << producer->tag_ << " which is not yet executed.\n";
                      assert(0 && "Error: Assertion failed");
                      return false;
                    }
                  getVecDestValue(*producer, gri + n, vecRegSize, val);
                }
              else
                peekOk = peekRegister(hart, type, regNum+n, val) and peekOk;

              // Append val to opVal.
              opVal.vec.insert(opVal.vec.end(), val.vec.begin(), val.vec.end());
            }
        }

      op.value = opVal;
    }

  return peekOk;
}


void
PerfApi::determineExplicitOperands(InstrPac& packet)
{
  using OM = WdRiscv::OperandMode;
  using OT = WdRiscv::OperandType;

  auto& di = packet.decodedInst();

  packet.operandCount_ = 0;

  for (unsigned i = 0; i < di.operandCount(); ++i)
    {
      auto mode = di.effectiveIthOperandMode(i);
      auto type = di.ithOperandType(i);

      if (mode == OM::None)
        assert(type == OT::Imm);

      auto& op = packet.operands_.at(packet.operandCount_++);
      op.type = type;
      op.mode = mode;
      op.number = di.ithOperand(i);     // Irrelevant for immediate ops.
      if (op.type == OT::Imm)
        op.value.scalar = di.ithOperand(i);
    }
}


void
PerfApi::determineImplicitOperands(InstrPac& packet)
{
  using OM = WdRiscv::OperandMode;
  using OT = WdRiscv::OperandType;

  auto& di = packet.decodedInst();

  // Determine implicit operands. Vtype is an implicit source for all vector instructions.
  // It is an implicit destination for the vsetvl/vsetvli/vsetivli. Same for VL.
  if (di.isVector())
    {
      using WdRiscv::InstId;
      auto id = di.instId();
      bool isVset = (id == InstId::vsetvl or id == InstId::vsetvli or id == InstId::vsetivli);

      if (di.isMasked() and not isVset)
        {
          auto& v0Op = packet.operands_.at(packet.operandCount_++);
          v0Op.type = OT::VecReg;
          v0Op.mode = OM::Read;
          v0Op.number = 0;
          v0Op.lmul = 1;
        }

      auto& vtOp = packet.operands_.at(packet.operandCount_++);
      vtOp.type = OT::CsReg;
      vtOp.mode = isVset? OM::Write : OM::Read;
      vtOp.number = unsigned(CSRN::VTYPE);
      
      auto& vlOp = packet.operands_.at(packet.operandCount_++);
      vlOp.type = OT::CsReg;
      vlOp.mode = isVset? OM::Write : OM::Read;
      vlOp.number = unsigned(CSRN::VL);

      auto& vsOp = packet.operands_.at(packet.operandCount_++);
      vsOp.type = OT::CsReg;
      vsOp.mode = OM::ReadWrite;
      vsOp.number = unsigned(CSRN::VSTART);

      // We currently don't keep track of vector instructions that use FCSR. Assume all do.
      auto& fcsrOp = packet.operands_.at(packet.operandCount_++);
      fcsrOp.type = OT::CsReg;
      fcsrOp.mode = OM::ReadWrite;
      fcsrOp.number = unsigned(CSRN::FCSR);
    }
  else if (di.isFp() and (di.modifiesFflags() or di.hasDynamicRoundingMode()))
    {
      auto& op = packet.operands_.at(packet.operandCount_++);
      op.type = OT::CsReg;
      op.mode = OM::Read;
      op.number = unsigned(CSRN::FCSR);
      if (di.modifiesFflags())
        op.mode = di.hasDynamicRoundingMode() ? OM::ReadWrite : OM::Write;
    }      
}


void
PerfApi::flattenOperand(const Operand& op, std::vector<Operand>& flat) const
{
  flat.clear();

  auto hart0 = system_.ithHart(0);
  unsigned vecSize = hart0->vecRegs().bytesPerRegister();

  if (op.type != OperandType::VecReg or op.value.vec.size() <= vecSize)
    {
      flat.push_back(op);
      return;
    }

  unsigned remains = op.value.vec.size();  // Count of remaining bytes to flatten.
  unsigned vecIx = op.number;
  unsigned offset = 0;  // Offset into data of original operand.

  while (remains > 0)
    {
      Operand flatOp;
      flatOp.type = op.type;
      flatOp.mode = op.mode;
      flatOp.number = vecIx++;
      flatOp.lmul = 1;

      unsigned chunk = std::min(remains, vecSize);
      remains -= chunk;

      auto& dest = flatOp.value.vec;
      auto& src = op.value.vec;
      dest.insert(dest.end(),  src.begin() + offset,  src.begin() + offset + chunk);
      offset += chunk;

      flat.push_back(flatOp);
    }
}<|MERGE_RESOLUTION|>--- conflicted
+++ resolved
@@ -95,11 +95,7 @@
 
   if (tag == 0)
     {
-<<<<<<< HEAD
-      std::cerr << "Error in PerfApi::fetch: Hart-ix=" << hartIx << " tag=" << tag
-=======
-      std::cerr << "Error: Error in PerfApi::fetch: Hart-ix=" << hartIx << "tag=" << tag
->>>>>>> f1cf71da
+      std::cerr << "Error: PerfApi::fetch: Hart-ix=" << hartIx << " tag=" << tag
 		<< " zero tag is reserved.\n";
       assert(0 && "Error: Assertion failed");
       return false;
@@ -108,11 +104,7 @@
   auto& packetMap = hartPacketMaps_.at(hartIx);
   if (not packetMap.empty() and packetMap.rbegin()->first >= tag)
     {
-<<<<<<< HEAD
-      std::cerr << "Error in PerfApi::fetch: Hart-ix=" << hartIx << " tag=" << tag
-=======
-      std::cerr << "Error: Error in PerfApi::fetch: Hart-ix=" << hartIx << "tag=" << tag
->>>>>>> f1cf71da
+      std::cerr << "Error: PerfApi::fetch: Hart-ix=" << hartIx << "tag=" << tag
 		<< " tag is not in increasing order.\n";
       assert(0 && "Error: Assertion failed");
       return false;
@@ -121,7 +113,7 @@
   auto packet = getInstructionPacket(hartIx, tag);
   if (packet)
     {
-      std::cerr << "Error: Error in PerfApi::fetch: Hart-ix=" << hartIx << "tag=" << tag
+      std::cerr << "Error: PerfApi::fetch: Hart-ix=" << hartIx << "tag=" << tag
 		<< " tag is already fetched.\n";
       return false;   // Tag already fetched.
     }
@@ -451,7 +443,6 @@
     {
       uint64_t value = hart.lastCsrValue(csrn);
       if (not hart.pokeCsr(csrn, value))
-<<<<<<< HEAD
         assert(0);
       if (trap or di.isXRet())
         {
@@ -463,9 +454,6 @@
             assert(0);
           packet.changedCsrs_.at(packet.changedCsrCount_++) = op;
         }
-=======
-        assert(0 && "Error: Assertion failed");
->>>>>>> f1cf71da
     }
 
   if (trap)
@@ -690,15 +678,15 @@
           {
             cerr << "Error: Hart=" << hartIx << " tag=" << tag << " exec & retire vec vals differ\n";
             cerr << std::hex;
-            cerr << "Error:  retire: 0x";
+            cerr << "  retire: 0x";
             unsigned count = retire.size();
             for (unsigned j = 0; j < count; ++j)
               cerr << cerr.width(2) << std::setfill('0') << unsigned(retire.at(count-1-j));
-            cerr << "Error: \n";
-            cerr << "Error:  exec:   0x";
+            cerr << "\n";
+            cerr << "  exec:   0x";
             for (unsigned j = 0; j < count; ++j)
               cerr << cerr.width(2) << std::setfill('0') << unsigned(exec.at(count-1-j));
-            cerr << "Error: \n";
+            cerr << "\n";
             return false;
           }
     }
@@ -1708,15 +1696,9 @@
       unsigned ssize = hart.lastStore(sva, spa1, spa2, sval);
       if (ssize == 0 and (di.isStore() or di.isAmo()) and not di.isSc())
 	{    // sc or vec-store may have 0 size
-<<<<<<< HEAD
-	  std::cerr << "Hart=" << hartIx << " tag=" << packet.tag_
-		    << " Error: store/AMO with zero size\n";
-	  assert(0);
-=======
 	  std::cerr << "Error: Hart=" << hartIx << " tag=" << packet.tag_
 		    << " store/AMO with zero size\n";
 	  assert(0 && "Error: Assertion failed");
->>>>>>> f1cf71da
 	}
 
       packet.dva_ = sva;
