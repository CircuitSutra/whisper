*.d
*.o
whisper
librvcore.a
<<<<<<< HEAD
=======
*.a
>>>>>>> 10c899e5
bazel-*<|MERGE_RESOLUTION|>--- conflicted
+++ resolved
@@ -2,8 +2,5 @@
 *.o
 whisper
 librvcore.a
-<<<<<<< HEAD
-=======
 *.a
->>>>>>> 10c899e5
 bazel-*