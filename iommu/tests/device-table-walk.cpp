#include "Iommu.hpp"
#include "DeviceContext.hpp"
#include "MemoryModel.hpp"
#include "IommuStructures.hpp"
#include "MemoryManager.hpp" 
#include "TableBuilder.hpp"
#include <cassert>
#include <iostream>
#include <vector>
#include <functional>

using namespace TT_IOMMU;
using namespace IOMMU;

namespace TestValues {
    // Common test device IDs
    constexpr uint32_t SIMPLE_DEV_ID = 0x2A;
    constexpr uint32_t TWO_LEVEL_DEV_ID = 0x1FFF;
    constexpr uint32_t THREE_LEVEL_DEV_ID = 0xABCDEF;
    
    // MSI values
    constexpr uint64_t MSI_ADDR_MASK = 0xFFFFF000ULL;
    constexpr uint64_t MSI_ADDR_PATTERN = 0xFEDC1000ULL;
}

static void installMemCbs(TT_IOMMU::Iommu& iommu, MemoryModel& mem) {
    std::function<bool(uint64_t,unsigned,uint64_t&)> rcb =
        [&mem](uint64_t a, unsigned s, uint64_t& d) { return mem.read(a, s, d); };
    std::function<bool(uint64_t,unsigned,uint64_t)> wcb =
        [&mem](uint64_t a, unsigned s, uint64_t d) { return mem.write(a, s, d); };

    iommu.setMemReadCb(rcb);
    iommu.setMemWriteCb(wcb);
}

static void configureCapabilities(TT_IOMMU::Iommu& iommu) {
    Capabilities caps;

    // Set all required capabilities
    caps.bits_.pd8_ = 1;
    caps.bits_.pd17_ = 1;
    caps.bits_.pd20_ = 1;
    caps.bits_.sv32_ = 1;
    caps.bits_.sv39_ = 1;
    caps.bits_.sv48_ = 1; 
    caps.bits_.sv57_ = 1;
    caps.bits_.sv32x4_ = 1;
    caps.bits_.sv39x4_ = 1;
    caps.bits_.sv48x4_ = 1;
    caps.bits_.sv57x4_ = 1;
    caps.bits_.amoHwad_ = 1;
    caps.bits_.msiFlat_ = 1;  // For extended format tests
    caps.bits_.end_ = 1;      // Support for endianness control

    iommu.configureCapabilities(caps.value_);
}

// Configure FCTL register - critical for SXL tests
static void configureFctl(TT_IOMMU::Iommu& iommu, bool gxl = false, bool be = false, bool wsi = false) {
    uint32_t fctlVal = 0;
    if (gxl) fctlVal |= (1 << 2);  // GXL bit
    if (be) fctlVal |= (1 << 0);   // BE bit
    if (wsi) fctlVal |= (1 << 1);  // WSI bit
    
    iommu.writeCsr(CsrNumber::Fctl, fctlVal);
    
    // Verify
    uint64_t readback = iommu.readCsr(CsrNumber::Fctl);
    std::cout << "[CONFIG] FCTL configured: GXL=" << (gxl ? "1" : "0")
              << ", BE=" << (be ? "1" : "0")
              << ", WSI=" << (wsi ? "1" : "0")
              << ", readback=0x" << std::hex << readback << std::dec << "\n";
}

/// Returns the address of the leaf device context entry
<<<<<<< HEAD
static uint64_t setupDeviceTable(Iommu& iommu, uint32_t devId, 
                              uint64_t rootPpn, Ddtp::Mode mode) {
    // Configure DDTP register with the root PPN and mode
    Ddtp ddtp;
    ddtp.bits_.mode_ = mode;
    ddtp.bits_.ppn_ = rootPpn;
    iommu.writeCsr(CsrNumber::Ddtp, ddtp.value_);
    
    bool extended = iommu.isDcExtended();
    uint64_t pageSize = iommu.pageSize();
    
    // Setup directory levels based on mode
    unsigned levels = 0;
    if (mode == Ddtp::Mode::Level3) levels = 3;
    else if (mode == Ddtp::Mode::Level2) levels = 2;
    else if (mode == Ddtp::Mode::Level1) levels = 1;
    
    Devid dId{devId};
    uint64_t currentPpn = rootPpn;
    
    // Setup non-leaf levels
    assert(levels > 0);
    for (unsigned level = levels - 1; level > 0; level--) {
        unsigned ddi = dId.ithDdi(level, extended);
        
        // Create a non-leaf entry
        Ddte ddte(0); // Initialize with 0
        ddte.bits_.v_ = 1;
        uint64_t nextPpn = TestValues::LEAF_PPN + (levels - level);
        ddte.bits_.ppn_ = nextPpn;
        
        // Write the entry using IOMMU
        uint64_t entryAddr = currentPpn * pageSize + ddi * uint64_t(8);
        iommu.writeDevDirTableEntry(entryAddr, ddte.value_);
        
        // Move to next level
        currentPpn = nextPpn;
    }
    
    // Return the address of the leaf entry
    uint64_t ddi0 = dId.ithDdi(0, extended);
    unsigned leafSize = Iommu::devDirTableLeafSize(extended);
    return currentPpn * pageSize + ddi0 * leafSize;
=======
static uint64_t setupDeviceTableWithBuilder(TT_IOMMU::Iommu& iommu, MemoryModel& /* memory */,
                                           MemoryManager& memMgr, TableBuilder& tableBuilder,
                                           uint32_t devId, Ddtp::Mode mode) {
    // Convert TT_IOMMU::Ddtp::Mode to IOMMU::DDTMode
    DDTMode ddtMode;
    switch (mode) {
        case Ddtp::Mode::Level3: ddtMode = DDT_3LVL; break;
        case Ddtp::Mode::Level2: ddtMode = DDT_2LVL; break;
        case Ddtp::Mode::Level1: ddtMode = DDT_1LVL; break;
        default: ddtMode = DDT_OFF; break;
    }
    
    // Set up DDTP using our structure
    ddtp_t ddtp;
    ddtp.iommu_mode = ddtMode;
    ddtp.ppn = memMgr.getFreePhysicalPages(1);
    
    // Configure DDTP register in the IOMMU
    Ddtp iommuDdtp;
    iommuDdtp.bits_.mode_ = mode;
    iommuDdtp.bits_.ppn_ = ddtp.ppn;
    iommu.writeCsr(CsrNumber::Ddtp, iommuDdtp.value_);
    
    // Create a basic device context
    device_context_t dc = {};
    dc.tc = 0x1; // Valid device context
    
    // Set up IOHGATP for bare mode (no G-stage translation)
    dc.iohgatp.MODE = IOHGATP_Bare;
    dc.iohgatp.GSCID = 0;
    dc.iohgatp.PPN = 0;
    
    // Set up first-stage context with basic configuration
    dc.fsc.pdtp.MODE = PD8; // Simple 1-level PDT
    dc.fsc.pdtp.PPN = memMgr.getFreePhysicalPages(1);
    
    // Set up S-stage translation  
    dc.fsc.iosatp.MODE = IOSATP_Sv39;
    dc.fsc.iosatp.PPN = memMgr.getFreePhysicalPages(1);
    
    // Use TableBuilder to create the DDT structure
    bool msi_flat = iommu.isDcExtended();
    uint64_t dc_addr = tableBuilder.addDeviceContext(dc, devId, ddtp, msi_flat);
    
    std::cout << "[TABLE_BUILDER] Created DDT structure for device ID 0x" 
              << std::hex << devId << " using " << (int)ddtMode << "-level mode" 
              << ", device context at 0x" << dc_addr << std::dec << std::endl;
    
    return dc_addr;
>>>>>>> ed7c470d
}

// Creates a device context with the specified configuration (simplified version)
static DeviceContext createDeviceContext(
    bool valid = true, 
    bool enable_ats = false,
    bool enable_pri = false,
    bool t2gpa = false,
    bool dtf = false,
    bool pdtv = false,
    bool prpr = false,
    bool gade = false,
    bool sade = false,
    bool dpe = false,
    bool sbe = false,
    bool sxl = false,
    IohgatpMode iohgatp_mode = IohgatpMode::Bare,
    uint16_t gscid = 0,
    uint64_t iohgatp_ppn = 0,
    uint32_t pscid = 0,
    IosatpMode iosatp_mode = IosatpMode::Bare,
    uint64_t iosatp_ppn = 0,
    PdtpMode pdtp_mode = PdtpMode::Bare,
    uint64_t pdtp_ppn = 0,
    MsiptpMode msi_mode = MsiptpMode::Off,
    uint64_t msi_ppn = 0,
    uint64_t msi_addr_mask = 0,
    uint64_t msi_addr_pattern = 0)
{
    // Create the Translation Control field
    TransControl tc;
    tc.bits_.v_ = valid ? 1 : 0;
    tc.bits_.ats_ = enable_ats ? 1 : 0;
    tc.bits_.pri_ = enable_pri ? 1 : 0;
    tc.bits_.t2gpa_ = t2gpa ? 1 : 0;
    tc.bits_.dtf_ = dtf ? 1 : 0;
    tc.bits_.pdtv_ = pdtv ? 1 : 0;
    tc.bits_.prpr_ = prpr ? 1 : 0;
    tc.bits_.gade_ = gade ? 1 : 0;
    tc.bits_.sade_ = sade ? 1 : 0;
    tc.bits_.dpe_ = dpe ? 1 : 0;
    tc.bits_.sbe_ = sbe ? 1 : 0;
    tc.bits_.sxl_ = sxl ? 1 : 0;
    
    // Create IOHGATP field
    Iohgatp iohgatp;
    iohgatp.bits_.mode_ = iohgatp_mode;
    iohgatp.bits_.gcsid_ = gscid;
    iohgatp.bits_.ppn_ = iohgatp_ppn;
    uint64_t iohgatpVal = iohgatp.value_;
    
    // Create TA field with PSCID
    uint64_t ta = pscid << 12; // PSCID is in bits 12-31
    
    // Create FSC field based on PDTV
    Fsc fsc;
    if (pdtv) {
      // If PDTV is set, FSC holds PDTP
      fsc.bits_.ppn_ = pdtp_ppn; fsc.bits_.mode_ = uint32_t(pdtp_mode);
    } else {
      // Otherwise, FSC holds IOSATP
      fsc.bits_.ppn_ = iosatp_ppn; fsc.bits_.mode_ = uint32_t(iosatp_mode);
    }
    
    // Create the base DeviceContext
    DeviceContext dc(tc.value_, iohgatpVal, ta, fsc.value_);
    
    // If MSI fields are needed, create extended DeviceContext
    if (msi_mode != MsiptpMode::Off || msi_ppn != 0 || 
        msi_addr_mask != 0 || msi_addr_pattern != 0) {
        uint64_t msiptp = (uint64_t(msi_mode) << 60) | msi_ppn;
        return DeviceContext(tc.value_, iohgatpVal, ta, fsc.value_, 
                          msiptp, msi_addr_mask, msi_addr_pattern);
    }
    
    return dc;
}

<<<<<<< HEAD
// Test a device context configuration
static bool testDeviceContextConfig(
    Iommu& iommu, uint32_t devId, 
    Ddtp::Mode mode, const char* testName,
    const DeviceContext& dc, bool expectedOk, unsigned expectedCause) 
{
    // Setup device table and get address of the leaf entry
    uint64_t dcAddr = setupDeviceTable(iommu, devId, TestValues::ROOT_PPN, mode);
    
    // Write the device context to memory using IOMMU
    iommu.writeDeviceContext(dcAddr, dc);
    
    // Test loadDeviceContext
    unsigned cause = 0;
    DeviceContext loadedDc;
    bool ok = iommu.loadDeviceContext(devId, loadedDc, cause);
    
    std::cout << "[TEST:" << testName << "] Result: ok=" << ok << " cause=" << cause 
              << " (expected ok=" << expectedOk << " cause=" << expectedCause << ")" << '\n';
    
    if (ok == expectedOk && cause == expectedCause) {
        std::cout << "  ✓ " << testName << " passed\n";
        return true;
    }
    std::cout << "  ✗ " << testName << " failed\n";
    return false;
}

// -----------------------------------------------------------------------------
// Test cases for single-level DDT
// -----------------------------------------------------------------------------
static void testDdtWalkSingleLevel() {
    using namespace TestValues;
    
    MemoryModel mem(size_t(4) * 1024 * 1024);
    Iommu iommu(0x1000, 0x800, mem.size());
=======
// Helper function to print test results  
static void printTestResult(const std::string& testName, bool success) {
    std::cout << "[TEST] " << testName << ": " 
              << (success ? "PASS" : "FAIL") << std::endl;
}

void testBasicDeviceTableWalk() {
    std::cout << "\n=== Basic Device Table Walk Test (using TableBuilder) ===\n";
    
    // Create infrastructure
    MemoryModel memory(1024 * 1024);  // 1MB
    MemoryManager memMgr;
    
    // Create table builder with memory callbacks
    auto readFunc = [&memory](uint64_t addr, unsigned size, uint64_t& data) {
        return memory.read(addr, size, data);
    };
    auto writeFunc = [&memory](uint64_t addr, unsigned size, uint64_t data) {
        return memory.write(addr, size, data);
    };
    
    TableBuilder tableBuilder(memMgr, readFunc, writeFunc);
    
    // Create IOMMU instance
    Iommu iommu(0x1000, 0x800, memory.size());
    installMemCbs(iommu, memory);
>>>>>>> ed7c470d
    configureCapabilities(iommu);
    configureFctl(iommu);
    
    // Test 1-level DDT
    std::cout << "\n--- Testing 1-level DDT ---\n";
    uint64_t leafAddr1 = setupDeviceTableWithBuilder(iommu, memory, memMgr, tableBuilder,
                                                    TestValues::SIMPLE_DEV_ID, Ddtp::Mode::Level1);
    
    // Test 2-level DDT  
    std::cout << "\n--- Testing 2-level DDT ---\n";
    uint64_t leafAddr2 = setupDeviceTableWithBuilder(iommu, memory, memMgr, tableBuilder,
                                                    TestValues::TWO_LEVEL_DEV_ID, Ddtp::Mode::Level2);
    
    // Test 3-level DDT
    std::cout << "\n--- Testing 3-level DDT ---\n";
    uint64_t leafAddr3 = setupDeviceTableWithBuilder(iommu, memory, memMgr, tableBuilder,
                                                    TestValues::THREE_LEVEL_DEV_ID, Ddtp::Mode::Level3);
    
    // Verify addresses are valid
    printTestResult("1-level DDT creation", leafAddr1 != 0);
    printTestResult("2-level DDT creation", leafAddr2 != 0);  
    printTestResult("3-level DDT creation", leafAddr3 != 0);
    
    // Print memory allocation statistics
    std::cout << "\n--- Memory Allocation Statistics ---\n";
    memMgr.printStats();
}

<<<<<<< HEAD
// -----------------------------------------------------------------------------
// Test cases for two-level DDT
// -----------------------------------------------------------------------------
// -----------------------------------------------------------------------------
// Test cases for two-level DDT
// -----------------------------------------------------------------------------
static void testDdtWalkTwoLevel() {
    using namespace TestValues;
    
    MemoryModel mem(size_t(4) * 1024 * 1024);
    Iommu iommu(0x1000, 0x800, mem.size());
    configureCapabilities(iommu);
    installMemCbs(iommu, mem);
    
    // Test base format (32-byte device context) with two-level DDT
    std::cout << "\n[TEST] Testing base format (32-byte) device contexts with two-level DDT\n";
    
    // 1. Basic valid configuration
    {
        configureFctl(iommu, false); // GXL=0, BE=0, WSI=0
        
        // Create a basic valid device context
        DeviceContext dc = createDeviceContext(true); // valid=true
        
        testDeviceContextConfig(
            iommu, TWO_LEVEL_DEV_ID, Ddtp::Mode::Level2, 
            "two_level_basic_config", dc, true, 0
        );
    }
    
    // 2. Test with SXL=1 and Sv32 (for two-level DDT)
    {
        // For SXL=1 to be valid, GXL must be 1
        configureFctl(iommu, true); // Set GXL=1
        
        // Create device context with SXL=1 and Sv32 mode
        DeviceContext dc = createDeviceContext(
            true,   // valid
            false,  // enable_ats
            false,  // enable_pri
            false,  // t2gpa
            false,  // dtf
            false,  // pdtv
            false,  // prpr
            false,  // gade
            false,  // sade
            false,  // dpe
            false,  // sbe
            true,   // sxl=true
            IohgatpMode::Bare,
            0,      // gscid
            0,      // iohgatp_ppn
            0,      // pscid
            IosatpMode::Sv32,
            IOSATP_PPN
        );
        
        testDeviceContextConfig(
            iommu, TWO_LEVEL_DEV_ID, Ddtp::Mode::Level2,
            "two_level_sxl_sv32", dc, true, 0
        );
    }
    
    // 3. Test with PDTV=1 and PDT processing for two-level DDT
    {
        // Create device context with PDTV=1 and PD17 mode
        DeviceContext dc = createDeviceContext(
            true,   // valid
            false,  // enable_ats
            false,  // enable_pri
            false,  // t2gpa
            false,  // dtf
            true,   // pdtv=true
            false,  // prpr
            false,  // gade
            false,  // sade
            false,  // dpe
            false,  // sbe
            true,   // sxl - must be true since GXL=1
            IohgatpMode::Bare,
            0,      // gscid
            0,      // iohgatp_ppn
            0,      // pscid
            IosatpMode::Bare,
            0,      // iosatp_ppn
            PdtpMode::Pd17,
            PDTP_PPN
        );
        
        testDeviceContextConfig(
            iommu, TWO_LEVEL_DEV_ID, Ddtp::Mode::Level2,
            "two_level_pdtv_enabled", dc, true, 0
        );
    }
    
    // 4. Test with second-stage translation (Sv32x4) for two-level DDT
    {
        // Keep GXL=1 for this test
        
        // Create device context with second-stage translation
        DeviceContext dc = createDeviceContext(
            true,   // valid
            false,  // enable_ats
            false,  // enable_pri
            false,  // t2gpa
            false,  // dtf
            false,  // pdtv
            false,  // prpr
            false,  // gade
            false,  // sade
            false,  // dpe
            false,  // sbe
            true,   // sxl - must be true since GXL=1
            IohgatpMode::Sv32x4,
            0x5678, // gscid
            IOHGATP_PPN
        );
        
        testDeviceContextConfig(
            iommu, TWO_LEVEL_DEV_ID, Ddtp::Mode::Level2,
            "two_level_second_stage_sv32x4", dc, true, 0
        );
    }
    
    // 5. Enable ATS for two-level DDT with Capabilities support
    {
        // Configure capabilities with ATS support
        Capabilities caps;
        caps.bits_.pd8_ = 1;
        caps.bits_.pd17_ = 1;
        caps.bits_.pd20_ = 1;
        caps.bits_.sv32_ = 1;
        caps.bits_.sv39_ = 1;
        caps.bits_.sv48_ = 1; 
        caps.bits_.sv57_ = 1;
        caps.bits_.sv32x4_ = 1;
        caps.bits_.sv39x4_ = 1;
        caps.bits_.sv48x4_ = 1;
        caps.bits_.sv57x4_ = 1;
        caps.bits_.amoHwad_ = 1;
        caps.bits_.msiFlat_ = 1;
        caps.bits_.end_ = 1;
        caps.bits_.ats_ = 1;  // Enable ATS capability
        caps.bits_.t2gpa_ = 1; // Enable T2GPA capability
        iommu.configureCapabilities(caps.value_);
        
        // Reset GXL to 0 for this test
        configureFctl(iommu, false); // GXL=0
        
        // Create device context with ATS enabled
        DeviceContext dc = createDeviceContext(
            true,   // valid
            true,   // enable_ats=true
            false,  // enable_pri
            false,  // t2gpa
            false,  // dtf
            false,  // pdtv
            false,  // prpr
            false,  // gade
            false,  // sade
            false,  // dpe
            false,  // sbe
            false   // sxl
        );
        
        testDeviceContextConfig(
            iommu, TWO_LEVEL_DEV_ID, Ddtp::Mode::Level2,
            "two_level_ats_enabled", dc, true, 0
        );
    }
=======
void testDeviceContextTranslation() {
    std::cout << "\n=== Device Context Translation Test ===\n";
>>>>>>> ed7c470d
    
    // Create infrastructure 
    MemoryModel memory(2 * 1024 * 1024);  // 2MB
    MemoryManager memMgr;
    
    auto readFunc = [&memory](uint64_t addr, unsigned size, uint64_t& data) {
        return memory.read(addr, size, data);
    };
    auto writeFunc = [&memory](uint64_t addr, unsigned size, uint64_t data) {
        return memory.write(addr, size, data);
    };
    
    TableBuilder tableBuilder(memMgr, readFunc, writeFunc);
    
    Iommu iommu(0x1000, 0x800, memory.size());
    installMemCbs(iommu, memory);
    configureCapabilities(iommu);
    configureFctl(iommu);
    
    // Create device context with translation enabled
    uint64_t leafAddr = setupDeviceTableWithBuilder(iommu, memory, memMgr, tableBuilder,
                                                   TestValues::SIMPLE_DEV_ID, Ddtp::Mode::Level2);
    
    // Write a device context with more complex settings
            DeviceContext dc = createDeviceContext(
                true,    // valid
        true,    // enable_ats  
                false,   // enable_pri
                false,   // t2gpa
                false,   // dtf
                false,   // pdtv
                false,   // prpr
                false,   // gade 
                false,   // sade
                false,   // dpe
                false,   // sbe
                false,   // sxl
<<<<<<< HEAD
                IohgatpMode::Sv39x4,
                0x1234,  // gscid
                IOHGATP_PPN,
                0x5678,  // pscid
                IosatpMode::Sv39,
                IOSATP_PPN,
                PdtpMode::Bare,
                0,       // pdtp_ppn
                MsiptpMode::Flat,
                MSI_PPN,
                TestValues::MSI_ADDR_MASK,
                TestValues::MSI_ADDR_PATTERN
            );
            
            testDeviceContextConfig(
                iommu, TWO_LEVEL_DEV_ID, Ddtp::Mode::Level2,
                "two_level_msi_with_stages", dc, true, 0
            );
        }
    }

    std::cout << "ddt_walk_two_level tests completed\n";
}

// -----------------------------------------------------------------------------
// Test cases for three-level DDT
// -----------------------------------------------------------------------------
// -----------------------------------------------------------------------------
// Test cases for three-level DDT
// -----------------------------------------------------------------------------
static void testDdtWalkThreeLevel() {
    using namespace TestValues;
    MemoryModel mem(size_t(4) * 1024 * 1024);
    Iommu iommu(0x1000,0x800, mem.size());
    configureCapabilities(iommu);
    installMemCbs(iommu, mem);

    std::cout << "\n[TEST] three-level base format\n";
    // 1. Simple valid
    {
        configureFctl(iommu, false); // GXL=0
        DeviceContext dc = createDeviceContext(true); // valid=true
        testDeviceContextConfig(iommu, THREE_LEVEL_DEV_ID,
                               Ddtp::Mode::Level3,
                               "three_level_basic", dc, true, 0);
    }
    
    // 2. SXL + Sv32
    {
        configureFctl(iommu, true); // GXL=1
        DeviceContext dc = createDeviceContext(
            true,   // valid
            false,  // enable_ats
            false,  // enable_pri
            false,  // t2gpa
            false,  // dtf
            false,  // pdtv
            false,  // prpr
            false,  // gade
            false,  // sade
            false,  // dpe
            false,  // sbe
            true,   // sxl=true
            IohgatpMode::Bare,
            0,      // gscid
            0,      // iohgatp_ppn
            0,      // pscid
            IosatpMode::Sv32,
            IOSATP_PPN
        );
        testDeviceContextConfig(iommu, THREE_LEVEL_DEV_ID,
                               Ddtp::Mode::Level3,
                               "three_level_sxl_sv32", dc, true, 0);
    }
    
    // 3. PDTV + PD17
    {
        // Keep GXL=1 from previous test
        DeviceContext dc = createDeviceContext(
            true,   // valid
            false,  // enable_ats
            false,  // enable_pri
            false,  // t2gpa
            false,  // dtf
            true,   // pdtv=true
            false,  // prpr
            false,  // gade
            false,  // sade
            false,  // dpe
            false,  // sbe
            true,   // sxl - must be true since GXL=1
            IohgatpMode::Bare,
            0,      // gscid
            0,      // iohgatp_ppn
            0,      // pscid
            IosatpMode::Bare,
            0,      // iosatp_ppn
            PdtpMode::Pd17,
            PDTP_PPN
        );
        testDeviceContextConfig(iommu, THREE_LEVEL_DEV_ID,
                               Ddtp::Mode::Level3,
                               "three_level_pdtv", dc, true, 0);
    }
    
    // 4. Second-stage translation (Sv39x4)
    {
        // Reset to GXL=0 for Sv39x4 test
        configureFctl(iommu, false); // GXL=0
        
        DeviceContext dc = createDeviceContext(
            true,   // valid
            false,  // enable_ats
            false,  // enable_pri
            false,  // t2gpa
            false,  // dtf
            false,  // pdtv
            false,  // prpr
            false,  // gade
            false,  // sade
            false,  // dpe
            false,  // sbe
            false,  // sxl - must be false since GXL=0
            IohgatpMode::Sv39x4,
            0x5678, // gscid
            IOHGATP_PPN
        );
        testDeviceContextConfig(iommu, THREE_LEVEL_DEV_ID,
                               Ddtp::Mode::Level3,
                               "three_level_second_stage", dc, true, 0);
    }
    
    // 5. Both stages (Sv39x4 + Sv39)
    {
        // Keep GXL=0 for this test
        
        DeviceContext dc = createDeviceContext(
            true,   // valid
            false,  // enable_ats
            false,  // enable_pri
            false,  // t2gpa
            false,  // dtf
            false,  // pdtv
            false,  // prpr
            false,  // gade
            false,  // sade
            false,  // dpe
            false,  // sbe
            false,  // sxl - must be false since GXL=0
            IohgatpMode::Sv39x4,
            0x5678, // gscid
            IOHGATP_PPN,
            1234,   // pscid
            IosatpMode::Sv39,
            IOSATP_PPN
        );
        testDeviceContextConfig(iommu, THREE_LEVEL_DEV_ID,
                               Ddtp::Mode::Level3,
                               "three_level_both_stages", dc, true, 0);
    }
    
    // 6. NEW TEST: Little endian configuration (SBE=0)
    {
        // Configure little endian
        configureFctl(iommu, false, false); // GXL=0, BE=0 (little endian)
        
        // Create device context with SBE=0 (matching BE=0)
        DeviceContext dc = createDeviceContext(
            true,   // valid
            false,  // enable_ats
            false,  // enable_pri
            false,  // t2gpa
            false,  // dtf
            false,  // pdtv
            false,  // prpr
            false,  // gade
            false,  // sade
            false,  // dpe
            false,  // sbe=false (little endian)
            false,  // sxl
            IohgatpMode::Bare,
            0,      // gscid
            0       // iohgatp_ppn
        );
        
        testDeviceContextConfig(
            iommu, THREE_LEVEL_DEV_ID, Ddtp::Mode::Level3,
            "three_level_little_endian", dc, true, 0
        );
    }
    
    // 7. NEW TEST: Big endian configuration (SBE=1)
    {
        // Configure capabilities with END=1
        Capabilities caps;
        caps.bits_.pd8_ = 1;
        caps.bits_.pd17_ = 1;
        caps.bits_.pd20_ = 1;
        caps.bits_.sv32_ = 1;
        caps.bits_.sv39_ = 1;
        caps.bits_.sv48_ = 1; 
        caps.bits_.sv57_ = 1;
        caps.bits_.sv32x4_ = 1;
        caps.bits_.sv39x4_ = 1;
        caps.bits_.sv48x4_ = 1;
        caps.bits_.sv57x4_ = 1;
        caps.bits_.amoHwad_ = 1;
        caps.bits_.msiFlat_ = 1;
        caps.bits_.end_ = 1;  // Support for endianness control
        iommu.configureCapabilities(caps.value_);
        
        // Set big-endian mode in FCTL
        configureFctl(iommu, false, true); // GXL=0, BE=1
        
        // Create device context with SBE=1 (matching BE=1)
        DeviceContext dc = createDeviceContext(
            true,   // valid
            false,  // enable_ats
            false,  // enable_pri
            false,  // t2gpa
            false,  // dtf
            false,  // pdtv
            false,  // prpr
            false,  // gade
            false,  // sade
            false,  // dpe
            true,   // sbe=true (big endian)
            false,  // sxl
            IohgatpMode::Bare,
            0,      // gscid
            0       // iohgatp_ppn
        );
        
        testDeviceContextConfig(
            iommu, THREE_LEVEL_DEV_ID, Ddtp::Mode::Level3,
            "three_level_big_endian", dc, true, 0
        );
    }
    
    // 8. NEW TEST: Test with DTF flag (Disable Translation Fault)
    {
        configureFctl(iommu, false, false); // Reset to GXL=0, BE=0
        
        // Create device context with DTF=1
        DeviceContext dc = createDeviceContext(
            true,   // valid
            false,  // enable_ats
            false,  // enable_pri
            false,  // t2gpa
            true,   // dtf=true
            false,  // pdtv
            false,  // prpr
            false,  // gade
            false,  // sade
            false,  // dpe
            false,  // sbe
            false,  // sxl
            IohgatpMode::Bare,
            0,      // gscid
            0       // iohgatp_ppn
        );
        
        testDeviceContextConfig(
            iommu, THREE_LEVEL_DEV_ID, Ddtp::Mode::Level3,
            "three_level_dtf_enabled", dc, true, 0
        );
    }
    
    // 9. NEW TEST: Test with Sv48 first-stage translation
    {
        // Create device context with Sv48 first-stage
        DeviceContext dc = createDeviceContext(
            true,   // valid
            false,  // enable_ats
            false,  // enable_pri
            false,  // t2gpa
            false,  // dtf
            false,  // pdtv
            false,  // prpr
            false,  // gade
            false,  // sade
            false,  // dpe
            false,  // sbe
            false,  // sxl
            IohgatpMode::Bare,
            0,      // gscid
            0,      // iohgatp_ppn
            0x1234, // pscid
            IosatpMode::Sv48, // Use Sv48 mode
            IOSATP_PPN
        );
        
        testDeviceContextConfig(
            iommu, THREE_LEVEL_DEV_ID, Ddtp::Mode::Level3,
            "three_level_sv48_first_stage", dc, true, 0
        );
    }
    
    // 10. NEW TEST: Test with Sv57 first-stage translation
    {
        // Create device context with Sv57 first-stage
        DeviceContext dc = createDeviceContext(
            true,   // valid
            false,  // enable_ats
            false,  // enable_pri
            false,  // t2gpa
            false,  // dtf
            false,  // pdtv
            false,  // prpr
            false,  // gade
            false,  // sade
            false,  // dpe
            false,  // sbe
            false,  // sxl
            IohgatpMode::Bare,
            0,      // gscid
            0,      // iohgatp_ppn
            0x1234, // pscid
            IosatpMode::Sv57, // Use Sv57 mode (largest first-stage)
            IOSATP_PPN
        );
        
        testDeviceContextConfig(
            iommu, THREE_LEVEL_DEV_ID, Ddtp::Mode::Level3,
            "three_level_sv57_first_stage", dc, true, 0
        );
    }
    
    // 11. NEW TEST: Test with PD8 mode
    {
        // Create device context with PDTV=1 and PD8 mode
        DeviceContext dc = createDeviceContext(
            true,   // valid
            false,  // enable_ats
            false,  // enable_pri
            false,  // t2gpa
            false,  // dtf
            true,   // pdtv=true
            false,  // prpr
            false,  // gade
            false,  // sade
            true,   // dpe=true
            false,  // sbe
            false,  // sxl
            IohgatpMode::Bare,
            0,      // gscid
            0,      // iohgatp_ppn
            0,      // pscid
            IosatpMode::Bare,
            0,      // iosatp_ppn
            PdtpMode::Pd8,  // Use PD8 mode (smallest PDT)
            PDTP_PPN
        );
        
        testDeviceContextConfig(
            iommu, THREE_LEVEL_DEV_ID, Ddtp::Mode::Level3,
            "three_level_pd8_mode", dc, true, 0
        );
    }
    
    // 12. NEW TEST: Test with PD20 mode
    {
        // Create device context with PDTV=1 and PD20 mode
        DeviceContext dc = createDeviceContext(
            true,   // valid
            false,  // enable_ats
            false,  // enable_pri
            false,  // t2gpa
            false,  // dtf
            true,   // pdtv=true
            false,  // prpr
            false,  // gade
            false,  // sade
            true,   // dpe=true
            false,  // sbe
            false,  // sxl
            IohgatpMode::Bare,
            0,      // gscid
            0,      // iohgatp_ppn
            0,      // pscid
            IosatpMode::Bare,
            0,      // iosatp_ppn
            PdtpMode::Pd20, // Use PD20 mode (largest PDT)
            PDTP_PPN
        );
        
        testDeviceContextConfig(
            iommu, THREE_LEVEL_DEV_ID, Ddtp::Mode::Level3,
            "three_level_pd20_mode", dc, true, 0
        );
    }
    
    // 13. NEW TEST: Configure ATS capability and enable ATS
    {
        // Configure capabilities with ATS support
        Capabilities caps;
        caps.bits_.pd8_ = 1;
        caps.bits_.pd17_ = 1;
        caps.bits_.pd20_ = 1;
        caps.bits_.sv32_ = 1;
        caps.bits_.sv39_ = 1;
        caps.bits_.sv48_ = 1; 
        caps.bits_.sv57_ = 1;
        caps.bits_.sv32x4_ = 1;
        caps.bits_.sv39x4_ = 1;
        caps.bits_.sv48x4_ = 1;
        caps.bits_.sv57x4_ = 1;
        caps.bits_.amoHwad_ = 1;
        caps.bits_.msiFlat_ = 1;
        caps.bits_.end_ = 1;
        caps.bits_.ats_ = 1;  // Enable ATS capability
        caps.bits_.t2gpa_ = 1; // Enable T2GPA capability
        iommu.configureCapabilities(caps.value_);
        
        // Create device context with ATS enabled
        DeviceContext dc = createDeviceContext(
            true,   // valid
            true,   // enable_ats=true
            false,  // enable_pri
            false,  // t2gpa
            false,  // dtf
            false,  // pdtv
            false,  // prpr
            false,  // gade
            false,  // sade
            false,  // dpe
            false,  // sbe
            false   // sxl
        );
        
        testDeviceContextConfig(
            iommu, THREE_LEVEL_DEV_ID, Ddtp::Mode::Level3,
            "three_level_ats_enabled", dc, true, 0
        );
    }
    
    // 14. NEW TEST: Test T2GPA with ATS
    {
        // Create device context with T2GPA=1, ATS=1, and second-stage translation
        DeviceContext dc = createDeviceContext(
            true,   // valid
            true,   // enable_ats=true
            false,  // enable_pri
            true,   // t2gpa=true
            false,  // dtf
            false,  // pdtv
            false,  // prpr
            false,  // gade
            false,  // sade
            false,  // dpe
            false,  // sbe
            false,  // sxl
            IohgatpMode::Sv39x4, // Must have non-Bare second stage
            0x1234, // gscid
            IOHGATP_PPN
        );
        
        testDeviceContextConfig(
            iommu, THREE_LEVEL_DEV_ID, Ddtp::Mode::Level3,
            "three_level_t2gpa_enabled", dc, true, 0
        );
    }
    
    // 15. NEW TEST: ATS with PRI enabled
    {
        // Create device context with ATS and PRI enabled
        DeviceContext dc = createDeviceContext(
            true,   // valid
            true,   // enable_ats=true
            true,   // enable_pri=true
            false,  // t2gpa
            false,  // dtf
            false,  // pdtv
            true,   // prpr=true
            false,  // gade
            false,  // sade
            false,  // dpe
            false,  // sbe
            false,  // sxl
            IohgatpMode::Bare,
            0,      // gscid
            0       // iohgatp_ppn
        );
        
        testDeviceContextConfig(
            iommu, THREE_LEVEL_DEV_ID, Ddtp::Mode::Level3,
            "three_level_ats_pri_enabled", dc, true, 0
        );
    }
=======
        IohgatpMode::Bare,  // iohgatp_mode
        0,       // gscid
        0,       // iohgatp_ppn
        0x123,   // pscid
        IosatpMode::Sv39,   // iosatp_mode
        memMgr.getFreePhysicalPages(1)  // iosatp_ppn
    );
    
    // Write the device context using the IOMMU
    iommu.writeDeviceContext(leafAddr, dc);
    
    // Try to read it back for verification
    DeviceContext readDc;
    unsigned cause = 0;
    bool readSuccess = iommu.loadDeviceContext(TestValues::SIMPLE_DEV_ID, readDc, cause);
>>>>>>> ed7c470d
    
    printTestResult("Device context write/read", readSuccess);
    
    if (readSuccess) {
        std::cout << "[VERIFY] Device context valid: " << (readDc.valid() ? "true" : "false") << std::endl;
        std::cout << "[VERIFY] Device context ATS enabled: " << (readDc.ats() ? "true" : "false") << std::endl;
        std::cout << "[VERIFY] Device context IOHGATP: 0x" << std::hex << readDc.iohgatp() << std::dec << std::endl;
        std::cout << "[VERIFY] Device context IOHGATP mode: " << static_cast<int>(readDc.iohgatpMode()) << std::endl;
    }
}

int main() {
    std::cout << "=== IOMMU Device Table Walk Tests (Refactored with TableBuilder) ===\n";
    
    try {
        testBasicDeviceTableWalk();
        testDeviceContextTranslation();
        
        std::cout << "\n=== All tests completed! ===\n";
        return 0;
        
    } catch (const std::exception& e) {
        std::cerr << "Test failed with exception: " << e.what() << std::endl;
        return 1;
    } catch (...) {
        std::cerr << "Test failed with unknown exception" << std::endl;
        return 1;
    }
}<|MERGE_RESOLUTION|>--- conflicted
+++ resolved
@@ -73,51 +73,6 @@
 }
 
 /// Returns the address of the leaf device context entry
-<<<<<<< HEAD
-static uint64_t setupDeviceTable(Iommu& iommu, uint32_t devId, 
-                              uint64_t rootPpn, Ddtp::Mode mode) {
-    // Configure DDTP register with the root PPN and mode
-    Ddtp ddtp;
-    ddtp.bits_.mode_ = mode;
-    ddtp.bits_.ppn_ = rootPpn;
-    iommu.writeCsr(CsrNumber::Ddtp, ddtp.value_);
-    
-    bool extended = iommu.isDcExtended();
-    uint64_t pageSize = iommu.pageSize();
-    
-    // Setup directory levels based on mode
-    unsigned levels = 0;
-    if (mode == Ddtp::Mode::Level3) levels = 3;
-    else if (mode == Ddtp::Mode::Level2) levels = 2;
-    else if (mode == Ddtp::Mode::Level1) levels = 1;
-    
-    Devid dId{devId};
-    uint64_t currentPpn = rootPpn;
-    
-    // Setup non-leaf levels
-    assert(levels > 0);
-    for (unsigned level = levels - 1; level > 0; level--) {
-        unsigned ddi = dId.ithDdi(level, extended);
-        
-        // Create a non-leaf entry
-        Ddte ddte(0); // Initialize with 0
-        ddte.bits_.v_ = 1;
-        uint64_t nextPpn = TestValues::LEAF_PPN + (levels - level);
-        ddte.bits_.ppn_ = nextPpn;
-        
-        // Write the entry using IOMMU
-        uint64_t entryAddr = currentPpn * pageSize + ddi * uint64_t(8);
-        iommu.writeDevDirTableEntry(entryAddr, ddte.value_);
-        
-        // Move to next level
-        currentPpn = nextPpn;
-    }
-    
-    // Return the address of the leaf entry
-    uint64_t ddi0 = dId.ithDdi(0, extended);
-    unsigned leafSize = Iommu::devDirTableLeafSize(extended);
-    return currentPpn * pageSize + ddi0 * leafSize;
-=======
 static uint64_t setupDeviceTableWithBuilder(TT_IOMMU::Iommu& iommu, MemoryModel& /* memory */,
                                            MemoryManager& memMgr, TableBuilder& tableBuilder,
                                            uint32_t devId, Ddtp::Mode mode) {
@@ -167,7 +122,6 @@
               << ", device context at 0x" << dc_addr << std::dec << std::endl;
     
     return dc_addr;
->>>>>>> ed7c470d
 }
 
 // Creates a device context with the specified configuration (simplified version)
@@ -246,44 +200,6 @@
     return dc;
 }
 
-<<<<<<< HEAD
-// Test a device context configuration
-static bool testDeviceContextConfig(
-    Iommu& iommu, uint32_t devId, 
-    Ddtp::Mode mode, const char* testName,
-    const DeviceContext& dc, bool expectedOk, unsigned expectedCause) 
-{
-    // Setup device table and get address of the leaf entry
-    uint64_t dcAddr = setupDeviceTable(iommu, devId, TestValues::ROOT_PPN, mode);
-    
-    // Write the device context to memory using IOMMU
-    iommu.writeDeviceContext(dcAddr, dc);
-    
-    // Test loadDeviceContext
-    unsigned cause = 0;
-    DeviceContext loadedDc;
-    bool ok = iommu.loadDeviceContext(devId, loadedDc, cause);
-    
-    std::cout << "[TEST:" << testName << "] Result: ok=" << ok << " cause=" << cause 
-              << " (expected ok=" << expectedOk << " cause=" << expectedCause << ")" << '\n';
-    
-    if (ok == expectedOk && cause == expectedCause) {
-        std::cout << "  ✓ " << testName << " passed\n";
-        return true;
-    }
-    std::cout << "  ✗ " << testName << " failed\n";
-    return false;
-}
-
-// -----------------------------------------------------------------------------
-// Test cases for single-level DDT
-// -----------------------------------------------------------------------------
-static void testDdtWalkSingleLevel() {
-    using namespace TestValues;
-    
-    MemoryModel mem(size_t(4) * 1024 * 1024);
-    Iommu iommu(0x1000, 0x800, mem.size());
-=======
 // Helper function to print test results  
 static void printTestResult(const std::string& testName, bool success) {
     std::cout << "[TEST] " << testName << ": " 
@@ -310,7 +226,6 @@
     // Create IOMMU instance
     Iommu iommu(0x1000, 0x800, memory.size());
     installMemCbs(iommu, memory);
->>>>>>> ed7c470d
     configureCapabilities(iommu);
     configureFctl(iommu);
     
@@ -339,181 +254,8 @@
     memMgr.printStats();
 }
 
-<<<<<<< HEAD
-// -----------------------------------------------------------------------------
-// Test cases for two-level DDT
-// -----------------------------------------------------------------------------
-// -----------------------------------------------------------------------------
-// Test cases for two-level DDT
-// -----------------------------------------------------------------------------
-static void testDdtWalkTwoLevel() {
-    using namespace TestValues;
-    
-    MemoryModel mem(size_t(4) * 1024 * 1024);
-    Iommu iommu(0x1000, 0x800, mem.size());
-    configureCapabilities(iommu);
-    installMemCbs(iommu, mem);
-    
-    // Test base format (32-byte device context) with two-level DDT
-    std::cout << "\n[TEST] Testing base format (32-byte) device contexts with two-level DDT\n";
-    
-    // 1. Basic valid configuration
-    {
-        configureFctl(iommu, false); // GXL=0, BE=0, WSI=0
-        
-        // Create a basic valid device context
-        DeviceContext dc = createDeviceContext(true); // valid=true
-        
-        testDeviceContextConfig(
-            iommu, TWO_LEVEL_DEV_ID, Ddtp::Mode::Level2, 
-            "two_level_basic_config", dc, true, 0
-        );
-    }
-    
-    // 2. Test with SXL=1 and Sv32 (for two-level DDT)
-    {
-        // For SXL=1 to be valid, GXL must be 1
-        configureFctl(iommu, true); // Set GXL=1
-        
-        // Create device context with SXL=1 and Sv32 mode
-        DeviceContext dc = createDeviceContext(
-            true,   // valid
-            false,  // enable_ats
-            false,  // enable_pri
-            false,  // t2gpa
-            false,  // dtf
-            false,  // pdtv
-            false,  // prpr
-            false,  // gade
-            false,  // sade
-            false,  // dpe
-            false,  // sbe
-            true,   // sxl=true
-            IohgatpMode::Bare,
-            0,      // gscid
-            0,      // iohgatp_ppn
-            0,      // pscid
-            IosatpMode::Sv32,
-            IOSATP_PPN
-        );
-        
-        testDeviceContextConfig(
-            iommu, TWO_LEVEL_DEV_ID, Ddtp::Mode::Level2,
-            "two_level_sxl_sv32", dc, true, 0
-        );
-    }
-    
-    // 3. Test with PDTV=1 and PDT processing for two-level DDT
-    {
-        // Create device context with PDTV=1 and PD17 mode
-        DeviceContext dc = createDeviceContext(
-            true,   // valid
-            false,  // enable_ats
-            false,  // enable_pri
-            false,  // t2gpa
-            false,  // dtf
-            true,   // pdtv=true
-            false,  // prpr
-            false,  // gade
-            false,  // sade
-            false,  // dpe
-            false,  // sbe
-            true,   // sxl - must be true since GXL=1
-            IohgatpMode::Bare,
-            0,      // gscid
-            0,      // iohgatp_ppn
-            0,      // pscid
-            IosatpMode::Bare,
-            0,      // iosatp_ppn
-            PdtpMode::Pd17,
-            PDTP_PPN
-        );
-        
-        testDeviceContextConfig(
-            iommu, TWO_LEVEL_DEV_ID, Ddtp::Mode::Level2,
-            "two_level_pdtv_enabled", dc, true, 0
-        );
-    }
-    
-    // 4. Test with second-stage translation (Sv32x4) for two-level DDT
-    {
-        // Keep GXL=1 for this test
-        
-        // Create device context with second-stage translation
-        DeviceContext dc = createDeviceContext(
-            true,   // valid
-            false,  // enable_ats
-            false,  // enable_pri
-            false,  // t2gpa
-            false,  // dtf
-            false,  // pdtv
-            false,  // prpr
-            false,  // gade
-            false,  // sade
-            false,  // dpe
-            false,  // sbe
-            true,   // sxl - must be true since GXL=1
-            IohgatpMode::Sv32x4,
-            0x5678, // gscid
-            IOHGATP_PPN
-        );
-        
-        testDeviceContextConfig(
-            iommu, TWO_LEVEL_DEV_ID, Ddtp::Mode::Level2,
-            "two_level_second_stage_sv32x4", dc, true, 0
-        );
-    }
-    
-    // 5. Enable ATS for two-level DDT with Capabilities support
-    {
-        // Configure capabilities with ATS support
-        Capabilities caps;
-        caps.bits_.pd8_ = 1;
-        caps.bits_.pd17_ = 1;
-        caps.bits_.pd20_ = 1;
-        caps.bits_.sv32_ = 1;
-        caps.bits_.sv39_ = 1;
-        caps.bits_.sv48_ = 1; 
-        caps.bits_.sv57_ = 1;
-        caps.bits_.sv32x4_ = 1;
-        caps.bits_.sv39x4_ = 1;
-        caps.bits_.sv48x4_ = 1;
-        caps.bits_.sv57x4_ = 1;
-        caps.bits_.amoHwad_ = 1;
-        caps.bits_.msiFlat_ = 1;
-        caps.bits_.end_ = 1;
-        caps.bits_.ats_ = 1;  // Enable ATS capability
-        caps.bits_.t2gpa_ = 1; // Enable T2GPA capability
-        iommu.configureCapabilities(caps.value_);
-        
-        // Reset GXL to 0 for this test
-        configureFctl(iommu, false); // GXL=0
-        
-        // Create device context with ATS enabled
-        DeviceContext dc = createDeviceContext(
-            true,   // valid
-            true,   // enable_ats=true
-            false,  // enable_pri
-            false,  // t2gpa
-            false,  // dtf
-            false,  // pdtv
-            false,  // prpr
-            false,  // gade
-            false,  // sade
-            false,  // dpe
-            false,  // sbe
-            false   // sxl
-        );
-        
-        testDeviceContextConfig(
-            iommu, TWO_LEVEL_DEV_ID, Ddtp::Mode::Level2,
-            "two_level_ats_enabled", dc, true, 0
-        );
-    }
-=======
 void testDeviceContextTranslation() {
     std::cout << "\n=== Device Context Translation Test ===\n";
->>>>>>> ed7c470d
     
     // Create infrastructure 
     MemoryModel memory(2 * 1024 * 1024);  // 2MB
@@ -551,497 +293,6 @@
                 false,   // dpe
                 false,   // sbe
                 false,   // sxl
-<<<<<<< HEAD
-                IohgatpMode::Sv39x4,
-                0x1234,  // gscid
-                IOHGATP_PPN,
-                0x5678,  // pscid
-                IosatpMode::Sv39,
-                IOSATP_PPN,
-                PdtpMode::Bare,
-                0,       // pdtp_ppn
-                MsiptpMode::Flat,
-                MSI_PPN,
-                TestValues::MSI_ADDR_MASK,
-                TestValues::MSI_ADDR_PATTERN
-            );
-            
-            testDeviceContextConfig(
-                iommu, TWO_LEVEL_DEV_ID, Ddtp::Mode::Level2,
-                "two_level_msi_with_stages", dc, true, 0
-            );
-        }
-    }
-
-    std::cout << "ddt_walk_two_level tests completed\n";
-}
-
-// -----------------------------------------------------------------------------
-// Test cases for three-level DDT
-// -----------------------------------------------------------------------------
-// -----------------------------------------------------------------------------
-// Test cases for three-level DDT
-// -----------------------------------------------------------------------------
-static void testDdtWalkThreeLevel() {
-    using namespace TestValues;
-    MemoryModel mem(size_t(4) * 1024 * 1024);
-    Iommu iommu(0x1000,0x800, mem.size());
-    configureCapabilities(iommu);
-    installMemCbs(iommu, mem);
-
-    std::cout << "\n[TEST] three-level base format\n";
-    // 1. Simple valid
-    {
-        configureFctl(iommu, false); // GXL=0
-        DeviceContext dc = createDeviceContext(true); // valid=true
-        testDeviceContextConfig(iommu, THREE_LEVEL_DEV_ID,
-                               Ddtp::Mode::Level3,
-                               "three_level_basic", dc, true, 0);
-    }
-    
-    // 2. SXL + Sv32
-    {
-        configureFctl(iommu, true); // GXL=1
-        DeviceContext dc = createDeviceContext(
-            true,   // valid
-            false,  // enable_ats
-            false,  // enable_pri
-            false,  // t2gpa
-            false,  // dtf
-            false,  // pdtv
-            false,  // prpr
-            false,  // gade
-            false,  // sade
-            false,  // dpe
-            false,  // sbe
-            true,   // sxl=true
-            IohgatpMode::Bare,
-            0,      // gscid
-            0,      // iohgatp_ppn
-            0,      // pscid
-            IosatpMode::Sv32,
-            IOSATP_PPN
-        );
-        testDeviceContextConfig(iommu, THREE_LEVEL_DEV_ID,
-                               Ddtp::Mode::Level3,
-                               "three_level_sxl_sv32", dc, true, 0);
-    }
-    
-    // 3. PDTV + PD17
-    {
-        // Keep GXL=1 from previous test
-        DeviceContext dc = createDeviceContext(
-            true,   // valid
-            false,  // enable_ats
-            false,  // enable_pri
-            false,  // t2gpa
-            false,  // dtf
-            true,   // pdtv=true
-            false,  // prpr
-            false,  // gade
-            false,  // sade
-            false,  // dpe
-            false,  // sbe
-            true,   // sxl - must be true since GXL=1
-            IohgatpMode::Bare,
-            0,      // gscid
-            0,      // iohgatp_ppn
-            0,      // pscid
-            IosatpMode::Bare,
-            0,      // iosatp_ppn
-            PdtpMode::Pd17,
-            PDTP_PPN
-        );
-        testDeviceContextConfig(iommu, THREE_LEVEL_DEV_ID,
-                               Ddtp::Mode::Level3,
-                               "three_level_pdtv", dc, true, 0);
-    }
-    
-    // 4. Second-stage translation (Sv39x4)
-    {
-        // Reset to GXL=0 for Sv39x4 test
-        configureFctl(iommu, false); // GXL=0
-        
-        DeviceContext dc = createDeviceContext(
-            true,   // valid
-            false,  // enable_ats
-            false,  // enable_pri
-            false,  // t2gpa
-            false,  // dtf
-            false,  // pdtv
-            false,  // prpr
-            false,  // gade
-            false,  // sade
-            false,  // dpe
-            false,  // sbe
-            false,  // sxl - must be false since GXL=0
-            IohgatpMode::Sv39x4,
-            0x5678, // gscid
-            IOHGATP_PPN
-        );
-        testDeviceContextConfig(iommu, THREE_LEVEL_DEV_ID,
-                               Ddtp::Mode::Level3,
-                               "three_level_second_stage", dc, true, 0);
-    }
-    
-    // 5. Both stages (Sv39x4 + Sv39)
-    {
-        // Keep GXL=0 for this test
-        
-        DeviceContext dc = createDeviceContext(
-            true,   // valid
-            false,  // enable_ats
-            false,  // enable_pri
-            false,  // t2gpa
-            false,  // dtf
-            false,  // pdtv
-            false,  // prpr
-            false,  // gade
-            false,  // sade
-            false,  // dpe
-            false,  // sbe
-            false,  // sxl - must be false since GXL=0
-            IohgatpMode::Sv39x4,
-            0x5678, // gscid
-            IOHGATP_PPN,
-            1234,   // pscid
-            IosatpMode::Sv39,
-            IOSATP_PPN
-        );
-        testDeviceContextConfig(iommu, THREE_LEVEL_DEV_ID,
-                               Ddtp::Mode::Level3,
-                               "three_level_both_stages", dc, true, 0);
-    }
-    
-    // 6. NEW TEST: Little endian configuration (SBE=0)
-    {
-        // Configure little endian
-        configureFctl(iommu, false, false); // GXL=0, BE=0 (little endian)
-        
-        // Create device context with SBE=0 (matching BE=0)
-        DeviceContext dc = createDeviceContext(
-            true,   // valid
-            false,  // enable_ats
-            false,  // enable_pri
-            false,  // t2gpa
-            false,  // dtf
-            false,  // pdtv
-            false,  // prpr
-            false,  // gade
-            false,  // sade
-            false,  // dpe
-            false,  // sbe=false (little endian)
-            false,  // sxl
-            IohgatpMode::Bare,
-            0,      // gscid
-            0       // iohgatp_ppn
-        );
-        
-        testDeviceContextConfig(
-            iommu, THREE_LEVEL_DEV_ID, Ddtp::Mode::Level3,
-            "three_level_little_endian", dc, true, 0
-        );
-    }
-    
-    // 7. NEW TEST: Big endian configuration (SBE=1)
-    {
-        // Configure capabilities with END=1
-        Capabilities caps;
-        caps.bits_.pd8_ = 1;
-        caps.bits_.pd17_ = 1;
-        caps.bits_.pd20_ = 1;
-        caps.bits_.sv32_ = 1;
-        caps.bits_.sv39_ = 1;
-        caps.bits_.sv48_ = 1; 
-        caps.bits_.sv57_ = 1;
-        caps.bits_.sv32x4_ = 1;
-        caps.bits_.sv39x4_ = 1;
-        caps.bits_.sv48x4_ = 1;
-        caps.bits_.sv57x4_ = 1;
-        caps.bits_.amoHwad_ = 1;
-        caps.bits_.msiFlat_ = 1;
-        caps.bits_.end_ = 1;  // Support for endianness control
-        iommu.configureCapabilities(caps.value_);
-        
-        // Set big-endian mode in FCTL
-        configureFctl(iommu, false, true); // GXL=0, BE=1
-        
-        // Create device context with SBE=1 (matching BE=1)
-        DeviceContext dc = createDeviceContext(
-            true,   // valid
-            false,  // enable_ats
-            false,  // enable_pri
-            false,  // t2gpa
-            false,  // dtf
-            false,  // pdtv
-            false,  // prpr
-            false,  // gade
-            false,  // sade
-            false,  // dpe
-            true,   // sbe=true (big endian)
-            false,  // sxl
-            IohgatpMode::Bare,
-            0,      // gscid
-            0       // iohgatp_ppn
-        );
-        
-        testDeviceContextConfig(
-            iommu, THREE_LEVEL_DEV_ID, Ddtp::Mode::Level3,
-            "three_level_big_endian", dc, true, 0
-        );
-    }
-    
-    // 8. NEW TEST: Test with DTF flag (Disable Translation Fault)
-    {
-        configureFctl(iommu, false, false); // Reset to GXL=0, BE=0
-        
-        // Create device context with DTF=1
-        DeviceContext dc = createDeviceContext(
-            true,   // valid
-            false,  // enable_ats
-            false,  // enable_pri
-            false,  // t2gpa
-            true,   // dtf=true
-            false,  // pdtv
-            false,  // prpr
-            false,  // gade
-            false,  // sade
-            false,  // dpe
-            false,  // sbe
-            false,  // sxl
-            IohgatpMode::Bare,
-            0,      // gscid
-            0       // iohgatp_ppn
-        );
-        
-        testDeviceContextConfig(
-            iommu, THREE_LEVEL_DEV_ID, Ddtp::Mode::Level3,
-            "three_level_dtf_enabled", dc, true, 0
-        );
-    }
-    
-    // 9. NEW TEST: Test with Sv48 first-stage translation
-    {
-        // Create device context with Sv48 first-stage
-        DeviceContext dc = createDeviceContext(
-            true,   // valid
-            false,  // enable_ats
-            false,  // enable_pri
-            false,  // t2gpa
-            false,  // dtf
-            false,  // pdtv
-            false,  // prpr
-            false,  // gade
-            false,  // sade
-            false,  // dpe
-            false,  // sbe
-            false,  // sxl
-            IohgatpMode::Bare,
-            0,      // gscid
-            0,      // iohgatp_ppn
-            0x1234, // pscid
-            IosatpMode::Sv48, // Use Sv48 mode
-            IOSATP_PPN
-        );
-        
-        testDeviceContextConfig(
-            iommu, THREE_LEVEL_DEV_ID, Ddtp::Mode::Level3,
-            "three_level_sv48_first_stage", dc, true, 0
-        );
-    }
-    
-    // 10. NEW TEST: Test with Sv57 first-stage translation
-    {
-        // Create device context with Sv57 first-stage
-        DeviceContext dc = createDeviceContext(
-            true,   // valid
-            false,  // enable_ats
-            false,  // enable_pri
-            false,  // t2gpa
-            false,  // dtf
-            false,  // pdtv
-            false,  // prpr
-            false,  // gade
-            false,  // sade
-            false,  // dpe
-            false,  // sbe
-            false,  // sxl
-            IohgatpMode::Bare,
-            0,      // gscid
-            0,      // iohgatp_ppn
-            0x1234, // pscid
-            IosatpMode::Sv57, // Use Sv57 mode (largest first-stage)
-            IOSATP_PPN
-        );
-        
-        testDeviceContextConfig(
-            iommu, THREE_LEVEL_DEV_ID, Ddtp::Mode::Level3,
-            "three_level_sv57_first_stage", dc, true, 0
-        );
-    }
-    
-    // 11. NEW TEST: Test with PD8 mode
-    {
-        // Create device context with PDTV=1 and PD8 mode
-        DeviceContext dc = createDeviceContext(
-            true,   // valid
-            false,  // enable_ats
-            false,  // enable_pri
-            false,  // t2gpa
-            false,  // dtf
-            true,   // pdtv=true
-            false,  // prpr
-            false,  // gade
-            false,  // sade
-            true,   // dpe=true
-            false,  // sbe
-            false,  // sxl
-            IohgatpMode::Bare,
-            0,      // gscid
-            0,      // iohgatp_ppn
-            0,      // pscid
-            IosatpMode::Bare,
-            0,      // iosatp_ppn
-            PdtpMode::Pd8,  // Use PD8 mode (smallest PDT)
-            PDTP_PPN
-        );
-        
-        testDeviceContextConfig(
-            iommu, THREE_LEVEL_DEV_ID, Ddtp::Mode::Level3,
-            "three_level_pd8_mode", dc, true, 0
-        );
-    }
-    
-    // 12. NEW TEST: Test with PD20 mode
-    {
-        // Create device context with PDTV=1 and PD20 mode
-        DeviceContext dc = createDeviceContext(
-            true,   // valid
-            false,  // enable_ats
-            false,  // enable_pri
-            false,  // t2gpa
-            false,  // dtf
-            true,   // pdtv=true
-            false,  // prpr
-            false,  // gade
-            false,  // sade
-            true,   // dpe=true
-            false,  // sbe
-            false,  // sxl
-            IohgatpMode::Bare,
-            0,      // gscid
-            0,      // iohgatp_ppn
-            0,      // pscid
-            IosatpMode::Bare,
-            0,      // iosatp_ppn
-            PdtpMode::Pd20, // Use PD20 mode (largest PDT)
-            PDTP_PPN
-        );
-        
-        testDeviceContextConfig(
-            iommu, THREE_LEVEL_DEV_ID, Ddtp::Mode::Level3,
-            "three_level_pd20_mode", dc, true, 0
-        );
-    }
-    
-    // 13. NEW TEST: Configure ATS capability and enable ATS
-    {
-        // Configure capabilities with ATS support
-        Capabilities caps;
-        caps.bits_.pd8_ = 1;
-        caps.bits_.pd17_ = 1;
-        caps.bits_.pd20_ = 1;
-        caps.bits_.sv32_ = 1;
-        caps.bits_.sv39_ = 1;
-        caps.bits_.sv48_ = 1; 
-        caps.bits_.sv57_ = 1;
-        caps.bits_.sv32x4_ = 1;
-        caps.bits_.sv39x4_ = 1;
-        caps.bits_.sv48x4_ = 1;
-        caps.bits_.sv57x4_ = 1;
-        caps.bits_.amoHwad_ = 1;
-        caps.bits_.msiFlat_ = 1;
-        caps.bits_.end_ = 1;
-        caps.bits_.ats_ = 1;  // Enable ATS capability
-        caps.bits_.t2gpa_ = 1; // Enable T2GPA capability
-        iommu.configureCapabilities(caps.value_);
-        
-        // Create device context with ATS enabled
-        DeviceContext dc = createDeviceContext(
-            true,   // valid
-            true,   // enable_ats=true
-            false,  // enable_pri
-            false,  // t2gpa
-            false,  // dtf
-            false,  // pdtv
-            false,  // prpr
-            false,  // gade
-            false,  // sade
-            false,  // dpe
-            false,  // sbe
-            false   // sxl
-        );
-        
-        testDeviceContextConfig(
-            iommu, THREE_LEVEL_DEV_ID, Ddtp::Mode::Level3,
-            "three_level_ats_enabled", dc, true, 0
-        );
-    }
-    
-    // 14. NEW TEST: Test T2GPA with ATS
-    {
-        // Create device context with T2GPA=1, ATS=1, and second-stage translation
-        DeviceContext dc = createDeviceContext(
-            true,   // valid
-            true,   // enable_ats=true
-            false,  // enable_pri
-            true,   // t2gpa=true
-            false,  // dtf
-            false,  // pdtv
-            false,  // prpr
-            false,  // gade
-            false,  // sade
-            false,  // dpe
-            false,  // sbe
-            false,  // sxl
-            IohgatpMode::Sv39x4, // Must have non-Bare second stage
-            0x1234, // gscid
-            IOHGATP_PPN
-        );
-        
-        testDeviceContextConfig(
-            iommu, THREE_LEVEL_DEV_ID, Ddtp::Mode::Level3,
-            "three_level_t2gpa_enabled", dc, true, 0
-        );
-    }
-    
-    // 15. NEW TEST: ATS with PRI enabled
-    {
-        // Create device context with ATS and PRI enabled
-        DeviceContext dc = createDeviceContext(
-            true,   // valid
-            true,   // enable_ats=true
-            true,   // enable_pri=true
-            false,  // t2gpa
-            false,  // dtf
-            false,  // pdtv
-            true,   // prpr=true
-            false,  // gade
-            false,  // sade
-            false,  // dpe
-            false,  // sbe
-            false,  // sxl
-            IohgatpMode::Bare,
-            0,      // gscid
-            0       // iohgatp_ppn
-        );
-        
-        testDeviceContextConfig(
-            iommu, THREE_LEVEL_DEV_ID, Ddtp::Mode::Level3,
-            "three_level_ats_pri_enabled", dc, true, 0
-        );
-    }
-=======
         IohgatpMode::Bare,  // iohgatp_mode
         0,       // gscid
         0,       // iohgatp_ppn
@@ -1057,7 +308,6 @@
     DeviceContext readDc;
     unsigned cause = 0;
     bool readSuccess = iommu.loadDeviceContext(TestValues::SIMPLE_DEV_ID, readDc, cause);
->>>>>>> ed7c470d
     
     printTestResult("Device context write/read", readSuccess);
     
