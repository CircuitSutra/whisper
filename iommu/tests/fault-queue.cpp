--- conflicted
+++ resolved
@@ -70,18 +70,6 @@
     std::vector<uint8_t> memory;
 };
 
-<<<<<<< HEAD
-// Simple test for fault queue
-void testSimpleFaultQueue() {
-    std::cout << "=== Simple Fault Queue Test ===\n";
-    bool testPassed = true;
-    
-    // Create a memory model and IOMMU
-    const uint64_t memorySize = 1024 * 1024UL; // 1MB
-    TestMemory memory(memorySize);
-    Iommu iommu(0x1000, 0x800, memory.size());
-    
-=======
 class FaultQueueTestHelper {
 public:
     FaultQueueTestHelper() 
@@ -100,7 +88,6 @@
     }
 
     void setupBasicIommu() {
->>>>>>> ed7c470d
     // Configure memory callbacks
         iommu.setMemReadCb([this](uint64_t addr, unsigned size, uint64_t& data) {
         return memory.read(addr, size, data);
@@ -148,13 +135,12 @@
         }
         std::cout << "Waiting for fault queue to activate..." << '\n';
     }
-<<<<<<< HEAD
-    
+    
+#if 0
     if (!fqActive) {
         testPassed = false;
         std::cout << "ERROR: Fault queue did not activate!" << '\n';
-=======
->>>>>>> ed7c470d
+#endif
     }
 
     void setupStageCallbacks() {
@@ -162,12 +148,7 @@
         iommu.setStage1Cb([](uint64_t va, unsigned /*privMode*/, bool r, bool w, bool x, 
                                       uint64_t& /*gpa*/, unsigned& cause) {
         std::cout << "Stage1 callback called: va=0x" << std::hex << va << std::dec 
-<<<<<<< HEAD
                   << ", r=" << r << ", w=" << w << ", x=" << x << '\n';
-        stage1Called = true;
-=======
-                  << ", r=" << r << ", w=" << w << ", x=" << x << std::endl;
->>>>>>> ed7c470d
         cause = 5; // Read access fault
         return false; // Return false to indicate failure
     });
@@ -241,14 +222,9 @@
     
     if (!helper.waitForFaultQueueActivation()) {
         testPassed = false;
-<<<<<<< HEAD
-        std::cout << "ERROR: Expected translation to fail with cause 256 but got "
-                  << "result=" << result << ", cause=" << cause << '\n';
-=======
         std::cout << "ERROR: Fault queue did not activate!" << std::endl;
         std::cout << "=== Simple Fault Queue Test: FAILED ===\n\n";
         return;
->>>>>>> ed7c470d
     }
     
     // Get initial state
@@ -275,20 +251,10 @@
     std::cout << "After: FQH=" << fqhAfter << ", FQT=" << fqtAfter
               << ", IPSR=0x" << std::hex << ipsrAfter << std::dec << "\n";
     
-<<<<<<< HEAD
-    // Check if fault was queued (FQT should have advanced)
-    bool faultQueued = (fqtBefore != fqtAfter);
-    std::cout << "Fault queued: " << (faultQueued ? "YES" : "NO") << "\n";
-    
-    if (!faultQueued) {
-        testPassed = false;
-        std::cout << "ERROR: Fault was not queued (FQT didn't advance)" << '\n';
-=======
     // Verify fault was recorded
         if (fqtBefore == fqtAfter) {
             testPassed = false;
         std::cout << "ERROR: Fault queue tail did not advance" << std::endl;
->>>>>>> ed7c470d
     }
     
     // Check if FIP bit was set (bit 1 of IPSR)
@@ -296,26 +262,7 @@
     std::cout << "FIP bit: " << (fipSet ? "SET" : "NOT SET") << "\n";
     
     if (!fipSet) {
-<<<<<<< HEAD
-        testPassed = false;
-        std::cout << "ERROR: FIP bit was not set in IPSR" << '\n';
-    }
-    
-    // If fault wasn't queued, dump the fqcsr register to see if there were errors
-    if (!faultQueued) {
-        uint32_t fqcsrVal = iommu.readCsr(CsrNumber::Fqcsr);
-        std::cout << "FQCSR value: 0x" << std::hex << fqcsrVal << std::dec << "\n";
-        bool fqof = (fqcsrVal & 0x200) != 0; // Check overflow bit
-        bool fqmf = (fqcsrVal & 0x100) != 0; // Check memory fault bit
-        
-        std::cout << "FQCSR.fqof (overflow): " << (fqof ? "YES" : "NO") << "\n";
-        std::cout << "FQCSR.fqmf (memory fault): " << (fqmf ? "YES" : "NO") << "\n";
-        
-        if (fqmf) {
-            std::cout << "ERROR: Memory fault bit set in FQCSR" << '\n';
-        }
-=======
-            testPassed = false;
+        testPassed = false;
         std::cout << "ERROR: FIP bit not set after fault" << std::endl;
     }
     
@@ -339,7 +286,6 @@
         std::cout << "ERROR: Fault queue did not activate!" << std::endl;
         std::cout << "=== DTF Bit With DDT Errors Test: FAILED ===\n\n";
         return;
->>>>>>> ed7c470d
     }
     
     // Create DDTs with valid and invalid contexts using TableBuilder
@@ -396,23 +342,11 @@
         // Set DDTP to the appropriate mode
         helper.iommu.writeCsr(CsrNumber::Ddtp, test.ddtp.raw);
         
-<<<<<<< HEAD
-        if (!causeMatch) {
-            testPassed = false;
-            std::cout << "ERROR: Fault record cause doesn't match expected value" << '\n';
-        }
-        
-        if (!ttypMatch) {
-            testPassed = false;
-            std::cout << "ERROR: Fault record TTYP doesn't match expected value" << '\n';
-        }
-=======
         // Get initial fault queue state
         uint64_t fqtBefore = helper.iommu.readCsr(CsrNumber::Fqt);
         
         // Perform translation
         helper.performFailingTranslation(test.deviceId, 0x1000, test.expectedCause);
->>>>>>> ed7c470d
         
         // Check if fault was recorded
         uint64_t fqtAfter = helper.iommu.readCsr(CsrNumber::Fqt);
@@ -421,19 +355,6 @@
         std::cout << "FQT before: " << fqtBefore << ", after: " << fqtAfter 
                   << " (fault recorded: " << (faultRecorded ? "YES" : "NO") << ")" << std::endl;
         
-<<<<<<< HEAD
-        if (!didMatch) {
-            testPassed = false;
-            std::cout << "ERROR: Fault record device ID doesn't match expected value" << '\n';
-        }
-    }
-    
-    // Make sure callbacks were called if needed
-    // Note: With DDTP.mode = Off, we expect an early fault before callbacks are called
-    if (stage1Called) {
-        std::cout << "INFO: Stage1 callback was called, but not expected with DDTP.mode = Off" << '\n';
-    }
-=======
         // For DTF=1 cases, we expect certain faults to NOT be recorded
         if (test.deviceId == 1 && faultRecorded) {
             // This might be expected depending on fault type - just log it
@@ -443,7 +364,6 @@
     
     std::cout << "\n--- Memory Allocation Statistics ---\n";
     helper.memMgr.printStats();
->>>>>>> ed7c470d
     
     std::cout << "=== DTF Bit With DDT Errors Test: " 
               << (testPassed ? "PASSED" : "FAILED") << " ===\n\n";
@@ -454,14 +374,7 @@
     std::cout << "=== SBE Field Endianness Test (Refactored) ===\n";
     bool testPassed = true;
     
-<<<<<<< HEAD
-    // Create a memory model and IOMMU
-    const uint64_t memorySize = 1024 * 1024UL; // 1MB
-    TestMemory memory(memorySize);
-    Iommu iommu(0x1000, 0x800, memory.size());
-=======
     FaultQueueTestHelper helper;
->>>>>>> ed7c470d
     
     // Set up fault queue
     const uint64_t fqAddr = 0x10000;
@@ -539,30 +452,7 @@
     std::cout << "=== Fault Queue Overflow Test (Refactored) ===\n";
     bool testPassed = true;
     
-<<<<<<< HEAD
-    // Create a memory model and IOMMU
-    const uint64_t memorySize = 1024 * 1024UL; // 1MB
-    TestMemory memory(memorySize);
-    Iommu iommu(0x1000, 0x800, memory.size());
-    
-    // Configure memory callbacks
-    iommu.setMemReadCb([&memory](uint64_t addr, unsigned size, uint64_t& data) {
-        return memory.read(addr, size, data);
-    });
-    
-    iommu.setMemWriteCb([&memory](uint64_t addr, unsigned size, uint64_t data) {
-        return memory.write(addr, size, data);
-    });
-    
-    // Configure basic capabilities
-    uint64_t caps = 0;
-    caps |= (1ULL << 8);  // Sv32
-    caps |= (1ULL << 9);  // Sv39
-    caps |= (1ULL << 16); // Sv32x4
-    iommu.configureCapabilities(caps);
-=======
     FaultQueueTestHelper helper;
->>>>>>> ed7c470d
     
     // Set DDTP to Off mode (this will cause known faults)
     helper.iommu.writeCsr(CsrNumber::Ddtp, 0); // Off mode
@@ -571,14 +461,9 @@
     const uint64_t fqAddr = 0x10000;
     helper.setupFaultQueue(fqAddr, 1); // 2^1 = 2 entries
     
-<<<<<<< HEAD
-    if (!fqActive) {
-        std::cout << "ERROR: Fault queue did not activate!" << '\n';
-=======
     if (!helper.waitForFaultQueueActivation()) {
         testPassed = false;
         std::cout << "ERROR: Fault queue did not activate!" << std::endl;
->>>>>>> ed7c470d
         std::cout << "=== Fault Queue Overflow Test: FAILED ===\n\n";
         return;
     }
@@ -612,37 +497,19 @@
         // Check for overflow condition
         if (i == 2 && !fqofAfter) {
             testPassed = false;
-<<<<<<< HEAD
-            std::cout << "ERROR: Translation unexpectedly succeeded" << '\n';
-=======
-            std::cout << "ERROR: Expected FQOF to be set on the third request" << std::endl;
->>>>>>> ed7c470d
+            std::cout << "ERROR: Expected FQOF to be set on the third request" << '\n';
         }
         
         if (fqofAfter) {
             overflowDetected = true;
-<<<<<<< HEAD
-        }
-        
-        // Check for memory fault
-        bool fqmf = (fqcsr & (1 << 8)) != 0;
-        if (fqmf) {
-            testPassed = false;
-            std::cout << "ERROR: Unexpected memory fault (FQMF) bit set" << '\n';
-=======
             break;  // No need to continue once overflow is detected
->>>>>>> ed7c470d
         }
     }
     
     // We should have detected overflow
     if (!overflowDetected) {
         testPassed = false;
-<<<<<<< HEAD
-        std::cout << "ERROR: Overflow bit (FQOF) was never set" << '\n';
-=======
-        std::cout << "ERROR: Overflow condition not detected!" << std::endl;
->>>>>>> ed7c470d
+        std::cout << "ERROR: Overflow condition not detected!" << '\n';
     }
     
     // Check if FIP bit was set
@@ -652,1706 +519,13 @@
     
     if (!fipSet) {
         testPassed = false;
-<<<<<<< HEAD
-        std::cout << "ERROR: FQT advanced beyond 1 after overflow" << '\n';
-=======
-        std::cout << "ERROR: FIP bit not set after overflow" << std::endl;
->>>>>>> ed7c470d
+        std::cout << "ERROR: FIP bit not set after overflow" << '\n';
     }
     
     std::cout << "=== Fault Queue Overflow Test: " 
               << (testPassed ? "PASSED" : "FAILED") << " ===\n\n";
 }
 
-<<<<<<< HEAD
-// Updated testMultipleFaultCauses function
-void testMultipleFaultCauses() {
-    std::cout << "=== Multiple Fault Causes Test ===\n";
-    bool testPassed = true;
-    
-    // Create a memory model and IOMMU
-    const uint64_t memorySize = 1024 * 1024UL; // 1MB
-    TestMemory memory(memorySize);
-    Iommu iommu(0x1000, 0x800, memory.size());
-    
-    // Configure memory callbacks with detailed logging
-    iommu.setMemReadCb([&memory](uint64_t addr, unsigned size, uint64_t& data) {
-        bool result = memory.read(addr, size, data);
-        std::cout << "Memory read: addr=0x" << std::hex << addr << ", size=" << std::dec 
-                 << size << ", data=0x" << std::hex << data << ", result=" 
-                 << (result ? "success" : "fail") << std::dec << "\n";
-        return result;
-    });
-    
-    iommu.setMemWriteCb([&memory](uint64_t addr, unsigned size, uint64_t data) {
-        std::cout << "Memory write: addr=0x" << std::hex << addr << ", size=" << std::dec 
-                 << size << ", data=0x" << std::hex << data << std::dec << "\n";
-        return memory.write(addr, size, data);
-    });
-    
-    // Configure basic capabilities
-    uint64_t caps = 0;
-    caps |= (1ULL << 8);  // Sv32
-    caps |= (1ULL << 9);  // Sv39
-    caps |= (1ULL << 16); // Sv32x4
-    iommu.configureCapabilities(caps);
-    
-    // Set DDTP to Off mode (this will cause a known fault)
-    iommu.writeCsr(CsrNumber::Ddtp, 0); // Off mode (cause 256)
-    
-    // Set up fault queue with proper size
-    const uint64_t fqAddr = 0x10000;
-    const uint64_t fqPpn = fqAddr / 4096;
-    
-    // Clear memory for fault queue - make it larger to accommodate potential differences
-    for (uint64_t i = 0; i < 4096; i += 8) {
-        memory.write(fqAddr + i, 8, 0);
-    }
-    
-    // Configure fault queue with more entries (16 entries, LOG2SZ-1 = 3)
-    uint64_t fqb = (3ULL << 0) | (fqPpn << 10);
-    iommu.writeCsr(CsrNumber::Fqb, fqb);
-    iommu.writeCsr(CsrNumber::Fqh, 0); // Head at entry 0
-    
-    // Enable fault queue with interrupts
-    uint32_t fqcsr = 0x3; // enable and interrupt enable
-    iommu.writeCsr(CsrNumber::Fqcsr, fqcsr);
-    
-    // Wait for fault queue to be active
-    bool fqActive = false;
-    for (int i = 0; i < 10; i++) {
-        uint32_t fqcsrVal = iommu.readCsr(CsrNumber::Fqcsr);
-        if (fqcsrVal & (1 << 16)) { // fqon bit
-            fqActive = true;
-            break;
-        }
-    }
-    
-    if (!fqActive) {
-        std::cout << "ERROR: Fault queue did not activate!" << '\n';
-        std::cout << "=== Multiple Fault Causes Test: FAILED ===\n\n";
-        return;
-    }
-    
-    // Test two different transaction types and verify records
-    std::vector<Ttype> transactionTypes = {
-        Ttype::UntransRead,
-        Ttype::UntransWrite
-    };
-    
-    // Start with a clean FQH/FQT state
-    iommu.writeCsr(CsrNumber::Fqh, 0); 
-    iommu.writeCsr(CsrNumber::Fqt, 0);
-    std::cout << "Reset FQH=0, FQT=0 at start of test" << '\n';
-    
-    // Store the addresses where records are written for later verification
-    std::vector<uint64_t> recordAddresses;
-    
-    for (size_t i = 0; i < transactionTypes.size(); i++) {
-        // Clear any overflow condition from previous test
-        uint32_t fqcsrVal = iommu.readCsr(CsrNumber::Fqcsr);
-        if (fqcsrVal & (1 << 9)) { // FQOF bit
-            iommu.writeCsr(CsrNumber::Fqcsr, (1 << 9)); // Clear FQOF
-            std::cout << "Cleared FQOF bit before test " << i << '\n';
-        }
-        
-        // Clear IPSR FIP bit
-        iommu.writeCsr(CsrNumber::Ipsr, (1 << 1)); // Clear FIP
-        std::cout << "Cleared FIP bit before test " << i << '\n';
-        
-        auto txType = transactionTypes[i];
-        std::cout << "Testing Transaction Type: " << static_cast<int>(txType) << "\n";
-        
-        // Create request with complex device ID
-        IommuRequest req;
-        req.devId = 0x1234 + i;  // Use different device ID for each test
-        req.hasProcId = false;
-        req.iova = 0x1000 + (i * 0x1000);
-        req.type = txType;
-        req.privMode = PrivilegeMode::User;
-        req.size = 4;
-        
-        // Check queue state before translation
-        uint64_t fqhBefore = iommu.readCsr(CsrNumber::Fqh);
-        uint64_t fqtBefore = iommu.readCsr(CsrNumber::Fqt);
-        std::cout << "Before translation: FQH=" << fqhBefore << ", FQT=" << fqtBefore << '\n';
-        
-        // Run translation (should fail with DDTP = Off)
-        uint64_t pa = 0;
-        unsigned cause = 0;
-        bool result = iommu.translate(req, pa, cause);
-        
-        std::cout << "Translation result: " << (result ? "SUCCESS" : "FAILED")
-                  << ", cause=" << cause << "\n";
-        
-        if (result) {
-            testPassed = false;
-            std::cout << "ERROR: Translation unexpectedly succeeded" << '\n';
-        }
-        
-        // Get fault queue state
-        uint64_t fqhAfter = iommu.readCsr(CsrNumber::Fqh);
-        uint64_t fqtAfter = iommu.readCsr(CsrNumber::Fqt);
-        uint32_t ipsr = iommu.readCsr(CsrNumber::Ipsr);
-        
-        std::cout << "After translation: FQH=" << fqhAfter << ", FQT=" << fqtAfter << '\n';
-        std::cout << "IPSR: 0x" << std::hex << ipsr << std::dec << "\n";
-        
-        // Check if the fault record was written
-        if (fqtBefore == fqtAfter) {
-            testPassed = false;
-            std::cout << "ERROR: FQT did not advance after fault" << '\n';
-            continue;
-        }
-        
-        // Find where the record was written by examining the memory writes
-        // Note: This is a debug-focused approach to find the correct addresses
-        uint64_t startAddress = 0;
-        
-        // Dump memory in this range to find the written record
-        std::cout << "Scanning memory region to locate fault record:" << '\n';
-        for (uint64_t scanAddr = fqAddr + (fqtBefore * 32); 
-             scanAddr < fqAddr + (fqtBefore * 32) + 64; 
-             scanAddr += 8) 
-        {
-            uint64_t value = 0;
-            memory.read(scanAddr, 8, value);
-            
-            // Look for record with expected cause and ttyp pattern
-            if ((value & 0xFFF) == cause) {
-                startAddress = scanAddr;
-                std::cout << "  Found record at 0x" << std::hex << startAddress 
-                          << " with cause=" << cause << std::dec << '\n';
-                break;
-            }
-        }
-        
-        if (startAddress == 0) {
-            testPassed = false;
-            std::cout << "ERROR: Could not locate fault record in memory" << '\n';
-            continue;
-        }
-        
-        // Store the address for later testing
-        recordAddresses.push_back(startAddress);
-        
-        // Read record fields from the found address
-        uint64_t recordData0 = 0, recordData1 = 0;
-        memory.read(startAddress, 8, recordData0);
-        memory.read(startAddress + 8, 8, recordData1);
-        
-        unsigned recordCause = recordData0 & 0xFFF;
-        unsigned recordTtyp = (recordData0 >> 34) & 0x3F;
-        unsigned recordDid = recordData1 & 0xFFFFFF;
-        
-        std::cout << "Record Cause: " << recordCause << "\n";
-        std::cout << "Record TTYP: " << recordTtyp << "\n";
-        std::cout << "Record Device ID: 0x" << std::hex << recordDid << std::dec << "\n";
-        
-        // Verify fault record contents
-        if (recordCause != cause) {
-            testPassed = false;
-            std::cout << "ERROR: Recorded cause (" << recordCause 
-                     << ") doesn't match expected cause (" << cause << ")" << '\n';
-        }
-        
-        if (recordTtyp != static_cast<unsigned>(txType)) {
-            testPassed = false;
-            std::cout << "ERROR: Recorded TTYP (" << recordTtyp
-                     << ") doesn't match expected TTYP (" 
-                     << static_cast<unsigned>(txType) << ")" << '\n';
-        }
-        
-        if (recordDid != req.devId) {
-            testPassed = false;
-            std::cout << "ERROR: Recorded device ID (0x" << std::hex << recordDid
-                     << ") doesn't match expected device ID (0x" 
-                     << req.devId << std::dec << ")" << '\n';
-        }
-        
-        // Clear FIP bit after checking it
-        iommu.writeCsr(CsrNumber::Ipsr, (1 << 1));
-        std::cout << "Cleared FIP bit after test" << '\n';
-    }
-    
-    // If we processed two fault records, check the distance between them
-    if (recordAddresses.size() == 2) {
-        uint64_t recordSize = recordAddresses[1] - recordAddresses[0];
-        std::cout << "Actual fault record size appears to be: " << recordSize << " bytes" << '\n';
-    }
-    
-    // Verify we processed multiple faults
-    if (recordAddresses.size() < 2) {
-        testPassed = false;
-        std::cout << "ERROR: Not enough faults were processed" << '\n';
-    }
-    
-    std::cout << "=== Multiple Fault Causes Test: " 
-              << (testPassed ? "PASSED" : "FAILED") << " ===\n\n";
-}
-
-void testMultipleFaultTypes() {
-    std::cout << "=== Multiple Fault Types Test ===\n";
-    bool testPassed = true;
-    
-    // Create a memory model and IOMMU
-    const uint64_t memorySize = 1024 * 1024UL; // 1MB
-    TestMemory memory(memorySize);
-    Iommu iommu(0x1000, 0x800, memory.size());
-    
-    // Configure memory callbacks
-    iommu.setMemReadCb([&memory](uint64_t addr, unsigned size, uint64_t& data) {
-        return memory.read(addr, size, data);
-    });
-    
-    iommu.setMemWriteCb([&memory](uint64_t addr, unsigned size, uint64_t data) {
-        return memory.write(addr, size, data);
-    });
-    
-    // Configure basic capabilities
-    uint64_t caps = 0;
-    caps |= (1ULL << 8);  // Sv32
-    caps |= (1ULL << 9);  // Sv39
-    caps |= (1ULL << 16); // Sv32x4
-    iommu.configureCapabilities(caps);
-    
-    // Set up fault queue
-    const uint64_t fqAddr = 0x10000;
-    const uint64_t fqPpn = fqAddr / 4096;
-    const unsigned recordSize = 40; // Each fault record is 40 bytes
-    
-    // Clear memory for fault queue
-    for (uint64_t i = 0; i < 8UL * recordSize; i += 8) {
-        memory.write(fqAddr + i, 8, 0);
-    }
-    
-    // Configure fault queue (8 entries, LOG2SZ-1 = 2)
-    uint64_t fqb = (2ULL << 0) | (fqPpn << 10);
-    iommu.writeCsr(CsrNumber::Fqb, fqb);
-    iommu.writeCsr(CsrNumber::Fqh, 0); // Head at entry 0
-    
-    // Enable fault queue with interrupts
-    uint32_t fqcsr = 0x3; // enable and interrupt enable
-    iommu.writeCsr(CsrNumber::Fqcsr, fqcsr);
-    
-    // Wait for fault queue to be active
-    bool fqActive = false;
-    for (int i = 0; i < 10; i++) {
-        uint32_t fqcsrVal = iommu.readCsr(CsrNumber::Fqcsr);
-        if (fqcsrVal & (1 << 16)) { // fqon bit
-            fqActive = true;
-            break;
-        }
-    }
-    
-    if (!fqActive) {
-        std::cout << "ERROR: Fault queue did not activate!" << '\n';
-        std::cout << "=== Multiple Fault Types Test: FAILED ===\n\n";
-        return;
-    }
-    
-    // Set up different stages to generate different fault types
-    bool stage1Called = false;
-    iommu.setStage1Cb([&stage1Called](uint64_t /*va*/, unsigned /*privMode*/, bool r, bool w, bool x, 
-                                      uint64_t& /*gpa*/, unsigned& cause) {
-        stage1Called = true;
-        if (x) {
-            // Instruction page fault
-            cause = 12;
-        } else if (r) {
-            // Read page fault
-            cause = 13;
-        } else if (w) {
-            // Write page fault
-            cause = 15;
-        }
-        return false; // Return false to indicate failure
-    });
-    
-    bool stage2Called = false;
-    iommu.setStage2Cb([&stage2Called](uint64_t /*gpa*/, unsigned /*privMode*/, bool r, bool w, bool x, 
-                                     uint64_t& /*pa*/, unsigned& cause) {
-        stage2Called = true;
-        if (x) {
-            // Instruction guest page fault
-            cause = 20;
-        } else if (r) {
-            // Read guest page fault
-            cause = 21;
-        } else if (w) {
-            // Write guest page fault
-            cause = 23;
-        }
-        return false; // Return false to indicate failure
-    });
-    
-    // Set up test configurations for different fault types
-    struct FaultTest {
-        const char* name;
-        Ttype type;
-        unsigned expectedCause;
-        PrivilegeMode privMode;
-        bool useProcessId;
-    };
-    
-    std::vector<FaultTest> tests = {
-        {"Read Page Fault", Ttype::UntransRead, 13, PrivilegeMode::User, false},
-        {"Write Page Fault", Ttype::UntransWrite, 15, PrivilegeMode::User, false},
-        {"Exec Page Fault", Ttype::UntransExec, 12, PrivilegeMode::User, false},
-        {"Read Page Fault (Supervisor)", Ttype::UntransRead, 13, PrivilegeMode::Supervisor, true}
-    };
-    
-    // Run tests for different fault types
-    for (size_t i = 0; i < tests.size(); i++) {
-        const auto& test = tests[i];
-        std::cout << "\nTest " << i+1 << ": " << test.name << '\n';
-        
-        // Clear stage callback flags
-        stage1Called = false;
-        stage2Called = false;
-        
-        // Set DDTP to an appropriate mode for this test
-        if (i == 0) {
-            // First test: Set the DDTP to a mode that will use stage1 translation
-            iommu.writeCsr(CsrNumber::Ddtp, 3); // 2LVL mode
-        }
-        
-        // Create request
-        IommuRequest req;
-        req.devId = 0x1000 + i;
-        req.hasProcId = test.useProcessId;
-        req.procId = 0x54321;
-        req.iova = 0x2000 + (i * 0x1000);
-        req.type = test.type;
-        req.privMode = test.privMode;
-        req.size = 4;
-        
-        // Check queue state before translation
-        uint64_t fqhBefore = iommu.readCsr(CsrNumber::Fqh);
-        uint64_t fqtBefore = iommu.readCsr(CsrNumber::Fqt);
-        std::cout << "Before translation: FQH=" << fqhBefore << ", FQT=" << fqtBefore << '\n';
-        
-        // Run translation (should fail)
-        uint64_t pa = 0;
-        unsigned cause = 0;
-        bool result = iommu.translate(req, pa, cause);
-        
-        std::cout << "Translation result: " << (result ? "SUCCESS" : "FAILED")
-                  << ", cause=" << cause << "\n";
-        
-        if (result) {
-            testPassed = false;
-            std::cout << "ERROR: Translation unexpectedly succeeded" << '\n';
-            continue;
-        }
-        
-        // Check fault queue state
-        uint64_t fqhAfter = iommu.readCsr(CsrNumber::Fqh);
-        uint64_t fqtAfter = iommu.readCsr(CsrNumber::Fqt);
-        
-        std::cout << "After translation: FQH=" << fqhAfter << ", FQT=" << fqtAfter << '\n';
-        std::cout << "Stage1 called: " << (stage1Called ? "YES" : "NO") << '\n';
-        std::cout << "Stage2 called: " << (stage2Called ? "YES" : "NO") << '\n';
-        
-        // Check if appropriate stage callback was called
-        if (i == 0 && !stage1Called) {
-            std::cout << "WARNING: Stage1 callback wasn't called as expected" << '\n';
-        }
-        
-        // Check FQT advanced
-        if (fqtBefore == fqtAfter) {
-            testPassed = false;
-            std::cout << "ERROR: FQT did not advance after fault" << '\n';
-            continue;
-        }
-        
-        // Read the fault record
-        uint64_t recordAddr = fqAddr + fqtBefore * recordSize;
-        uint64_t recordData0 = 0;
-        memory.read(recordAddr, 8, recordData0);
-        
-        unsigned recordCause = recordData0 & 0xFFF;
-        unsigned recordTtyp = (recordData0 >> 34) & 0x3F;
-        
-        std::cout << "Record Cause: " << recordCause << "\n";
-        std::cout << "Record TTYP: " << recordTtyp << "\n";
-        
-        // For page faults, verify the cause matches expected value
-        if (recordCause != cause) {
-            testPassed = false;
-            std::cout << "ERROR: Recorded cause (" << recordCause 
-                     << ") doesn't match expected cause (" << cause << ")" << '\n';
-        }
-        
-        if (recordTtyp != static_cast<unsigned>(test.type)) {
-            testPassed = false;
-            std::cout << "ERROR: Recorded TTYP (" << recordTtyp
-                     << ") doesn't match expected TTYP (" 
-                     << static_cast<unsigned>(test.type) << ")" << '\n';
-        }
-        
-        // Clear IPSR
-        iommu.writeCsr(CsrNumber::Ipsr, (1 << 1)); // Clear FIP
-    }
-    
-    std::cout << "=== Multiple Fault Types Test: " 
-              << (testPassed ? "PASSED" : "FAILED") << " ===\n\n";
-}
-
-// Debug function to examine FaultRecord structure layout
-void debugFaultRecordStructure() {
-    std::cout << "=== Fault Record Layout Debug ===\n";
-    
-    // Create a sample fault record
-    FaultRecord record;
-    record.cause = 0x102;  // 258
-    record.ttyp = 2;
-    record.did = 0x4321;
-    record.pv = 1;
-    record.pid = 0x98765;
-    record.priv = 1;
-    record.iotval = 0x2000;
-    record.iotval2 = 0;
-    
-    // Print struct layout
-    std::cout << "Struct FaultRecord size: " << sizeof(FaultRecord) << " bytes\n";
-    
-    // Print memory representation
-
-    // Interpret FaultRecord as a an array of double words.
-    FaultRecDwords recDwords{};
-    recDwords.rec = record;
-    const auto& dwords = recDwords.dwords;
-
-    for (size_t i = 0; i < dwords.size(); i++)
-        std::cout << "Doubleword " << i << ": 0x" << std::hex << dwords.at(i) << std::dec << "\n";
-    
-    // Analyze first doubleword
-    uint64_t d0 = dwords.at(0);
-    std::cout << "D0 breakdown:\n";
-    std::cout << "  Cause: 0x" << std::hex << (d0 & 0xFFF) << std::dec << "\n";
-    std::cout << "  TTYP: " << ((d0 >> 34) & 0x3F) << "\n";
-    
-    // Analyze second doubleword
-    uint64_t d1 = dwords.at(1);
-    std::cout << "D1 breakdown:\n";
-    std::cout << "  DID: 0x" << std::hex << (d1 & 0xFFFFFF) << std::dec << "\n";
-    std::cout << "  PV bit position check:" << "\n";
-    for (int bit = 24; bit < 40; bit++) {
-        std::cout << "    Bit " << bit << ": " << ((d1 >> bit) & 0x1) << "\n";
-    }
-    
-    // Try different possible PV, PID, PRIV locations
-    std::cout << "Possible field locations:\n";
-    // Try doubleword 0, different possible bit positions
-    std::cout << "  D0 - PV(12): " << ((d0 >> 12) & 0x1) << "\n";
-    std::cout << "  D0 - PID(13-32): 0x" << std::hex << ((d0 >> 13) & 0xFFFFF) << std::dec << "\n";
-    std::cout << "  D0 - PRIV(33): " << ((d0 >> 33) & 0x1) << "\n";
-    
-    // Try doubleword 1, various bit positions
-    std::cout << "  D1 - PV(24): " << ((d1 >> 24) & 0x1) << "\n";
-    std::cout << "  D1 - PID(25-44): 0x" << std::hex << ((d1 >> 25) & 0xFFFFF) << std::dec << "\n";
-    std::cout << "  D1 - PRIV(45): " << ((d1 >> 45) & 0x1) << "\n";
-    
-    std::cout << "  D1 - PV(32): " << ((d1 >> 32) & 0x1) << "\n";
-    std::cout << "  D1 - PID(33-52): 0x" << std::hex << ((d1 >> 33) & 0xFFFFF) << std::dec << "\n";
-    std::cout << "  D1 - PRIV(53): " << ((d1 >> 53) & 0x1) << "\n";
-    
-    std::cout << "=== End Debug ===\n\n";
-}
-
-void testFaultQueueWithProcessId() {
-    std::cout << "=== Fault Queue with Process ID Test ===\n";
-    bool testPassed = true;
-    
-    // Create a memory model and IOMMU
-    const uint64_t memorySize = 1024 * 1024UL; // 1MB
-    TestMemory memory(memorySize);
-    Iommu iommu(0x1000, 0x800, memory.size());
-    
-    // Configure memory callbacks
-    iommu.setMemReadCb([&memory](uint64_t addr, unsigned size, uint64_t& data) {
-        return memory.read(addr, size, data);
-    });
-    
-    iommu.setMemWriteCb([&memory](uint64_t addr, unsigned size, uint64_t data) {
-        return memory.write(addr, size, data);
-    });
-    
-    // Configure basic capabilities
-    uint64_t caps = 0;
-    caps |= (1ULL << 8);  // Sv32
-    caps |= (1ULL << 9);  // Sv39
-    caps |= (1ULL << 16); // Sv32x4
-    caps |= (1ULL << 38); // PD8 - Process context support
-    iommu.configureCapabilities(caps);
-    
-    // Set DDTP to an appropriate mode that supports process IDs
-    iommu.writeCsr(CsrNumber::Ddtp, 3); // 2LVL mode
-    
-    // Set up fault queue
-    const uint64_t fqAddr = 0x10000;
-    const uint64_t fqPpn = fqAddr / 4096;
-    
-    // Clear memory for fault queue
-    for (uint64_t i = 0; i < 4 * sizeof(FaultRecord); i += 8) {
-        memory.write(fqAddr + i, 8, 0);
-    }
-    
-    // Configure fault queue
-    uint64_t fqb = (1ULL << 0) | (fqPpn << 10);
-    iommu.writeCsr(CsrNumber::Fqb, fqb);
-    iommu.writeCsr(CsrNumber::Fqh, 0);
-    
-    // Enable fault queue with interrupts
-    uint32_t fqcsr = 0x3; // enable and interrupt enable
-    iommu.writeCsr(CsrNumber::Fqcsr, fqcsr);
-    
-    // Wait for fault queue to be active
-    bool fqActive = false;
-    for (int i = 0; i < 10; i++) {
-        uint32_t fqcsrVal = iommu.readCsr(CsrNumber::Fqcsr);
-        if (fqcsrVal & (1 << 16)) { // fqon bit
-            fqActive = true;
-            break;
-        }
-    }
-    
-    if (!fqActive) {
-        std::cout << "ERROR: Fault queue did not activate!" << '\n';
-        std::cout << "=== Fault Queue with Process ID Test: FAILED ===\n\n";
-        return;
-    }
-    
-    // Test with a request that has Process ID
-    IommuRequest req;
-    req.devId = 0x4321;
-    req.hasProcId = true;
-    req.procId = 0x98765;
-    req.iova = 0x2000;
-    req.type = Ttype::UntransRead;
-    req.privMode = PrivilegeMode::Supervisor;
-    req.size = 4;
-    
-    // Create a sample FaultRecord with the same values to determine expected PID encoding
-    FaultRecord sampleRecord;
-    sampleRecord.pv = 1;
-    sampleRecord.pid = 0x98765;
-    sampleRecord.priv = 1;
-
-    FaultRecDwords frd;   // To reinterpret fault record as an array of double words.
-    frd.rec = sampleRecord;
-    uint64_t expectedPid = (frd.dwords.at(0) >> 13) & 0xFFFFF;
-    
-    std::cout << "Expected encoded PID value: 0x" << std::hex << expectedPid << std::dec << "\n";
-    
-    // Run translation (should fail)
-    uint64_t pa = 0;
-    unsigned cause = 0;
-    iommu.translate(req, pa, cause);
-    
-    // Read the fault record
-    uint64_t fqt = iommu.readCsr(CsrNumber::Fqt);
-    if (fqt == 0) {
-        std::cout << "ERROR: No fault record was generated" << '\n';
-        return;
-    }
-    
-    uint64_t recordAddr = fqAddr;
-    
-    // Read the fault record fields using the CORRECT bit positions
-    uint64_t recordData0 = 0, recordData1 = 0;
-    memory.read(recordAddr, 8, recordData0);
-    memory.read(recordAddr + 8, 8, recordData1);
-    
-    unsigned recordCause = recordData0 & 0xFFF;
-    unsigned recordTtyp = (recordData0 >> 34) & 0x3F;
-    unsigned recordDid = recordData1 & 0xFFFFFF;
-    
-    // IMPORTANT: These are the correct bit positions based on our debug findings
-    bool recordPv = (recordData0 >> 12) & 0x1;
-    unsigned recordPid = (recordData0 >> 13) & 0xFFFFF;
-    bool recordPriv = (recordData0 >> 33) & 0x1;
-    
-    std::cout << "Record Cause: " << recordCause << "\n";
-    std::cout << "Record TTYP: " << recordTtyp << "\n";
-    std::cout << "Record Device ID: 0x" << std::hex << recordDid << std::dec << "\n";
-    std::cout << "Record PV: " << recordPv << "\n";
-    std::cout << "Record Process ID: 0x" << std::hex << recordPid << std::dec << "\n";
-    std::cout << "Record PRIV: " << recordPriv << "\n";
-    
-    // Verify fault record fields
-    if (!recordPv) {
-        testPassed = false;
-        std::cout << "ERROR: PV bit not set in fault record" << '\n';
-    }
-    
-    // Test against the expected encoded value, not the original value
-    if (recordPid != expectedPid) {
-        testPassed = false;
-        std::cout << "ERROR: Recorded Process ID 0x" << std::hex << recordPid 
-                 << " doesn't match expected encoded Process ID 0x" 
-                 << expectedPid << std::dec << '\n';
-    } else {
-        std::cout << "SUCCESS: Process ID is correctly encoded!" << '\n';
-    }
-    
-    if (!recordPriv) {
-        testPassed = false;
-        std::cout << "ERROR: Recorded PRIV bit doesn't reflect Supervisor mode" << '\n';
-    }
-    
-    std::cout << "=== Fault Queue with Process ID Test: " 
-              << (testPassed ? "PASSED" : "FAILED") << " ===\n\n";
-}
-
-void testProcessIdFaultRecord() {
-    std::cout << "=== Process ID Fault Record Test ===\n";
-    bool testPassed = true;
-    
-    // Create a memory model and IOMMU
-    const uint64_t memorySize = 1024 * 1024UL; // 1MB
-    TestMemory memory(memorySize);
-    Iommu iommu(0x1000, 0x800, memory.size());
-    
-    // Create a sample FaultRecord to determine expected encoding
-    FaultRecord sampleRecord;
-    sampleRecord.pv = 1;
-    sampleRecord.pid = 0x98765;
-    sampleRecord.priv = 1;
-
-    FaultRecDwords frd{};   // To reinterpret fault record as an array of double words.
-    frd.rec = sampleRecord;
-    uint64_t expectedPid = (frd.dwords.at(0) >> 13) & 0xFFFFF;
-    
-    std::cout << "Expected encoded PID value: 0x" << std::hex << expectedPid << std::dec << "\n";
-    
-    // Configure memory callbacks
-    iommu.setMemReadCb([&memory](uint64_t addr, unsigned size, uint64_t& data) {
-        return memory.read(addr, size, data);
-    });
-    
-    iommu.setMemWriteCb([&memory](uint64_t addr, unsigned size, uint64_t data) {
-        return memory.write(addr, size, data);
-    });
-    
-    // Configure basic capabilities
-    uint64_t caps = 0;
-    caps |= (1ULL << 8);  // Sv32
-    caps |= (1ULL << 9);  // Sv39
-    caps |= (1ULL << 16); // Sv32x4
-    caps |= (1ULL << 38); // PD8 - Process context support
-    iommu.configureCapabilities(caps);
-    
-    // Set up fault queue
-    const uint64_t fqAddr = 0x10000;
-    const uint64_t fqPpn = fqAddr / 4096;
-    
-    // Clear memory for fault queue
-    for (uint64_t i = 0; i < 256; i += 8) {
-        memory.write(fqAddr + i, 8, 0);
-    }
-    
-    // Configure fault queue (4 entries, LOG2SZ-1 = 1)
-    uint64_t fqb = (1ULL << 0) | (fqPpn << 10);
-    iommu.writeCsr(CsrNumber::Fqb, fqb);
-    iommu.writeCsr(CsrNumber::Fqh, 0);
-    
-    // Enable fault queue with interrupts
-    uint32_t fqcsr = 0x3; // enable and interrupt enable
-    iommu.writeCsr(CsrNumber::Fqcsr, fqcsr);
-    
-    // Set up a simple request that uses process ID
-    IommuRequest req;
-    req.devId = 0x1;
-    req.hasProcId = true;
-    req.procId = 0x98765;
-    req.iova = 0x2000;
-    req.type = Ttype::UntransRead;
-    req.privMode = PrivilegeMode::Supervisor;
-    req.size = 4;
-    
-    // Run translation (should fail)
-    uint64_t pa = 0;
-    unsigned cause = 0;
-    iommu.translate(req, pa, cause);
-    
-    // Read the fault record with detailed analysis
-    uint64_t fqt = iommu.readCsr(CsrNumber::Fqt);
-    if (fqt == 0) {
-        std::cout << "ERROR: No fault record was generated" << '\n';
-        std::cout << "=== Process ID Fault Record Test: FAILED ===\n\n";
-        return;
-    }
-    
-    // Dump the entire fault record for thorough debugging
-    // const unsigned recordSize = 32; // Try different sizes to confirm actual size
-    uint64_t recordAddr = fqAddr;
-    std::cout << "Dumping fault record at address 0x" << std::hex << recordAddr << std::dec << ":" << '\n';
-    for (unsigned offset = 0; offset < 64; offset += 8) { // Dump 64 bytes to be safe
-        uint64_t value = 0;
-        memory.read(recordAddr + offset, 8, value);
-        std::cout << "  Offset +" << offset << ": 0x" << std::hex << value << std::dec << '\n';
-    }
-    
-    // Read the fault record fields - try different layouts
-    uint64_t recordData0 = 0, recordData1 = 0;
-    memory.read(recordAddr, 8, recordData0);
-    memory.read(recordAddr + 8, 8, recordData1);
-    
-    // Use the correct bit positions
-    unsigned recordCause = recordData0 & 0xFFF;
-    unsigned recordTtyp = (recordData0 >> 34) & 0x3F;
-    unsigned recordDid = recordData1 & 0xFFFFFF;
-    bool recordPv = (recordData0 >> 12) & 0x1;
-    unsigned recordPid = (recordData0 >> 13) & 0xFFFFF;
-    bool recordPriv = (recordData0 >> 33) & 0x1;
-    
-    std::cout << "Record Cause: " << recordCause << "\n";
-    std::cout << "Record TTYP: " << recordTtyp << "\n";
-    std::cout << "Record Device ID: 0x" << std::hex << recordDid << std::dec << "\n";
-    std::cout << "Record PV: " << recordPv << "\n";
-    std::cout << "Record Process ID: 0x" << std::hex << recordPid << std::dec << "\n";
-    std::cout << "Record PRIV: " << recordPriv << "\n";
-    
-    // Verify fault record fields
-    if (!recordPv) {
-        testPassed = false;
-        std::cout << "ERROR: PV bit not set in fault record" << '\n';
-    }
-    
-    // Test against the expected encoded value
-    if (recordPid != expectedPid) {
-        testPassed = false;
-        std::cout << "ERROR: Recorded Process ID 0x" << std::hex << recordPid 
-                 << " doesn't match expected encoded Process ID 0x" 
-                 << expectedPid << std::dec << '\n';
-    } else {
-        std::cout << "SUCCESS: Process ID is correctly encoded!" << '\n';
-    }
-    
-    if (!recordPriv) {
-        testPassed = false;
-        std::cout << "ERROR: Recorded PRIV bit doesn't reflect Supervisor mode" << '\n';
-    }
-    
-    std::cout << "=== Process ID Fault Record Test: " 
-              << (testPassed ? "PASSED" : "FAILED") << " ===\n\n";
-}
-
-void testDtfBitWithDdtErrors() {
-    std::cout << "=== DTF Bit With DDT Errors Test ===\n";
-    bool testPassed = true;
-    
-    // Create a memory model and IOMMU
-    const uint64_t memorySize = 1024 * 1024UL; // 1MB
-    TestMemory memory(memorySize);
-    Iommu iommu(0x1000, 0x800, memory.size());
-    
-    // Configure memory callbacks
-    iommu.setMemReadCb([&memory](uint64_t addr, unsigned size, uint64_t& data) {
-        return memory.read(addr, size, data);
-    });
-    
-    iommu.setMemWriteCb([&memory](uint64_t addr, unsigned size, uint64_t data) {
-        return memory.write(addr, size, data);
-    });
-    
-    // Configure capabilities
-    uint64_t caps = 0;
-    caps |= (1ULL << 8);  // Sv32
-    caps |= (1ULL << 9);  // Sv39
-    caps |= (1ULL << 16); // Sv32x4
-    iommu.configureCapabilities(caps);
-    
-    // Set up fault queue
-    const uint64_t fqAddr = 0x10000;
-    const uint64_t fqPpn = fqAddr / 4096;
-    
-    // Clear memory for fault queue
-    for (uint64_t i = 0; i < 8 * sizeof(FaultRecord); i += 8) {
-        memory.write(fqAddr + i, 8, 0);
-    }
-    
-    // Configure fault queue
-    uint64_t fqb = (2ULL << 0) | (fqPpn << 10);
-    iommu.writeCsr(CsrNumber::Fqb, fqb);
-    iommu.writeCsr(CsrNumber::Fqh, 0);
-    
-    // Enable fault queue with interrupts
-    uint32_t fqcsr = 0x3; // enable and interrupt enable
-    iommu.writeCsr(CsrNumber::Fqcsr, fqcsr);
-    
-    // Wait for fault queue to be active
-    bool fqActive = false;
-    for (int i = 0; i < 10; i++) {
-        uint32_t fqcsrVal = iommu.readCsr(CsrNumber::Fqcsr);
-        if (fqcsrVal & (1 << 16)) { // fqon bit
-            fqActive = true;
-            break;
-        }
-    }
-    
-    if (!fqActive) {
-        std::cout << "ERROR: Fault queue did not activate!" << '\n';
-        std::cout << "=== DTF Bit With DDT Errors Test: FAILED ===\n\n";
-        return;
-    }
-    
-    // Set up two device directory tables - one valid, one invalid
-    const uint64_t validDdtAddr = 0x30000;
-    const uint64_t validDdtPpn = validDdtAddr / 4096;
-    
-    const uint64_t invalidDdtAddr = 0x40000;
-    const uint64_t invalidDdtPpn = invalidDdtAddr / 4096;
-    
-    // Valid DDT - Create device contexts with DTF=0 and DTF=1
-    const uint64_t dcSize = 32; // Base format
-    
-    // Write DC with DTF=0 (device_id = 0)
-    uint64_t tc0 = 1ULL; // V=1, DTF=0
-    memory.write(validDdtAddr + 0 * dcSize, 8, tc0);
-    memory.write(validDdtAddr + 0 * dcSize + 8, 8, 0);  // iohgatp
-    memory.write(validDdtAddr + 0 * dcSize + 16, 8, 0); // ta
-    memory.write(validDdtAddr + 0 * dcSize + 24, 8, 0); // fsc
-    
-    // Write DC with DTF=1 (device_id = 1)
-    uint64_t tc1 = 1ULL | (1ULL << 6); // V=1, DTF=1
-    memory.write(validDdtAddr + 1 * dcSize, 8, tc1);
-    memory.write(validDdtAddr + 1 * dcSize + 8, 8, 0);  // iohgatp
-    memory.write(validDdtAddr + 1 * dcSize + 16, 8, 0); // ta
-    memory.write(validDdtAddr + 1 * dcSize + 24, 8, 0); // fsc
-    
-    // Invalid DDT - Create invalid device context (V=0) for both device IDs
-    memory.write(invalidDdtAddr + 0 * dcSize, 8, 0);  // V=0
-    memory.write(invalidDdtAddr + 1 * dcSize, 8, 0);  // V=0
-    
-    // Test cases to verify DTF behavior
-    struct DtfTestCase {
-        const char* name;
-        uint64_t ddtPpn;
-        unsigned deviceId;
-        unsigned expectedCause;
-        bool shouldRespectDtf;
-    };
-    
-    std::vector<DtfTestCase> testCases = {
-        // Valid DDT, DTF=0, should see fault reported
-        {"Valid DDT, DTF=0", validDdtPpn, 0, 0, true},
-        
-        // Valid DDT, DTF=1, should NOT see fault reported for faults that respect DTF
-        {"Valid DDT, DTF=1", validDdtPpn, 1, 0, true},
-        
-        // Invalid DDT, device_id=0, should see "DDT entry not valid" (cause=258)
-        {"Invalid DDT, device_id=0", invalidDdtPpn, 0, 258, true},
-        
-        // Invalid DDT, device_id=1, should NOT see fault if DTF=1 is respected
-        {"Invalid DDT, device_id=1", invalidDdtPpn, 1, 258, true}
-    };
-    
-    for (const auto& test : testCases) {
-        std::cout << "\nTesting: " << test.name << "\n";
-        
-        // Set DDTP to 1LVL mode with the appropriate DDT base
-        uint64_t ddtp = (1ULL << 0) | (test.ddtPpn << 10); // 1 for 1LVL mode
-        iommu.writeCsr(CsrNumber::Ddtp, ddtp);
-        
-        // Get current fault queue state
-        uint64_t fqhBefore = iommu.readCsr(CsrNumber::Fqh);
-        uint64_t fqtBefore = iommu.readCsr(CsrNumber::Fqt);
-        std::cout << "Before translation: FQH=" << fqhBefore << ", FQT=" << fqtBefore << "\n";
-        
-        // Create request
-        IommuRequest req;
-        req.devId = test.deviceId;
-        req.hasProcId = false;
-        req.iova = 0x2000;
-        req.type = Ttype::UntransRead;
-        req.privMode = PrivilegeMode::User;
-        req.size = 4;
-        
-        // Run translation
-        uint64_t pa = 0;
-        unsigned cause = 0;
-        bool result = iommu.translate(req, pa, cause);
-        
-        std::cout << "Translation result: " << (result ? "SUCCESS" : "FAILED")
-                  << ", cause=" << cause << "\n";
-        
-        // Only for tests that should fail, check the cause
-        if (!result && test.expectedCause != 0) {
-            if (cause != test.expectedCause) {
-                testPassed = false;
-                std::cout << "ERROR: Cause code " << cause 
-                         << " doesn't match expected " << test.expectedCause << '\n';
-            }
-        }
-        
-        // Check fault queue state
-        uint64_t fqhAfter = iommu.readCsr(CsrNumber::Fqh);
-        uint64_t fqtAfter = iommu.readCsr(CsrNumber::Fqt);
-        std::cout << "After translation: FQH=" << fqhAfter << ", FQT=" << fqtAfter << "\n";
-        
-        bool faultReported = (fqtBefore != fqtAfter);
-        std::cout << "Fault reported: " << (faultReported ? "YES" : "NO") << "\n";
-        
-        // For DTF=1 and faults that should respect DTF, no fault should be reported
-        if (test.deviceId == 1 && test.shouldRespectDtf && faultReported) {
-            testPassed = false;
-            std::cout << "ERROR: DTF=1 but fault was still reported (FQT advanced)" << '\n';
-        }
-        
-        // For DTF=0 and failures, fault should be reported
-        if (test.deviceId == 0 && !result && !faultReported) {
-            testPassed = false;
-            std::cout << "ERROR: DTF=0 and translation failed but fault was not reported" << '\n';
-        }
-        
-        // If a fault was reported, check that the record contains the correct cause
-        if (faultReported) {
-            uint64_t recordAddr = fqAddr + fqtBefore * sizeof(FaultRecord);
-            uint64_t recordData = 0;
-            memory.read(recordAddr, 8, recordData);
-            unsigned recordCause = recordData & 0xFFF;
-            
-            if (recordCause != cause) {
-                testPassed = false;
-                std::cout << "ERROR: Recorded cause (" << recordCause 
-                         << ") doesn't match expected cause (" << cause << ")" << '\n';
-            }
-        }
-    }
-    
-    std::cout << "=== DTF Bit With DDT Errors Test: " 
-              << (testPassed ? "PASSED" : "FAILED") << " ===\n\n";
-}
-
-void testEndiannessSbeField() {
-    std::cout << "=== Device Context SBE Field Endianness Test ===\n";
-    bool testPassed = true;
-    
-    // Create a memory model and IOMMU
-    const uint64_t memorySize = 1024 * 1024UL; // 1MB
-    TestMemory memory(memorySize);
-    Iommu iommu(0x1000, 0x800, memory.size());
-    
-    // Configure memory callbacks
-    iommu.setMemReadCb([&memory](uint64_t addr, unsigned size, uint64_t& data) {
-        bool result = memory.read(addr, size, data);
-        std::cout << "Memory read: addr=0x" << std::hex << addr << ", size=" << std::dec 
-                 << size << ", data=0x" << std::hex << data << ", result=" 
-                 << (result ? "success" : "fail") << std::dec << "\n";
-        return result;
-    });
-    
-    iommu.setMemWriteCb([&memory](uint64_t addr, unsigned size, uint64_t data) {
-        std::cout << "Memory write: addr=0x" << std::hex << addr << ", size=" << std::dec 
-                 << size << ", data=0x" << std::hex << data << std::dec << "\n";
-        return memory.write(addr, size, data);
-    });
-    
-    // Configure capabilities
-    uint64_t caps = 0;
-    caps |= (1ULL << 8);  // Sv32
-    caps |= (1ULL << 9);  // Sv39
-    caps |= (1ULL << 16); // Sv32x4
-    caps |= (1ULL << 27); // END - support for both endianness
-    caps |= (1ULL << 38); // PD8 - Process context support
-    iommu.configureCapabilities(caps);
-    
-    // Set up fault queue
-    const uint64_t fqAddr = 0x10000;
-    const uint64_t fqPpn = fqAddr / 4096;
-    
-    // Configure fault queue
-    uint64_t fqb = (2ULL << 0) | (fqPpn << 10);
-    iommu.writeCsr(CsrNumber::Fqb, fqb);
-    iommu.writeCsr(CsrNumber::Fqh, 0);
-    
-    // Enable fault queue
-    uint32_t fqcsr = 0x3; // enable and interrupt enable
-    iommu.writeCsr(CsrNumber::Fqcsr, fqcsr);
-    
-    // Set up device directory table and process tables
-    const uint64_t ddtAddr = 0x30000;
-    const uint64_t ddtPpn = ddtAddr / 4096;
-    
-    // Setup two different PDTs for different endianness tests
-    const uint64_t pdtLeAddr = 0x40000;  // Little-endian PDT
-    const uint64_t pdtBeAddr = 0x50000;  // Big-endian PDT
-    const uint64_t pdtLePpn = pdtLeAddr / 4096;
-    const uint64_t pdtBePpn = pdtBeAddr / 4096;
-    
-    // Set DDTP to 1LVL mode
-    uint64_t ddtp = (1ULL << 0) | (ddtPpn << 10); // 1 for 1LVL mode
-    iommu.writeCsr(CsrNumber::Ddtp, ddtp);
-    
-    // Set FCTL to support endianness
-    iommu.writeCsr(CsrNumber::Fctl, 0); // Little-endian for main IOMMU
-    
-    // Create device contexts with different SBE settings
-    const uint64_t dcSize = 32; // Base format
-    
-    // Write DC with SBE=0 (Little-endian, device_id = 0)
-    uint64_t tc0 = 1ULL | (1ULL << 10); // V=1, PDTV=1, SBE=0
-    uint64_t pdtp0 = (1ULL << 60) | pdtLePpn; // MODE=1 (PD8), PPN points to LE PDT
-    
-    memory.write(ddtAddr + 0 * dcSize, 8, tc0);
-    memory.write(ddtAddr + 0 * dcSize + 8, 8, 0);   // iohgatp
-    memory.write(ddtAddr + 0 * dcSize + 16, 8, 0);  // ta
-    memory.write(ddtAddr + 0 * dcSize + 24, 8, pdtp0); // fsc with PD8 mode
-    
-    // Write DC with SBE=1 (Big-endian, device_id = 1)
-    uint64_t tc1 = 1ULL | (1ULL << 10) | (1ULL << 8); // V=1, PDTV=1, SBE=1
-    uint64_t pdtp1 = (1ULL << 60) | pdtBePpn; // MODE=1 (PD8), PPN points to BE PDT
-    
-    memory.write(ddtAddr + 1 * dcSize, 8, tc1);
-    memory.write(ddtAddr + 1 * dcSize + 8, 8, 0);   // iohgatp
-    memory.write(ddtAddr + 1 * dcSize + 16, 8, 0);  // ta
-    memory.write(ddtAddr + 1 * dcSize + 24, 8, pdtp1); // fsc with PD8 mode
-    
-    // Create Little-endian Process Context (for device_id=0)
-    // First, create PDT with valid entry
-    memory.write(pdtLeAddr, 8, 1); // V=1, PPN not relevant for this test
-    
-    // Process context for process_id=0 (little-endian format - less significant bits first)
-    const uint64_t leProcessId = 0x12345;
-    const uint64_t leProcessCtxAddr = pdtLeAddr + leProcessId * 16;
-    
-    // Little-endian PC - Write in little-endian format
-    uint64_t lePcVal0 = 0x0000000000000001; // V=1, other fields 0
-    uint64_t lePcVal1 = 0x0000000000000000; // All fields 0
-    
-    // Write LE process context
-    memory.write(leProcessCtxAddr, 8, lePcVal0);
-    memory.write(leProcessCtxAddr + 8, 8, lePcVal1);
-    
-    // Create Big-endian Process Context (for device_id=1)
-    // First, create PDT with valid entry
-    memory.write(pdtBeAddr, 8, 1); // V=1, PPN not relevant for this test
-    
-    // Process context for process_id=0 (big-endian format - most significant bits first)
-    const uint64_t beProcessId = 0x12345;
-    const uint64_t beProcessCtxAddr = pdtBeAddr + beProcessId * 16;
-    
-    // Big-endian PC - Need to byte-swap the values before writing
-    uint64_t bePcVal0 = 0x0100000000000000; // Byte-swapped V=1
-    uint64_t bePcVal1 = 0x0000000000000000; // All fields 0
-    
-    // Write BE process context
-    memory.write(beProcessCtxAddr, 8, bePcVal0);
-    memory.write(beProcessCtxAddr + 8, 8, bePcVal1);
-    
-    // Test cases - one for each endianness
-    for (int devId = 0; devId < 2; devId++) {
-        bool isBigEndian = (devId == 1);
-        std::cout << "\nTesting device_id=" << devId << " (SBE=" << isBigEndian << ")\n";
-        
-        IommuRequest req;
-        req.devId = devId;
-        req.hasProcId = true;
-        req.procId = isBigEndian ? beProcessId : leProcessId;
-        req.iova = 0x2000;
-        req.type = Ttype::UntransRead;
-        req.privMode = PrivilegeMode::User;
-        req.size = 4;
-        
-        // Get current fault queue state
-        uint64_t fqtBefore = iommu.readCsr(CsrNumber::Fqt);
-        std::cout << "Before translation: FQT=" << fqtBefore << "\n";
-        
-        // Run translation
-        uint64_t pa = 0;
-        unsigned cause = 0;
-        bool result = iommu.translate(req, pa, cause);
-        
-        std::cout << "Translation result: " << (result ? "SUCCESS" : "FAILED")
-                  << ", cause=" << cause << "\n";
-        
-        // Get fault queue state after
-        uint64_t fqtAfter = iommu.readCsr(CsrNumber::Fqt);
-        std::cout << "After translation: FQT=" << fqtAfter << "\n";
-        
-        // Translation should succeed for both cases if SBE is correctly handled
-        if (!result) {
-            testPassed = false;
-            std::cout << "ERROR: Translation failed for device_id=" << devId 
-                     << " (SBE=" << isBigEndian << ")" << '\n';
-            
-            // If a fault was recorded, check its cause
-            if (fqtBefore != fqtAfter) {
-                uint64_t faultAddr = fqAddr + fqtBefore * sizeof(FaultRecord);
-                uint64_t recordData = 0;
-                memory.read(faultAddr, 8, recordData);
-                unsigned recordCause = recordData & 0xFFF;
-                
-                std::cout << "  Fault cause: " << recordCause << '\n';
-                
-                // If fault is PDT-related, it may be an endianness issue
-                if (recordCause == 265 || recordCause == 266 || recordCause == 267 || recordCause == 269) {
-                    std::cout << "  Suspected endianness issue with PDT/PC access" << '\n';
-                }
-            }
-        }
-    }
-    
-    std::cout << "=== Device Context SBE Field Endianness Test: "
-              << (testPassed ? "PASSED" : "FAILED") << " ===\n\n";
-}
-
-void testSbeFieldEndianness() {
-    std::cout << "=== Revised SBE Field Endianness Test ===\n";
-    bool testPassed = true;
-    
-    // Create a memory model and IOMMU
-    const uint64_t memorySize = 1024 * 1024UL; // 1MB
-    TestMemory memory(memorySize);
-    Iommu iommu(0x1000, 0x800, memory.size());
-    
-    // Configure memory callbacks with more verbose logging
-    iommu.setMemReadCb([&memory](uint64_t addr, unsigned size, uint64_t& data) {
-        bool result = memory.read(addr, size, data);
-        if (!result) {
-            std::cout << "READ ERROR: addr=0x" << std::hex << addr << std::dec 
-                      << " size=" << size << " (exceeds memory bounds)" << '\n';
-        }
-        return result;
-    });
-    
-    iommu.setMemWriteCb([&memory](uint64_t addr, unsigned size, uint64_t data) {
-        bool result = memory.write(addr, size, data);
-        if (!result) {
-            std::cout << "WRITE ERROR: addr=0x" << std::hex << addr << std::dec 
-                      << " size=" << size << " data=0x" << std::hex << data 
-                      << std::dec << " (exceeds memory bounds)" << '\n';
-        }
-        return result;
-    });
-    
-    // Configure capabilities
-    uint64_t caps = 0;
-    caps |= (1ULL << 8);  // Sv32
-    caps |= (1ULL << 9);  // Sv39
-    caps |= (1ULL << 16); // Sv32x4
-    caps |= (1ULL << 27); // END - support for both endianness
-    caps |= (1ULL << 38); // PD8 - Process context support
-    iommu.configureCapabilities(caps);
-    
-    // Set up fault queue
-    const uint64_t fqAddr = 0x10000;
-    const uint64_t fqPpn = fqAddr / 4096;
-    
-    // Clear memory for fault queue
-    for (uint64_t i = 0; i < 8 * sizeof(FaultRecord); i += 8) {
-        memory.write(fqAddr + i, 8, 0);
-    }
-    
-    // Configure fault queue
-    uint64_t fqb = (2ULL << 0) | (fqPpn << 10);
-    iommu.writeCsr(CsrNumber::Fqb, fqb);
-    iommu.writeCsr(CsrNumber::Fqh, 0);
-    
-    // Enable fault queue
-    uint32_t fqcsr = 0x3; // enable and interrupt enable
-    iommu.writeCsr(CsrNumber::Fqcsr, fqcsr);
-    
-    // Wait for fault queue to be active
-    bool fqActive = false;
-    for (int i = 0; i < 10; i++) {
-        uint32_t fqcsrVal = iommu.readCsr(CsrNumber::Fqcsr);
-        if (fqcsrVal & (1 << 16)) { // fqon bit
-            fqActive = true;
-            break;
-        }
-    }
-    
-    if (!fqActive) {
-        std::cout << "ERROR: Fault queue did not activate!" << '\n';
-        std::cout << "=== Revised SBE Field Endianness Test: FAILED ===\n\n";
-        return;
-    }
-    
-    // Set up device directory table and process tables
-    const uint64_t ddtAddr = 0x30000;
-    const uint64_t ddtPpn = ddtAddr / 4096;
-    
-    // Setup two different PDTs for different endianness tests
-    const uint64_t pdtLeAddr = 0x40000;  // Little-endian PDT
-    const uint64_t pdtBeAddr = 0x50000;  // Big-endian PDT
-    const uint64_t pdtLePpn = pdtLeAddr / 4096;
-    const uint64_t pdtBePpn = pdtBeAddr / 4096;
-    
-    // Set DDTP to 1LVL mode
-    uint64_t ddtp = (1ULL << 0) | (ddtPpn << 10); // 1 for 1LVL mode
-    iommu.writeCsr(CsrNumber::Ddtp, ddtp);
-    
-    // Set FCTL to support endianness
-    iommu.writeCsr(CsrNumber::Fctl, 0); // Little-endian for main IOMMU
-    
-    // Create device contexts with different SBE settings
-    const uint64_t dcSize = 32; // Base format
-    
-    // Write DC with SBE=0 (Little-endian, device_id = 0)
-    uint64_t tc0 = 1ULL | (1ULL << 10); // V=1, PDTV=1, SBE=0
-    uint64_t pdtp0 = (1ULL << 60) | pdtLePpn; // MODE=1 (PD8), PPN points to LE PDT
-    
-    memory.write(ddtAddr + 0 * dcSize, 8, tc0);
-    memory.write(ddtAddr + 0 * dcSize + 8, 8, 0);   // iohgatp
-    memory.write(ddtAddr + 0 * dcSize + 16, 8, 0);  // ta
-    memory.write(ddtAddr + 0 * dcSize + 24, 8, pdtp0); // fsc with PD8 mode
-    
-    // Write DC with SBE=1 (Big-endian, device_id = 1)
-    uint64_t tc1 = 1ULL | (1ULL << 10) | (1ULL << 8); // V=1, PDTV=1, SBE=1
-    uint64_t pdtp1 = (1ULL << 60) | pdtBePpn; // MODE=1 (PD8), PPN points to BE PDT
-    
-    memory.write(ddtAddr + 1 * dcSize, 8, tc1);
-    memory.write(ddtAddr + 1 * dcSize + 8, 8, 0);   // iohgatp
-    memory.write(ddtAddr + 1 * dcSize + 16, 8, 0);  // ta
-    memory.write(ddtAddr + 1 * dcSize + 24, 8, pdtp1); // fsc with PD8 mode
-    
-    // Use small process_id values to avoid memory access issues
-    const uint64_t leProcessId = 0x5; // Small value to avoid memory issues
-    const uint64_t beProcessId = 0x5;
-    
-    // Clear memory for PDTs
-    for (uint64_t i = 0; i < 4096; i += 8) {
-        memory.write(pdtLeAddr + i, 8, 0);
-        memory.write(pdtBeAddr + i, 8, 0);
-    }
-    
-    // Create Little-endian Process Context (for device_id=0)
-    // First, create valid PDT entries
-    memory.write(pdtLeAddr, 8, 1); // V=1 for all PDT entries to simplify testing
-    
-    // Process context for process_id=5 (little-endian format - less significant bits first)
-    const uint64_t leProcessCtxAddr = pdtLeAddr + 0x100; // Fixed offset for PC
-    
-    // Little-endian PC - Write in little-endian format
-    uint64_t lePcVal0 = 0x0000000000000001; // V=1, other fields 0
-    uint64_t lePcVal1 = 0x0000000012345678; // Distinctive value for testing
-    
-    // Write LE process context and create a mapping in PDT
-    memory.write(leProcessCtxAddr, 8, lePcVal0);
-    memory.write(leProcessCtxAddr + 8, 8, lePcVal1);
-    memory.write(pdtLeAddr + leProcessId * 8, 8, 0x1 | ((leProcessCtxAddr / 4096) << 10)); // V=1, PPN points to PC
-    
-    // Create Big-endian Process Context (for device_id=1)
-    memory.write(pdtBeAddr, 8, 1); // V=1 for all PDT entries
-    
-    // Process context for process_id=5 (big-endian format - most significant bits first)
-    const uint64_t beProcessCtxAddr = pdtBeAddr + 0x100; // Fixed offset for PC
-    
-    // Big-endian PC - Need to byte-swap the values
-    uint64_t bePcVal0 = 0x0100000000000000; // Byte-swapped V=1
-    uint64_t bePcVal1 = 0x7856341200000000; // Byte-swapped distinctive value
-    
-    // Write BE process context and create a mapping in PDT
-    memory.write(beProcessCtxAddr, 8, bePcVal0);
-    memory.write(beProcessCtxAddr + 8, 8, bePcVal1);
-    memory.write(pdtBeAddr + beProcessId * 8, 8, 0x1 | ((beProcessCtxAddr / 4096) << 10)); // V=1, PPN points to PC
-    
-    std::cout << "Memory setup complete - PDT and PC entries created\n";
-    std::cout << "LE PC at 0x" << std::hex << leProcessCtxAddr << std::dec << "\n";
-    std::cout << "BE PC at 0x" << std::hex << beProcessCtxAddr << std::dec << "\n";
-    
-    // Test cases - one for each endianness
-    for (int devId = 0; devId < 2; devId++) {
-        bool isBigEndian = (devId == 1);
-        std::cout << "\nTesting device_id=" << devId << " (SBE=" << isBigEndian << ")\n";
-        
-        IommuRequest req;
-        req.devId = devId;
-        req.hasProcId = true;
-        req.procId = isBigEndian ? beProcessId : leProcessId;
-        req.iova = 0x2000;
-        req.type = Ttype::UntransRead;
-        req.privMode = PrivilegeMode::User;
-        req.size = 4;
-        
-        // Get current fault queue state
-        uint64_t fqtBefore = iommu.readCsr(CsrNumber::Fqt);
-        std::cout << "Before translation: FQT=" << fqtBefore << "\n";
-        
-        // Run translation
-        uint64_t pa = 0;
-        unsigned cause = 0;
-        bool result = iommu.translate(req, pa, cause);
-        
-        std::cout << "Translation result: " << (result ? "SUCCESS" : "FAILED")
-                  << ", cause=" << cause << "\n";
-        
-        // Get fault queue state after
-        uint64_t fqtAfter = iommu.readCsr(CsrNumber::Fqt);
-        std::cout << "After translation: FQT=" << fqtAfter << "\n";
-        
-        // Check if a fault was reported
-        bool faultReported = (fqtBefore != fqtAfter);
-        
-        // If this is a big-endian test and translation failed with PDT-related errors,
-        // it might indicate an endianness issue
-        if (isBigEndian && !result) {
-            if (cause == 265 || cause == 266 || cause == 267 || cause == 269) {
-                testPassed = false;
-                std::cout << "ERROR: Big-endian PDT/PC access failed - likely endianness issue\n";
-            }
-        }
-        
-        // If translation should succeed but failed
-        if (!result) {
-            testPassed = false;
-            std::cout << "ERROR: Translation failed for device_id=" << devId 
-                     << " (SBE=" << isBigEndian << ")" << '\n';
-            
-            // If a fault was recorded, check its cause
-            if (faultReported) {
-                uint64_t faultAddr = fqAddr + fqtBefore * sizeof(FaultRecord);
-                uint64_t recordData = 0;
-                memory.read(faultAddr, 8, recordData);
-                unsigned recordCause = recordData & 0xFFF;
-                
-                std::cout << "  Fault cause: " << recordCause << '\n';
-                
-                // If fault is PDT-related, it may be an endianness issue
-                if (recordCause == 265 || recordCause == 266 || recordCause == 267 || recordCause == 269) {
-                    std::cout << "  Suspected endianness issue with PDT/PC access" << '\n';
-                }
-            }
-        }
-    }
-    
-    std::cout << "=== Revised SBE Field Endianness Test: "
-              << (testPassed ? "PASSED" : "FAILED") << " ===\n\n";
-}
-
-void testTranslateFailFaultQueueRecord() {
-    std::cout << "=== Translate Fail Fault Queue Record Test ===" << '\n';
-    bool testPassed = true;
-    
-    // Create a memory model and IOMMU
-    const uint64_t memorySize = 1024 * 1024UL; // 1MB
-    TestMemory memory(memorySize);
-    Iommu iommu(0x1000, 0x800, memory.size());
-    
-    // Configure memory callbacks with detailed logging
-    iommu.setMemReadCb([&memory](uint64_t addr, unsigned size, uint64_t& data) {
-        bool result = memory.read(addr, size, data);
-        std::cout << "Memory read: addr=0x" << std::hex << addr << ", size=" << std::dec 
-                 << size << ", data=0x" << std::hex << data << ", result=" 
-                 << (result ? "success" : "fail") << std::dec << "\n";
-        return result;
-    });
-    
-    iommu.setMemWriteCb([&memory](uint64_t addr, unsigned size, uint64_t data) {
-        std::cout << "Memory write: addr=0x" << std::hex << addr << ", size=" << std::dec 
-                 << size << ", data=0x" << std::hex << data << std::dec << "\n";
-        return memory.write(addr, size, data);
-    });
-    
-    // Configure capabilities
-    uint64_t caps = 0;
-    caps |= (1ULL << 8);  // Sv32
-    caps |= (1ULL << 9);  // Sv39
-    caps |= (1ULL << 16); // Sv32x4
-    iommu.configureCapabilities(caps);
-    iommu.reset(); // Make sure IOMMU is in a clean state
-    
-    // Set up fault queue
-    const uint64_t fqAddr = 0x10000;
-    const uint64_t fqPpn = fqAddr / 4096;
-    
-    // Clear memory for fault queue
-    for (uint64_t i = 0; i < 4 * sizeof(FaultRecord); i += 8) {
-        memory.write(fqAddr + i, 8, 0);
-    }
-    
-    // Configure fault queue with 4 entries (LOG2SZ-1 = 1)
-    uint64_t fqb = (1ULL << 0) | (fqPpn << 10);
-    iommu.writeCsr(CsrNumber::Fqb, fqb);
-    iommu.writeCsr(CsrNumber::Fqh, 0); // Head at entry 0
-    
-    // Enable fault queue with interrupts
-    uint32_t fqcsr = 0x3; // enable and interrupt enable
-    iommu.writeCsr(CsrNumber::Fqcsr, fqcsr);
-    
-    // Wait for fault queue to be active
-    bool fqActive = false;
-    for (int i = 0; i < 10; i++) {
-        uint32_t fqcsrVal = iommu.readCsr(CsrNumber::Fqcsr);
-        if (fqcsrVal & (1 << 16)) { // fqon bit
-            fqActive = true;
-            break;
-        }
-        std::cout << "Waiting for fault queue to activate..." << '\n';
-    }
-    
-    if (!fqActive) {
-        std::cout << "ERROR: Fault queue did not activate!" << '\n';
-        std::cout << "=== Translate Fail Fault Queue Record Test: FAILED ===\n\n";
-        return;
-    }
-    
-    // Set DDTP to Off mode - this should cause all transactions to be disallowed (cause 256)
-    iommu.writeCsr(CsrNumber::Ddtp, 0); // Off mode
-    
-    // Get initial state
-    uint64_t fqhBefore = iommu.readCsr(CsrNumber::Fqh);
-    uint64_t fqtBefore = iommu.readCsr(CsrNumber::Fqt);
-    uint32_t ipsrBefore = iommu.readCsr(CsrNumber::Ipsr);
-    
-    std::cout << "Initial: FQH=" << fqhBefore << ", FQT=" << fqtBefore
-              << ", IPSR=0x" << std::hex << ipsrBefore << std::dec << "\n";
-    
-    // Setup translation stubs - these shouldn't be called since DDTP is Off
-    iommu.setStage1Cb([](uint64_t /*va*/, unsigned /*privMode*/, bool , bool , bool , 
-                         uint64_t& /*gpa*/, unsigned& /*cause*/) {
-        std::cout << "Stage1 callback called unexpectedly" << '\n';
-        return true;
-    });
-    
-    iommu.setStage2Cb([](uint64_t /*gpa*/, unsigned /*privMode*/, bool , bool , bool , 
-                         uint64_t& /*pa*/, unsigned& /*cause*/) {
-        std::cout << "Stage2 callback called unexpectedly" << '\n';
-        return true;
-    });
-    
-    // Create a simple request
-    IommuRequest req;
-    req.devId = 0x123;        // Device ID
-    req.hasProcId = false;    // No process ID
-    req.iova = 0x2000;        // IOVA
-    req.type = Ttype::UntransRead;
-    req.privMode = PrivilegeMode::User;
-    req.size = 4;
-    
-    // Run translation (should fail with cause = 256)
-    uint64_t pa = 0;
-    unsigned cause = 0;
-    bool result = iommu.translate(req, pa, cause);
-    
-    std::cout << "Translation result: " << (result ? "SUCCESS" : "FAILED")
-              << ", cause=" << cause << "\n";
-    
-    // Verify translation failed correctly
-    if (result || cause != 256) {
-        testPassed = false;
-        std::cout << "ERROR: Expected translation to fail with cause 256 but got "
-                  << "result=" << result << ", cause=" << cause << '\n';
-    }
-    
-    // Check fault queue state
-    uint64_t fqhAfter = iommu.readCsr(CsrNumber::Fqh);
-    uint64_t fqtAfter = iommu.readCsr(CsrNumber::Fqt);
-    uint32_t ipsrAfter = iommu.readCsr(CsrNumber::Ipsr);
-    
-    std::cout << "After: FQH=" << fqhAfter << ", FQT=" << fqtAfter
-              << ", IPSR=0x" << std::hex << ipsrAfter << std::dec << "\n";
-    
-    // Check if FQT advanced
-    if (fqtBefore == fqtAfter) {
-        testPassed = false;
-        std::cout << "ERROR: FQT did not advance after fault" << '\n';
-    }
-    
-    // Check if interrupt was signaled
-    bool fipSet = ((ipsrAfter & 0x2) != 0);
-    std::cout << "FIP bit set: " << (fipSet ? "YES" : "NO") << "\n";
-    
-    if (!fipSet) {
-        testPassed = false;
-        std::cout << "ERROR: FIP bit was not set in IPSR" << '\n';
-    }
-    
-    // Read the fault record from memory
-    uint64_t recordAddr = fqAddr + fqtBefore * sizeof(FaultRecord);
-    std::cout << "Reading fault record from address 0x" << std::hex << recordAddr << std::dec << "\n";
-    
-    // Dump memory in this range to help debug
-    std::cout << "Dumping memory region to find fault record:" << '\n';
-    memory.dump(recordAddr, sizeof(FaultRecord));
-    
-    // Read the first 16 bytes (2 doublewords) of the fault record
-    uint64_t recordData0 = 0, recordData1 = 0;
-    memory.read(recordAddr, 8, recordData0);
-    memory.read(recordAddr + 8, 8, recordData1);
-    
-    std::cout << "Record data0: 0x" << std::hex << recordData0 << std::dec << "\n";
-    std::cout << "Record data1: 0x" << std::hex << recordData1 << std::dec << "\n";
-    
-    // Extract the fields from the fault record
-    unsigned recordCause = recordData0 & 0xFFF;
-    unsigned recordTtyp = (recordData0 >> 34) & 0x3F;
-    unsigned recordDid = recordData1 & 0xFFFFFF;
-    
-    std::cout << "Record cause: " << recordCause << "\n";
-    std::cout << "Record TTYP: " << recordTtyp << "\n";
-    std::cout << "Record device ID: 0x" << std::hex << recordDid << std::dec << "\n";
-    
-    // Validate fault record
-    bool causeMatch = (recordCause == cause);
-    bool ttypMatch = (recordTtyp == static_cast<unsigned>(req.type));
-    bool didMatch = (recordDid == req.devId);
-    
-    std::cout << "Cause matches: " << (causeMatch ? "YES" : "NO") << "\n";
-    std::cout << "TTYP matches: " << (ttypMatch ? "YES" : "NO") << "\n";
-    std::cout << "DID matches: " << (didMatch ? "YES" : "NO") << "\n";
-    
-    if (!causeMatch) {
-        testPassed = false;
-        std::cout << "ERROR: Fault record cause " << recordCause 
-                  << " doesn't match expected cause " << cause << '\n';
-    }
-    
-    if (!ttypMatch) {
-        testPassed = false;
-        std::cout << "ERROR: Fault record TTYP doesn't match request TTYP" << '\n';
-    }
-    
-    if (!didMatch) {
-        testPassed = false;
-        std::cout << "ERROR: Fault record DID doesn't match request device ID" << '\n';
-    }
-    
-    std::cout << "=== Translate Fail Fault Queue Record Test: " 
-              << (testPassed ? "PASSED" : "FAILED") << " ===\n\n";
-}
-
-void testFaultQueueOverflow1() {
-    std::cout << "=== Fault Queue Overflow Test ===" << '\n';
-    bool testPassed = true;
-    
-    // Create a memory model and IOMMU
-    const uint64_t memorySize = 1024 * 1024UL; // 1MB
-    TestMemory memory(memorySize);
-    Iommu iommu(0x1000, 0x800, memory.size());
-    
-    // Configure memory callbacks
-    iommu.setMemReadCb([&memory](uint64_t addr, unsigned size, uint64_t& data) {
-        bool result = memory.read(addr, size, data);
-        // For debugging, uncomment:
-        // std::cout << "Memory read: addr=0x" << std::hex << addr << ", size=" << std::dec 
-        //          << size << ", data=0x" << std::hex << data << std::dec << "\n";
-        return result;
-    });
-    
-    iommu.setMemWriteCb([&memory](uint64_t addr, unsigned size, uint64_t data) {
-        // For debugging, uncomment:
-        // std::cout << "Memory write: addr=0x" << std::hex << addr << ", size=" << std::dec 
-        //          << size << ", data=0x" << std::hex << data << std::dec << "\n";
-        return memory.write(addr, size, data);
-    });
-    
-    // Configure capabilities
-    uint64_t caps = 0;
-    caps |= (1ULL << 8);  // Sv32
-    caps |= (1ULL << 9);  // Sv39
-    caps |= (1ULL << 16); // Sv32x4
-    iommu.configureCapabilities(caps);
-    iommu.reset(); // Make sure IOMMU is in a clean state
-    
-    // Set up a TINY fault queue (2 entries) to easily test overflow
-    const uint64_t fqAddr = 0x10000;
-    const uint64_t fqPpn = fqAddr / 4096;
-    
-    // Clear memory for fault queue
-    for (uint64_t i = 0; i < 256; i += 8) {
-        memory.write(fqAddr + i, 8, 0);
-    }
-    
-    // Configure fault queue with only 2 entries (LOG2SZ-1 = 0)
-    uint64_t fqb = (0ULL << 0) | (fqPpn << 10);
-    iommu.writeCsr(CsrNumber::Fqb, fqb);
-    iommu.writeCsr(CsrNumber::Fqh, 0); // Head at entry 0
-    
-    // Enable fault queue with interrupts
-    uint32_t fqcsr = 0x3; // enable and interrupt enable
-    iommu.writeCsr(CsrNumber::Fqcsr, fqcsr);
-    
-    // Wait for fault queue to be active
-    bool fqActive = false;
-    for (int i = 0; i < 10; i++) {
-        uint32_t fqcsrVal = iommu.readCsr(CsrNumber::Fqcsr);
-        if (fqcsrVal & (1 << 16)) { // fqon bit
-            fqActive = true;
-            break;
-        }
-        std::cout << "Waiting for fault queue to activate..." << '\n';
-    }
-    
-    if (!fqActive) {
-        std::cout << "ERROR: Fault queue did not activate!" << '\n';
-        std::cout << "=== Fault Queue Overflow Test: FAILED ===\n\n";
-        return;
-    }
-    
-    // Set DDTP to Off mode - this should cause all transactions to be disallowed (cause 256)
-    iommu.writeCsr(CsrNumber::Ddtp, 0);
-    
-    // Calculate queue capacity from our configuration
-    const uint64_t queueCapacity = 2;
-    std::cout << "Fault queue capacity: " << queueCapacity << " entries\n";
-    
-    bool overflowDetected = false;
-    
-    // Generate more faults than the queue can hold (3 for a 2-entry queue)
-    for (int i = 0; i < 3; i++) {
-        std::cout << "\nTranslation Attempt " << (i+1) << ":\n";
-        
-        // Get current fault queue state
-        uint64_t fqhBefore = iommu.readCsr(CsrNumber::Fqh);
-        uint64_t fqtBefore = iommu.readCsr(CsrNumber::Fqt);
-        uint32_t fqcsrBefore = iommu.readCsr(CsrNumber::Fqcsr);
-        
-        std::cout << "Before translation: FQH=" << fqhBefore << ", FQT=" << fqtBefore 
-                  << ", FQCSR=0x" << std::hex << fqcsrBefore << std::dec << "\n";
-        
-        // Check if queue is full 
-        bool isFull = ((fqtBefore + 1) % queueCapacity) == fqhBefore;
-        std::cout << "Queue Full Before: " << (isFull ? "YES" : "NO") << "\n";
-        
-        // Check for overflow flag before
-        bool fqofBefore = (fqcsrBefore & 0x200) != 0;
-        std::cout << "FQOF Before: " << (fqofBefore ? "SET" : "NOT SET") << "\n";
-        
-        // Create request with different device ID for each attempt
-        IommuRequest req;
-        req.devId = 0x100 + i;  // Different device ID each time
-        req.hasProcId = false;
-        req.iova = 0x1000 + (i * 0x1000);  // Different IOVA each time
-        req.type = Ttype::UntransRead;
-        req.privMode = PrivilegeMode::User;
-        req.size = 4;
-        
-        // Perform translation (should fail)
-        uint64_t pa = 0;
-        unsigned cause = 0;
-        bool result = iommu.translate(req, pa, cause);
-        
-        std::cout << "Translation result: " << (result ? "SUCCESS" : "FAILED")
-                  << ", cause=" << cause << "\n";
-        
-        if (result || cause != 256) {
-            testPassed = false;
-            std::cout << "ERROR: Expected translation to fail with cause 256" << '\n';
-        }
-        
-        // Check fault queue state after
-        uint64_t fqhAfter = iommu.readCsr(CsrNumber::Fqh);
-        uint64_t fqtAfter = iommu.readCsr(CsrNumber::Fqt);
-        uint32_t fqcsrAfter = iommu.readCsr(CsrNumber::Fqcsr);
-        
-        std::cout << "After translation: FQH=" << fqhAfter << ", FQT=" << fqtAfter 
-                  << ", FQCSR=0x" << std::hex << fqcsrAfter << std::dec << "\n";
-        
-        // Check for overflow flag after
-        bool fqofAfter = (fqcsrAfter & 0x200) != 0;
-        std::cout << "FQOF After: " << (fqofAfter ? "SET" : "NOT SET") << "\n";
-        
-        // On the third iteration, we should see the overflow flag set
-        if (i == 2 && !fqofAfter) {
-            testPassed = false;
-            std::cout << "ERROR: Expected FQOF to be set on the third request" << '\n';
-        }
-=======
 // -----------------------------------------------------------------------------
 // Main function
 // -----------------------------------------------------------------------------
@@ -2364,49 +538,15 @@
         testDtfBitWithDdtErrors();
         testSbeFieldEndianness();
         testFaultQueueOverflow();
->>>>>>> ed7c470d
         
         std::cout << "\n=== All fault queue tests completed! ===\n";
     return 0;
         
-<<<<<<< HEAD
-        // For the first two requests, FQT should advance
-        if (i < 2 && fqtBefore == fqtAfter) {
-            testPassed = false;
-            std::cout << "ERROR: FQT did not advance for request " << (i+1) << '\n';
-        }
-    }
-    
-    // Final state
-    uint64_t finalFqh = iommu.readCsr(CsrNumber::Fqh);
-    uint64_t finalFqt = iommu.readCsr(CsrNumber::Fqt);
-    uint32_t finalFqcsr = iommu.readCsr(CsrNumber::Fqcsr);
-    uint32_t finalIpsr = iommu.readCsr(CsrNumber::Ipsr);
-    
-    std::cout << "\nFinal state: FQH=" << finalFqh << ", FQT=" << finalFqt
-              << ", FQCSR=0x" << std::hex << finalFqcsr 
-              << ", IPSR=0x" << finalIpsr << std::dec << "\n";
-    
-    // We should have detected overflow
-    if (!overflowDetected) {
-        testPassed = false;
-        std::cout << "ERROR: Overflow condition not detected!" << '\n';
-    }
-    
-    // Check if FIP bit was set
-    bool fipSet = (finalIpsr & 0x2) != 0;
-    std::cout << "FIP bit: " << (fipSet ? "SET" : "NOT SET") << "\n";
-    
-    if (!fipSet) {
-        testPassed = false;
-        std::cout << "ERROR: FIP bit not set after overflow" << '\n';
-=======
     } catch (const std::exception& e) {
         std::cerr << "Fault queue test failed with exception: " << e.what() << std::endl;
         return 1;
     } catch (...) {
         std::cerr << "Fault queue test failed with unknown exception" << std::endl;
         return 1;
->>>>>>> ed7c470d
     }
 }