--- conflicted
+++ resolved
@@ -111,11 +111,7 @@
   if (val == 0 or not std::isnormal(val))
     return sign? -Float16{} : Float16{};
 
-<<<<<<< HEAD
-  // Normalized number. Update exponent for float16 bias.
-=======
   // Normalized float. Update exponent for float16 bias.
->>>>>>> eba5e1d3
   Uint32FloatUnion uf{val};
 
   uint32_t sig = (uf.u << 9) >> 9;
@@ -125,15 +121,11 @@
     return sign? -Float16{} : Float16{};
   if (exp < 0)
     {
-<<<<<<< HEAD
-      assert(0);
-=======
       // In Float16 number would be subnormal. Adjust.
       int shift = -exp;
       sig = sig | (1 << 23);  // Put back implied most sig digit.
       sig = sig >> shift;
       exp = 0;
->>>>>>> eba5e1d3
     }
   if (exp >= 0x1f)
     return sign? -Float16::infinity() : Float16::infinity();
@@ -187,15 +179,9 @@
 void
 FpRegs::reset(bool hasHalf, bool hasSingle, bool hasDouble)
 {
-<<<<<<< HEAD
-  hasHalf_ = hasHalf_;
-  hasSingle_ = hasSingle_;
-  hasDouble_ = hasDouble_;
-=======
   hasHalf_ = hasHalf;
   hasSingle_ = hasSingle;
   hasDouble_ = hasDouble;
->>>>>>> eba5e1d3
 
   if (hasDouble)
     {
