// Copyright 2024 Tenstorrent Corporation.
//
// Licensed under the Apache License, Version 2.0 (the "License");
// you may not use this file except in compliance with the License.
// You may obtain a copy of the License at
//
//     http://www.apache.org/licenses/LICENSE-2.0
//
// Unless required by applicable law or agreed to in writing, software
// distributed under the License is distributed on an "AS IS" BASIS,
// WITHOUT WARRANTIES OR CONDITIONS OF ANY KIND, either express or implied.
// See the License for the specific language governing permissions and
// limitations under the License.

#pragma once

#include <iostream>
#include <vector>
#include "System.hpp"
#include "Hart.hpp"
#include "DecodedInst.hpp"

namespace TT_PERF         // Tenstorrent Whisper Performance Model API
{

  using System64 = WdRiscv::System<uint64_t>;
  using Hart64 = WdRiscv::Hart<uint64_t>;
  using ExceptionCause = WdRiscv::ExceptionCause;
  using OperandType = WdRiscv::OperandType;
  using OperandMode = WdRiscv::OperandMode;
  using WalkEntry = WdRiscv::VirtMem::WalkEntry;

  /// Operand value.
  struct OpVal
  {
    uint64_t scalar = 0;        // For scalar/immediate operands.
    std::vector<uint8_t> vec;   // For vector operands.
  };

  /// Strucuture to recover the source/destination operands of an instruction packet.
  struct Operand
  {
    OperandType type = OperandType::IntReg;
    OperandMode mode = OperandMode::None;
    unsigned number = 0;  // Register number (0 for immediate operands).
    unsigned lmul = 0;    // Effective group multiplier. Valid for vector operand.
    OpVal value;          // Immediate or register value.
    OpVal prevValue;      // Used for modified registers.
  };

  class InstrPac;

  struct OpProducer
  {
    std::shared_ptr<InstrPac> scalar;               // Scalar operand
    std::vector<std::shared_ptr<InstrPac>> vec;     // Vector operand

    void clear()
    {
      scalar =  nullptr;
      vec.clear();
    }
  };

  /// Instruction packet.
  class InstrPac
  {
  public:

    friend class PerfApi;

    /// Constructor: iva/ipa are the instruction virtual/physical addresses.  For
    /// instruction crossing page boundary, ipa2 is the physical address of the other
    /// page. I not crossing page boundary ipa2 is same as ipa.
    InstrPac(uint64_t tag, uint64_t iva, uint64_t ipa, uint64_t ipa2)
      : tag_(tag), iva_(iva), ipa_(ipa), ipa2_(ipa2)
    { }

    ~InstrPac() = default;

    /// This supports PerfApi::shouldFlush. It is not meant to be called directly.
    bool shouldFlush() const
    { return shouldFlush_; }

    /// Return the instruction virtual address.
    uint64_t instrVa() const
    { return iva_; }

    /// Return the instruction physical address.
    uint64_t instrPa() const
    { return ipa_; }

    /// For non-page crossing fetch return the same value as instrPa. For page-crossing
    /// return the physical address of the other page.
    uint64_t instrPa2() const
    { return ipa2_; }

    /// Return the data virtual address of a load/store instruction. Return 0 if
    /// instruction is not load/store.
    uint64_t dataVa() const
    { return dva_; }

    /// Return the data physical address of a load/store instruction. Return 0 if
    /// instruction is not load/store.
    uint64_t dataPa() const
    { return dpa_; }

    /// For non-page corssing load/store return the same value as dataPa. Return 0 if
    /// instruction is not load/store
    uint64_t dataPa2() const
    { return dpa2_; }

    /// Return the scalar store value
    uint64_t stData() const
    { return stData_; }

    /// Return a vector of pa/va/skip triplet corresponding to the
    /// virtual-addr/physical-addr/skip of the elements of the vector load/store
<<<<<<< HEAD
    /// instruction of this packet. The skip flag will be true if the corresponding
    /// element was skipped because it was masked-off or it was a tail element. The return
    /// vector will be empty if the instruction is not a vector load/store or if no memory
    /// was accessed by the instruction.
=======
    /// instruction of this packet. The skip flag will be true if the corresponding element
    /// was skipped because it was masked-off or it was a tail element.  The return
    /// vector will be empty if the instruction is not a vector load/store or if no
    /// memory was accessed by the instruction.
>>>>>>> 8c453b30
    using VaPaSkip = std::tuple<uint64_t, uint64_t, bool>;
    const std::vector<VaPaSkip>& vecDataAddrs() const
    { return vecAddrs_; }

    /// Return the size of the instruction (2 or 4 bytes). Instruction must be fetched.
    uint64_t instrSize() const
    { assert(fetched_); return di_.instSize(); }

    /// Return the data size of a load/store instruction. Return 0 if instruction
    /// is not load/store. For vector load/store this will be the element size.
    uint64_t dataSize() const
    { return dsize_; }

    /// Return true if this is a branch instruction. Will return false if instruction is
    /// not decoded.
    uint64_t isBranch() const
    { return di_.isBranch(); }

    uint64_t isBranchToRegister() const
    { return di_.isBranchToRegister(); }

    /// Return true if this branch instruction is taken. Will return false if
    /// instruction has not executed or is not a branch.
    bool isTakenBranch() const
    { return taken_; }

    /// Return branch target as determined by decode, even if the branch is not taken.
    /// Return 0 if the instruction is not decoded, not a branch, or is an indirect branch.
    uint64_t branchTargetFromDecode() const;

    /// Record the branch prediction made by the performance model. Return false if
    /// instruction is not a branch or is not decoded.
    bool predictBranch(bool taken, uint64_t target)
    {
      if (not decoded_ or not isBranch())
	return false;
      predicted_ = true;
      prTaken_ = taken;
      prTarget_ = target;
      return true;
    }

    /// Return true if this instruction depends on the given instruction.
    bool dependsOn(const InstrPac& other) const
    {
      assert(decoded_);
      for (unsigned i = 0; i < di_.operandCount(); ++i)
	{
	  using OM = WdRiscv::OperandMode;

	  auto mode = di_.ithOperandMode(i);
	  if (mode == OM::Read or mode == OM::ReadWrite)
	    {
	      const auto& producer = opProducers_.at(i);
	      if (producer.scalar and producer.scalar->tag_ == other.tag_)
		return true;
              for (const auto& entry : producer.vec)
                if (entry and entry->tag_ == other.tag_)
                  return true;
	    }
	}
      return false;
    }

    /// Return the decoded instruction object associated with this packet.
    const WdRiscv::DecodedInst& decodedInst() const
    { return di_; }

    /// Return the PC of the instruction following this instruction in program order.
    /// Only valid if instruction is executed.
    uint64_t nextPc() const
    { assert(executed_); return nextIva_; }

    /// Return true if instruction fetch or execute encountered a trap (exception or
    /// interrupt).
    bool trapped() const
    { return trap_; }

    /// Return true if instruction encountered an interrupt.
    bool interupted() const
    { return interrupt_; }

    /// Return the trap cause. Valid only if instruction was trapped. Returned value will
    /// have its most significant bit set if the trap was due to an interrupt. Basically
    /// this is the value of MCASUE/SCAUSE/VSCAUSE after a trap.
    uint64_t trapCause() const
    { return trapCause_; }

    /// Return true if a branch prediction was made for this instruction.
    bool predicted() const
    { return predicted_; }

    /// Return true if instruction is decoded.
    bool decoded() const
    { return decoded_; }

    /// Return true if instruction is executed.
    bool executed() const
    { return executed_; }

    /// Return true if instruction is retired.
    bool retired() const
    { return retired_; }

    /// Return true if this is a store instruction and the store is drained.
    bool drained() const
    { return drained_; }

    /// Return the tag of this instruction.
    uint64_t tag() const
    { return tag_; }

    /// Return true if this is a load instruction. Packet must be decoded.
    bool isLoad() const
    { return di_.isLoad(); }

    /// Return true if this is a load instruction. Packet must be decoded.
    bool isStore() const
    { return di_.isStore(); }

    /// Return true if this is a vector store instruction. Pakced must be decoed.
    bool isVectorStore() const
    { return di_.isVectorStore(); }

    /// Return true if this is a vector load instruction. Packet must be decoded.
    bool isVectorLoad() const
    { return di_.isVectorLoad(); }

    /// Return true if this is a vector instruction.
    bool isVector() const
    { return di_.isVector(); }

    /// Return true if this is a cbo_zero instruction. Pakced must be decoed.
    bool isCbo_zero() const
    { return di_.isCbo_zero(); }

    /// Return true if this an AMO instruction (does not include lr/sc).  Packet must be
    /// decoded.
    bool isAmo() const
    { return di_.isAmo(); }

    /// Return true if this a store conditional (sc) instruction.  Packet must be decoded.
    bool isSc() const
    { return di_.isSc(); }

    /// Return true if this a load reserve (lr) instruction.  Packet must be decoded.
    bool isLr() const
    { return di_.isLr(); }

    /// Return true if this is a fence instruction. Packet must be decoded
    bool isFence() const
    { return di_.isFence(); }

    bool isDeviceLdSt() const
    { return deviceAccess_; }

<<<<<<< HEAD
    /// Return true if this is a vsetvli/vstivli/vsetvl instruction.
=======
>>>>>>> 8c453b30
    bool isVset() const
    { return di_.isVsetvli() || di_.isVsetivli() || di_.isVsetvl(); }

    /// Return true if this is a privileged instruction (ebreak/ecall/mret)
    bool isPrivileged() const
    {
      if (di_.instEntry())
        {
          auto instId = di_.instEntry()->instId();
<<<<<<< HEAD
          return (instId == WdRiscv::InstId::ebreak or 
=======
          return (instId == WdRiscv::InstId::ebreak or
>>>>>>> 8c453b30
                  instId == WdRiscv::InstId::ecall or
                  instId == WdRiscv::InstId::mret or
                  instId == WdRiscv::InstId::sret);
        }
      return false;
    }

    /// Return the privilege mode right before this instruction was instruction. Valid
    /// only after instruction is executed. This will return Machine, Supervisor, or
    /// User (M, S, or U). You need to look at virtMode to determine whether the effective
    /// mode is VS or VU.
    WdRiscv::PrivilegeMode privlegeMode() const
    { return privMode_; }

    /// Return the virtual mode right before this instruction was executed. Valid only
    /// after instruction is executed. Returned value is true if machine was in virtual
    /// mode.
    bool virtMode() const
    { return virtMode_; }

    /// Fill the given array with the source operands of this instruction (which must be
    /// decoded). Value of each operand will be zero unless the instruction is executed.
    /// Return the number of operands written into the array. This excludes implicit
    /// operands.
    unsigned getSourceOperands(std::array<Operand, 3>& ops) const;

    /// Fill the given array with the destination operands of this instruction (which must
    /// be decoded). Value of each operand will be zero unless the instruction is
    /// executed. Return the number of operands written into the array. This excludes
    /// implicit operands.
    unsigned getDestOperands(std::array<Operand, 2>& ops) const;

    /// Fill the given array with the implicit destination operands of this instruction
    /// (which must be decoded). Value of each operand will be zero unless the instruction
    /// is executed. Return the number of operands written into the array.
    unsigned getImplicitDestOperands(std::array<Operand, 4>& ops) const;

    /// Fill the given array with the implicit source operands of this instruction (which
    /// must be decoded). Value of each operand will be zero unless the instruction is
    /// executed. Return the number of operands written into the array.
    unsigned getImplicitSrcOperands(std::array<Operand, 8>& ops) const;

    /// FILL THE GIVEN ARRAY WITH THE CSRS THAT CHANGED AS A SIDE EFFECT TO A TRAP OR TO
    /// AN MRET/SRET INSTRUCTION. RETURN THE COUNT OF SUCH CSRS.
    unsigned getChangedCsrs(std::array<Operand, 8>& ops) const;

    /// Return a reference to the page table walks for the instruction address translation
    /// step (or steps for a page crosser) associated with this instruction. Valid only
    /// after the execution step. Each walk is a vector of walk entries (WalkEntry). The
    /// addr_ field in a WalkEntry is the final physical address if the type_ is RE
    /// otherwise, it is a PTE address. The PTE address is a guest virtual address, a
    /// guest physical address, or a physical address depending on the type_ field: GVA,
    /// GPA, or PA.
    const std::vector<std::vector<WalkEntry>>& fetchPageTableWalks() const
    { return fetchWalks_; }

    /// Return a reference to the page table walks for the data address translation step
    /// (or steps for a page crosser or for a vector instruction) associated with this
    /// instruction. Valid only after the execution step.
    const std::vector<std::vector<WalkEntry>>& dataPageTableWalks() const
    { return dataWalks_; }

  protected:

    /// Return the value of the destination register of the instruction of this packet
    /// which must be the instruction currently being retired. The instruction must be
    /// executed. The element index and field are used for vector instructions. If
    /// instruction produces more than one register (e.g. f0 and fcsr), this returns the
    /// value of the first register.
    uint64_t executedDestVal(const Hart64& hart, unsigned size, unsigned elemIx,
                             unsigned field) const;

  private:

    uint64_t tag_ = 0;
    uint64_t iva_ = 0;        // Instruction virtual address (from performance model)
    uint64_t ipa_ = 0;        // Instruction physical address
    uint64_t ipa2_ = 0;       // Instruction physical address on other page
    uint64_t nextIva_ = 0;    // Virtual address of subsequent instruction in prog order

    uint64_t dva_ = 0;        // ld/st data virtual address
    uint64_t dpa_ = 0;        // ld/st data physical address
    uint64_t dpa2_ = 0;       // ld/st data 2nd physical address for page croessing access
    uint64_t dsize_ = 0;      // ld/st data size (total)

    uint64_t stData_ = 0;     // Store data: Used for committing scalar io store.

    // Used for commiting vector store and for forwarding.
    std::unordered_map<uint64_t, uint8_t> stDataMap_;

    // Vector of va/pa/masked of vector load/store instruction. The bool (skip) is set
    // if the element is skipped (maksed-off or tail-element).
    std::vector<VaPaSkip> vecAddrs_;

    // Instruction and data page table walks associated with instruction.
    std::vector<std::vector<WalkEntry>> fetchWalks_;
    std::vector<std::vector<WalkEntry>> dataWalks_;

    uint64_t flushVa_ = 0;    // Redirect PC for packets that should be flushed.

    WdRiscv::DecodedInst di_; // decoded instruction.

    uint64_t execTime_ = 0;   // Execution time
    uint64_t prTarget_ = 0;   // Predicted branch target
    uint64_t trapCause_ = 0;

    // Up to 4 explicit operands and 4 implicit ones (FCSR, VL, VTYPE, VSTART)
    std::array<Operand, 8> operands_;
    unsigned operandCount_ = 0;

    // Entry i is the in-flight producer of the ith operand.
    std::array<OpProducer, 8> opProducers_;

    // Global register index of a destination register and its corresponding value.
    using DestValue = std::pair<unsigned, OpVal>;

    // One expicit destination register and up to 4 implicit ones (FCSR, VL, VTYPE, VSTART)
    std::array<DestValue, 5> destValues_;

    std::array<Operand, 8> changedCsrs_;
    unsigned changedCsrCount_ = 0;

    uint32_t opcode_ = 0;

    WdRiscv::PrivilegeMode privMode_ = WdRiscv::PrivilegeMode::Machine;  // Privilege mode before execution

    // Following applicable if instruction is a branch
    bool predicted_    : 1 = false;  // true if predicted to be a branch
    bool prTaken_      : 1 = false;  // true if predicted branch/jump is taken
    bool taken_        : 1 = false;  // true if branch/jump is actually taken
    bool mispredicted_ : 1 = false;
    bool shouldFlush_  : 1 = false;

    bool fetched_      : 1 = false;  // true if instruction fetched
    bool decoded_      : 1 = false;  // true if instruction decoded
    bool executed_     : 1 = false;  // true if instruction executed
    bool retired_      : 1 = false;  // true if instruction retired (committed)
    bool drained_      : 1 = false;  // true if a store that has been drained
    bool trap_         : 1 = false;  // true if instruction trapped
    bool interrupt_    : 1 = false;  // true if instruction interrupted
    bool virtMode_     : 1 = false;  // Virtual mode before execution

    bool deviceAccess_ : 1 = false;  // true if access is to device
  };


  class PerfApi
  {
  public:

    PerfApi(System64& system);

    /// Called by the performance model to affect a fetch in whisper. The
    /// instruction tag must be monotonically increasing for a particular
    /// hart. Time must be monotonically non-decreasing. If a trap is taken, this
    /// will set trap to true and, cause to the trap cause, and trapPc to the trap
    /// handler pc; otherwise, trap will be false, and cause and trapPc will be
    /// left unmodified. If a trap happens, whisper will expect the trapPc as the
    /// the vpc on the subsequent call to fetch.
    /// Return true on success and false if given tag has already been fetched.
    /// The tag is a sequence number. It must be monotonically increasing and
    /// must not be zero. Tags of flushed intructions may be reusede.
    bool fetch(unsigned hartIx, uint64_t time, uint64_t tag, uint64_t vpc,
	       bool& trap, ExceptionCause& cause, uint64_t& trapPC);

    /// Called by the performance model to affect a decode in whisper. Whisper
    /// will return false if the instruction has not been fetched; otherwise, it
    /// will return true after decoding the instruction, updating the di field of
    /// the corresponding packet, and marking the packed as decoded.
    bool decode(unsigned hartIx, uint64_t time, uint64_t tag);

    /// Optionally called by performance model after decode to inform Whisper of branch
    /// prediction. Returns true on success and false on error (tag was never decoded).
    bool predictBranch(unsigned hart, uint64_t tag, bool prTaken, uint64_t prTarget)
    {
      auto packet = getInstructionPacket(hart, tag);
      if (not packet)
	return false;
      return packet->predictBranch(prTaken, prTarget);
    }

    /// Execute instruction with the given tag in the given hart. Return true on success
    /// marking the instruction as executed and collect its operand values. Return false
    /// if the given tag has not yet been fetched or if it has been flushed.
    bool execute(unsigned hart, uint64_t time, uint64_t tag);

    /// Helper to above execute: Execute packet instruction without changing hart state.
    /// Poke packet source register values into hart, execute, collect destination
    /// values. Restore hart state.
    bool execute(unsigned hartIx, InstrPac& packet);

    /// Retire given instruction at the given hart. Commit all related state
    /// changes. SC/AMO instructions are executed at this stage and write memory
    /// without going through the store/merge buffer. Return true on success and
    /// false on failure (instruction was not executed or was flushed).
    bool retire(unsigned hart, uint64_t time, uint64_t tag);

    /// Return a pointer to the instruction packet with the given tag in the given
    /// hart. Return a null pointer if the given tag has not yet been fetched.
    std::shared_ptr<InstrPac> getInstructionPacket(unsigned hartIx, uint64_t tag)
    {
      const auto& packetMap = hartPacketMaps_.at(hartIx);
      auto iter = packetMap.find(tag);
      if (iter != packetMap.end())
	return iter->second;
      return nullptr;
    }

    /// Return number of instruction packets in the given hart.
    size_t getInstructionPacketCount(unsigned hartIx) const
    {
      const auto& packetMap = hartPacketMaps_.at(hartIx);
      return packetMap.size();
    }

    /// Flush an instruction and all older instructions at the given hart. Restore
    /// dependency chain (register renaming) to the way it was before the flushed
    /// instructions were decoded.
    bool flush(unsigned hartIx, uint64_t time, uint64_t tag);

    /// Called by performance model to determine whether or not it should redirect
    /// fetch. Return true on success and false on failure. If successful set flush to
    /// true if flush is required and false otherwise. If flush is required, the new fetch
    /// address will be in addr. Note: This is not being used, we should deprecate it.
    bool shouldFlush(unsigned hartIx, uint64_t time, uint64_t tag, bool& flush,
		     uint64_t& addr);

    /// Translate an instruction virtual address into a physical address. Return
    /// ExceptionCause::NONE on success and actual cause on failure.
    WdRiscv::ExceptionCause translateInstrAddr(unsigned hart, uint64_t iva, uint64_t& ipa);

    /// Translate a load data virtual address into a physical address.  Return
    /// ExceptionCause::NONE on success and actual cause on failure.
    WdRiscv::ExceptionCause translateLoadAddr(unsigned hart, uint64_t va, uint64_t& pa);

    /// Translate a store data virtual address into a physical address.  Return
    /// ExceptionCause::NONE on success and actual cause on failure.
    WdRiscv::ExceptionCause translateStoreAddr(unsigned hart, uint64_t va, uint64_t& pa);

    /// Similar to preceding translateInstrAddr, provide page table walk information.
    WdRiscv::ExceptionCause translateInstrAddr(unsigned hart, uint64_t iva, uint64_t& ipa,
                                               std::vector<std::vector<WalkEntry>>& walks);

    /// Similar to preceding translateLoadAddr, provide page table walk information.
    WdRiscv::ExceptionCause translateLoadAddr(unsigned hart, uint64_t va, uint64_t& pa,
                                              std::vector<std::vector<WalkEntry>>& walks);

    /// Similar to preceding translateInstrAddr, provide page table walk information.
    WdRiscv::ExceptionCause translateStoreAddr(unsigned hart, uint64_t va, uint64_t& pa,
                                               std::vector<std::vector<WalkEntry>>& walks);

    /// Called by performance model to request that whisper updates its own memory with
    /// the data of a store instruction. Return true on success and false on error. It is
    /// an error for a store to be drained before it is retired.
    bool drainStore(unsigned hart, uint64_t time, uint64_t tag);

    /// Set data to the load value of the given instruction tag and return true on
    /// success. Return false on failure leaving data unmodified: tag is not valid or
    /// corresponding instruction is not a load.
    bool getLoadData(unsigned hart, uint64_t tag, uint64_t va, uint64_t pa1,
		     uint64_t pa2, unsigned size, uint64_t& data,
                     unsigned elemIx, unsigned field);

    /// Set the data value of a store/amo instruction to be commited to memory
    /// at drain/retire time.
    bool setStoreData(unsigned hart, uint64_t tag, uint64_t pa1, uint64_t pa2,
                      unsigned size, uint64_t value);

    /// Return a pointer of the hart having the given index or null if no such hart.
    std::shared_ptr<Hart64> getHart(unsigned hartIx)
    { return system_.ithHart(hartIx); }

    /// Return number of harts int the system.
    unsigned hartCount() const
    { return system_.hartCount(); }

    /// Enable command log: Log API calls for replay.
    void enableCommandLog(FILE* log)
    { commandLog_ = log; }

    /// Enable instruction tracing to the log file(s).
    void enableTraceLog(std::vector<FILE*>& files)
    { traceFiles_ = files; }

    /// Flatten a vector operand into individual vectors putting the results into the flat
    /// vector. For example, if operand is v4 and LMUL is 2, then the flattened operand
    /// will consist of v4 and v5. If operand is not a vector operand or if LMUL is <= 1
    /// then the flattened operand will be a copy of the original.
    void flattenOperand(const Operand& op, std::vector<Operand>& flat) const;

  protected:

    /// Helper to retire method. Destination registers of the given packet that renamed to
    /// that packet get changed to point to the register file (they are no longer
    /// renamed).
    void undoDestRegRename(unsigned hartIx, const InstrPac& packet);

    /// Collect the register operand values for the instruction in the given packet. The
    /// values are either obtained from the register files or from the instructions in
    /// flight (which models register renaming).  Return true on success and false if we
    /// fail to read (peek) the value of a register in Whisper.
    bool collectOperandValues(Hart64& hart, InstrPac& packet);

    /// Determine the effective group multiplier of each vector operand of the instruction
    /// associated with the given packet. Put results in packet.opLmul_. This is a helper
    /// to collectOperandValues.
    void getVectorOperandsLmul(Hart64& hart, InstrPac& packet);

    /// Helper to getVectorOperandsLmul
    void getVecOpsLmul(Hart64& hart, InstrPac& packet);

    /// Return the page number corresponding to the given address
<<<<<<< HEAD
    uint64_t pageNum(uint64_t addr) const
    { return addr >> pageShift_; }

    /// Return the address of the page with the given page number.
    uint64_t pageAddress(uint64_t pageNum) const
    { return pageNum << pageShift_; }
=======
    static uint64_t pageNum(uint64_t addr)
    { return addr >> 12; }

    /// Return the address of the page with the given page number.
    static uint64_t pageAddress(uint64_t pageNum)
    { return pageNum << 12; }
>>>>>>> 8c453b30

    /// Return the difference between the next page boundary and the current
    /// address. Return 0 if address is on a page boundary.
    unsigned offsetToNextPage(uint64_t addr) const
    { return pageSize_ - (addr & (pageSize_ - 1)); }

    bool commitMemoryWrite(Hart64& hart, uint64_t pa1, uint64_t pa2, unsigned size, uint64_t value);

    bool commitMemoryWrite(Hart64& hart, const InstrPac& packet);

    void insertPacket(unsigned hartIx, uint64_t tag, const std::shared_ptr<InstrPac>& ptr)
    {
      auto& packetMap = hartPacketMaps_.at(hartIx);
      if (not packetMap.empty() and packetMap.rbegin()->first >= tag)
	assert(0 and "Inserted packet with tag newer than oldest tag.");
      packetMap[tag] = std::move(ptr);
    }

    std::shared_ptr<Hart64> checkHart(const char* caller, unsigned hartIx);

    std::shared_ptr<InstrPac> checkTag(const char* caller, unsigned HartIx, uint64_t tag);

    bool checkTime(const char* caller, uint64_t time);

    /// Return the global register index for the local (within regiser file) inxex of the
    /// given type (INT, FP, CSR, ...)  and the given relative register number.
    unsigned globalRegIx(WdRiscv::OperandType type, unsigned regNum) const
    {
      using OT = WdRiscv::OperandType;
      switch(type)
	{
	case OT::IntReg: return regNum + intRegOffset_;
	case OT::FpReg:  return regNum + fpRegOffset_;
	case OT::CsReg:  return regNum + csRegOffset_;
	case OT::VecReg: return regNum + vecRegOffset_;
	case OT::Imm:
	case OT::None:   assert(0 && "Error: Assertion failed"); return ~unsigned(0);
	}
      assert(0 && "Error: Assertion failed");
      return ~unsigned(0);
    }

    bool peekRegister(Hart64& hart, WdRiscv::OperandType type, unsigned regNum,
		      OpVal& value);

    bool pokeRegister(Hart64& hart, WdRiscv::OperandType type, unsigned regNum,
                      const OpVal& value);

    bool peekVecRegGroup(Hart64& hart, unsigned regNum, unsigned lmul, OpVal& value);

    /// Get from the producing packet, the value of the register with the given global
    /// register index.
    static void getDestValue(const InstrPac& producer, unsigned gri, OpVal& val)
    {
      assert(producer.executed());
      for (const auto& p : producer.destValues_)
	if (p.first == gri)
          {
            val = p.second;
            return;
          }
      assert(0 && "Error: Assertion failed");
    }

    /// Get from the producing packet, the value of the vector register with the given
    /// global register index.
    bool getVecDestValue(const InstrPac& producer, unsigned gri, unsigned vecRegSize,
                         OpVal& val) const
    {
      assert(producer.executed());

      // Producer should have exactly one vector destination which may be a non-trivial
      // group (LMUL > 1).
      for (const auto& pdv : producer.destValues_)
        {
          const auto& vec = pdv.second.vec;  // Produced vector data.
          if (not vec.empty())  // If vector destination
            {
              unsigned group = vec.size() / vecRegSize;
              if (group == 0)
                group = 1;
              assert(group <= maxEffLmul_ and gri >= pdv.first and gri < pdv.first + group);
              unsigned offset = (gri - pdv.first) * vecRegSize;

              auto& result = val.vec;
              result.clear();
              result.insert(result.end(), vec.begin() + offset, vec.begin() + offset + vecRegSize);
              return true;
            }
        }

      return false;
    }

    /// Save hart register values corresponding to packet operands in prevVal.  Return
    /// true on success. Return false if any of the required hart registers cannot be
    /// read.
    bool saveHartValues(Hart64& hart, const InstrPac& packet,
			std::array<OpVal, 8>& prevVal);

    /// Install packet operand values (some obtained from previous in-flight instructions)
    /// into the hart registers. Return true on success. Return false if any of the
    /// required hart registers cannot be written.
    bool setHartValues(Hart64& hart, const InstrPac& packet);

    /// Restore the hart registers corresponding to the packet operands to the values in
    /// the prevVal array.
    void restoreHartValues(Hart64& hart, const InstrPac& packet,
			   const std::array<OpVal, 8>& prevVal);

    /// Helper to execute. Restore IMSIC top interrupt if csrn is one of M/S/VS TOPEI.
    void restoreImsicTopei(Hart64& hart, WdRiscv::CsrNumber csrn, unsigned id, unsigned guest);

    /// Helper to execute. Save IMSIC top interupt if csrn is one of M/S/VS TOPEI.
    void saveImsicTopei(Hart64& hart, WdRiscv::CsrNumber csrn, unsigned& id, unsigned& guest);

    /// Record the results (register values) corresponding to the operands of the packet
    /// after the execution of the instruction of that packet.
    void recordExecutionResults(Hart64& hart, InstrPac& packet);

    //// Helper to recordExecutionResults.
    void updatePacketDataAddress(Hart64& hart, InstrPac& packet);

    /// Check execute stage results versus retire stage. Return true on match and false on
    /// mismatch.
    bool checkExecVsRetire(const Hart64& hart, const InstrPac& packet) const;

    /// Helper to decode method.
    void determineExplicitOperands(InstrPac& packet);

    /// Helper to decode method.
    void determineImplicitOperands(InstrPac& packet);

  private:

    /// Map an instruction tag to corresponding packet.
    using PacketMap = std::map<uint64_t, std::shared_ptr<InstrPac>>;

    /// Map a global register index to the in-flight instruction producing that
    /// register. This is register renaming.
    using RegProducers = std::vector<std::shared_ptr<InstrPac>>;

    System64& system_;
    std::shared_ptr<InstrPac> prevFetch_;

    /// Per-hart map of in flight instruction packets.
    std::vector<PacketMap> hartPacketMaps_;

    /// Per-hart map of in flight executed store packets.
    std::vector<PacketMap> hartStoreMaps_;

    /// Per-hart index tag the last retired instruction.
    std::vector<uint64_t> hartLastRetired_;

    /// Per-hart register renaming table (indexed by global register index).
    std::vector<RegProducers> hartRegProducers_;

    uint64_t time_ = 0;

    bool skipIoLoad_ = false;  // Avoid speculative execute of load from IO space.

    FILE* commandLog_ = nullptr;
    std::vector<FILE*> traceFiles_;   // One per hart.

    unsigned pageSize_ = 4096;  // Page size in bytes
    unsigned pageShift_ = 12;   // log2(pageSize_) : number of bits to represent offset in page.

    /// Global indexing for all registers.
    const unsigned intRegOffset_  = 0;
    const unsigned fpRegOffset_   = intRegOffset_ + 32;
    const unsigned vecRegOffset_  = fpRegOffset_  + 32;

    // The vector register index may go beyond 32 for speculated vector instruction with
    // an invalid register-index/lmul combination. We reserve 512: 8*8*8
    // max lmul = 8, max eew/ew = 8/1 = 8, max field count = 8
    const unsigned maxEffLmul_ = 512;
    const unsigned csRegOffset_   = vecRegOffset_ + 32 + maxEffLmul_;
    const unsigned totalRegCount_ = csRegOffset_  + 4096; // 4096: max CSR count.

    static constexpr uint64_t haltPc = ~uint64_t(1);  // value assigned to InstPac->nextIva_ when program termination is encountered

    const uint64_t initHartLastRetired = -1;  // default value for the hartLastRetired_ map
  };

}<|MERGE_RESOLUTION|>--- conflicted
+++ resolved
@@ -116,17 +116,10 @@
 
     /// Return a vector of pa/va/skip triplet corresponding to the
     /// virtual-addr/physical-addr/skip of the elements of the vector load/store
-<<<<<<< HEAD
-    /// instruction of this packet. The skip flag will be true if the corresponding
-    /// element was skipped because it was masked-off or it was a tail element. The return
-    /// vector will be empty if the instruction is not a vector load/store or if no memory
-    /// was accessed by the instruction.
-=======
     /// instruction of this packet. The skip flag will be true if the corresponding element
     /// was skipped because it was masked-off or it was a tail element.  The return
     /// vector will be empty if the instruction is not a vector load/store or if no
     /// memory was accessed by the instruction.
->>>>>>> 8c453b30
     using VaPaSkip = std::tuple<uint64_t, uint64_t, bool>;
     const std::vector<VaPaSkip>& vecDataAddrs() const
     { return vecAddrs_; }
@@ -283,10 +276,7 @@
     bool isDeviceLdSt() const
     { return deviceAccess_; }
 
-<<<<<<< HEAD
     /// Return true if this is a vsetvli/vstivli/vsetvl instruction.
-=======
->>>>>>> 8c453b30
     bool isVset() const
     { return di_.isVsetvli() || di_.isVsetivli() || di_.isVsetvl(); }
 
@@ -296,11 +286,7 @@
       if (di_.instEntry())
         {
           auto instId = di_.instEntry()->instId();
-<<<<<<< HEAD
           return (instId == WdRiscv::InstId::ebreak or 
-=======
-          return (instId == WdRiscv::InstId::ebreak or
->>>>>>> 8c453b30
                   instId == WdRiscv::InstId::ecall or
                   instId == WdRiscv::InstId::mret or
                   instId == WdRiscv::InstId::sret);
@@ -613,21 +599,12 @@
     void getVecOpsLmul(Hart64& hart, InstrPac& packet);
 
     /// Return the page number corresponding to the given address
-<<<<<<< HEAD
     uint64_t pageNum(uint64_t addr) const
     { return addr >> pageShift_; }
 
     /// Return the address of the page with the given page number.
     uint64_t pageAddress(uint64_t pageNum) const
     { return pageNum << pageShift_; }
-=======
-    static uint64_t pageNum(uint64_t addr)
-    { return addr >> 12; }
-
-    /// Return the address of the page with the given page number.
-    static uint64_t pageAddress(uint64_t pageNum)
-    { return pageNum << 12; }
->>>>>>> 8c453b30
 
     /// Return the difference between the next page boundary and the current
     /// address. Return 0 if address is on a page boundary.
