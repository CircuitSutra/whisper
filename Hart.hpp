// Copyright 2020 Western Digital Corporation or its affiliates.
//
// Licensed under the Apache License, Version 2.0 (the "License");
// you may not use this file except in compliance with the License.
// You may obtain a copy of the License at
//
//     http://www.apache.org/licenses/LICENSE-2.0
//
// Unless required by applicable law or agreed to in writing, software
// distributed under the License is distributed on an "AS IS" BASIS,
// WITHOUT WARRANTIES OR CONDITIONS OF ANY KIND, either express or implied.
// See the License for the specific language governing permissions and
// limitations under the License.


#pragma once

#include <cstdint>
#include <bitset>
#include <vector>
#include <unordered_map>
#include <unordered_set>
#include <type_traits>
#include <functional>
#include <boost/circular_buffer.hpp>
#include <atomic>
#include "IntRegs.hpp"
#include "CsRegs.hpp"
#include "float-util.hpp"
#include "FpRegs.hpp"
#include "VecRegs.hpp"
#include "Memory.hpp"
#include "InstProfile.hpp"
#include "Syscall.hpp"
#include "PmpManager.hpp"
#include "VirtMem.hpp"
#include "Isa.hpp"
#include "Decoder.hpp"
#include "Disassembler.hpp"
#include "util.hpp"
#include "Imsic.hpp"
#include "FetchCache.hpp"
#include "pci/Pci.hpp"
#include "Stee.hpp"


namespace TT_PERF
{
  class PerfApi;
}


namespace WdRiscv
{

  template <typename URV>
  class Mcm;
  

  class DecodedInst;
  class InstEntry;

  enum class InstId : uint32_t;

  /// Thrown by the simulator when a stop (store to to-host) is seen
  /// or when the target program reaches the exit system call.
  class CoreException : public std::exception
  {
  public:

    enum Type { Stop, Exit, Snapshot, SnapshotAndStop };

    CoreException(Type type, const char* message = "", uint64_t value = 0)
      : type_(type), msg_(message), val_(value)
    { }

    const char* what() const noexcept override
    { return msg_; }

    Type type() const
    { return type_; }

    uint64_t value() const
    { return val_; }

  private:

    Type type_ = Stop;
    const char* msg_ = "";
    uint64_t val_ = 0;
  };


  /// Changes made by the execution of one instruction. Useful for
  /// test pattern generation.
  struct ChangeRecord
  {
    void clear()
    { *this = ChangeRecord(); }

    uint64_t newPc = 0;        // Value of pc after instruction execution.
    bool hasException = false; // True if instruction causes an exception.

    bool hasIntReg = false;    // True if there is an integer register change.
    unsigned intRegIx = 0;     // Number of changed integer register if any.
    uint64_t intRegValue = 0;  // Value of changed integer register if any.

    bool hasFpReg = false;     // True if there is an FP register change.
    unsigned fpRegIx = 0;      // Number of changed fp register if any.
    uint64_t fpRegValue = 0;   // Value of changed fp register if any.

    unsigned memSize = 0;      // Size of changed memory (0 if none).
    uint64_t memAddr = 0;      // Address of changed memory if any.
    uint64_t memValue = 0;     // Value of changed memory if any.

    // An exception will result in changing multiple CSRs.
    std::vector<CsrNumber> csrIx;   // Numbers of changed CSRs if any.
    std::vector<uint64_t> csrValue; // Values of changed CSRs if any.
  };


  /// Model a RISCV hart with integer registers of type URV (uint32_t
  /// for 32-bit registers and uint64_t for 64-bit registers).
  template <typename URV_>
  class Hart
  {
  public:

    /// Alias the template parameter to allow it to be used outside this
    /// template.
    using URV = URV_;

    /// Signed register type corresponding to URV. For example, if URV
    /// is uint32_t, then SRV will be int32_t.
    using SRV = typename std::make_signed_t<URV>;

    /// Constructor: Define a hart with the given index (unique index
    /// within a system of cores -- see sysHartIndex method) and
    /// associate it with the given memory. The MHARTID is configured as
    /// a read-only CSR with a reset value of hartId.
    Hart(unsigned hartIx, URV hartId, Memory& memory, Syscall<URV>& syscall, uint64_t& time);

    /// Destructor.
    ~Hart();

    /// Return count of integer registers.
    unsigned intRegCount() const
    { return intRegs_.size(); }

    /// Return the name of the given integer register. Return an
    /// abi-name (e.g. sp) if abi names are enabled.
    std::string_view intRegName(unsigned regIx) const
    { return disas_.intRegName(regIx); }

    /// Return the name of the given floating point register. Return an
    /// abi-name (e.g. fa0) if abi names are enabled.
    std::string_view fpRegName(unsigned regIx) const
    { return disas_.fpRegName(regIx); }

    /// Return count of floating point registers. Return zero if
    /// extension f is not enabled.
    unsigned fpRegCount() const
    { return isRvf()? fpRegs_.size() : 0; }

    /// Return count of vector registers. Return zero if extension v
    /// is not enabled.
    unsigned vecRegCount() const
    { return isRvv()? vecRegs_.size() : 0; }

    unsigned vecRegSize() const
    { return isRvv()? vecRegs_.bytesPerRegister() : 0; }

    /// Return size of memory in bytes.
    uint64_t memorySize() const
    { return memory_.size(); }

    /// Return the value of the program counter.
    URV peekPc() const;

    /// Set the program counter to the given address.
    void pokePc(URV address);

    /// Set val to the value of integer register reg returning true on
    /// success. Return false leaving val unmodified if reg is out of
    /// bounds.
    bool peekIntReg(unsigned reg, URV& val) const;

    /// Set val to the value of integer register reg returning true on
    /// success. Return false leaving val unmodified if reg is out of
    /// bounds. If successful, set name to the register name.
    bool peekIntReg(unsigned reg, URV& val, std::string_view& name) const;

    /// Return to the value of integer register reg which must not be
    /// out of bounds (otherwise we trigger an assert).
    URV peekIntReg(unsigned reg) const;

    /// Set the given integer register, reg, to the given value
    /// returning true on success. Return false if reg is out of
    /// bound.
    bool pokeIntReg(unsigned reg, URV val);

    /// Set val to the bit-pattern of the value of the floating point
    /// register returning true on success. Return false leaving val
    /// unmodified if reg is out of bounds of if no floating point
    /// extension is enabled.
    bool peekFpReg(unsigned reg, uint64_t& val) const;

    /// Set val to the bit-pattern of the value of the floating point
    /// register (after unboxing that value if it is nan-boxed)
    /// returning true on success. Return false leaving val unmodified
    /// if reg is out of bounds of if no floating point extension is
    /// enabled.
    bool peekUnboxedFpReg(unsigned reg, uint64_t& val) const;

    /// Set the given FP register, reg, to the given value returning
    /// true on success. Return false if reg is out of bound.
    bool pokeFpReg(unsigned reg, uint64_t val);

    /// Set val to the value of the control and status register csr
    /// returning true on success. Return false leaving val unmodified
    /// if csr is out of bounds.
    [[nodiscard]] bool peekCsr(CsrNumber csr, URV& val) const
    { return csRegs_.peek(csr, val); }

    [[nodiscard]] bool peekCsr(CsrNumber csr, URV& val, bool virtMode) const
    { return csRegs_.peek(csr, val, virtMode); }

    /// Return value of the given csr. Throw exception if csr is out of bounds.
    URV peekCsr(CsrNumber csr) const;

    /// Set val, reset, writeMask, and pokeMask respectively to the
    /// value, reset-value, write-mask, poke-mask, and read-mask of
    /// the control and status register csr returning true on success.
    /// Return false leaving parameters unmodified if csr is out of bounds.
    bool peekCsr(CsrNumber csr, URV& val, URV& reset, URV& writeMask,
		 URV& pokeMask, URV& readMask) const
    { return peekCsr(csr, val, reset, writeMask, pokeMask, readMask, virtMode_); }

    bool peekCsr(CsrNumber csr, URV& val, URV& reset, URV& writeMask,
		 URV& pokeMask, URV& readMask, bool virtMode) const;

    /// Set val/name to the value/name of the control and status
    /// register csr returning true on success. Return false leaving
    /// val/name unmodified if csr is out of bounds.
    bool peekCsr(CsrNumber csr, URV& val, std::string_view& name) const;

    /// Set val to the value of the control and status register csr field
    /// returning true on success. Return false leaving val unmodified
    /// if csr is out of bounds.
    bool peekCsr(CsrNumber csr, std::string_view field, URV& val) const;

    /// Set the given control and status register, csr, to the given
    /// value returning true on success. Return false if csr is out of
    /// bound.
    bool pokeCsr(CsrNumber csr, URV val)
    { return pokeCsr(csr, val, virtMode_); }

    bool pokeCsr(CsrNumber csr, URV val, bool virtMode);

    /// Similar to pokeCsr but meant for server/interactive code: Keep
    /// track of external MIP pokes to avoid clobbering them with internal
    /// ones.
    bool externalPokeCsr(CsrNumber csr, URV val, bool virtMode)
    { if (csr == CsrNumber::MIP) mipPoked_ = true; return pokeCsr(csr, val, virtMode); }

    /// Put in value the bytes of the given vector register (most
    /// significant byte first). Return true on success, return false
    /// if reg is out of bounds.
    bool peekVecReg(unsigned reg, std::vector<uint8_t>& value) const;

    /// Put the bytes of the value in the given vector register.
    /// The first byte in value should be the most significant.
    /// If value is smaller than vector register size, it is padded
    /// with zeros on the most-significant side.
    bool pokeVecReg(unsigned reg, const std::vector<uint8_t>& value);

    /// Find the integer register with the given name (which may
    /// represent an integer or a symbolic name). Set num to the
    /// number of the corresponding register if found. Return true on
    /// success and false if no such register.
    bool findIntReg(std::string_view name, unsigned& num) const;

    /// Find the floating point with the given name.  Set num to the
    /// number of the corresponding register if found. Return true on
    /// success and false if no such register.
    bool findFpReg(std::string_view name, unsigned& num) const;

    /// Find vector register by name. See findFpReg.
    bool findVecReg(std::string_view name, unsigned& num) const;

    /// Find the control and status register with the given name
    /// (which may represent an integer or a symbolic name). Return
    /// pointer to CSR on success and nullptr if no such register.
    Csr<URV>* findCsr(std::string_view name);

    /// Find the control and status register with the given number.
    /// Return pointer to CSR on success and nullptr if no such
    /// register.
    const Csr<URV>* findCsr(CsrNumber number)
    { return csRegs_.findCsr(number); }

    /// Configure given CSR. Return true on success and false if no such CSR.
    bool configCsrByUser(std::string_view name, bool implemented, URV resetValue, URV mask,
			 URV pokeMask, bool shared);

    /// Configure given CSR. Return true on success and false if no such CSR.
    bool configCsr(std::string_view name, bool implemented, URV resetValue, URV mask,
		   URV pokeMask, bool shared);

    /// Define a new CSR (beyond the standard CSRs defined by the
    /// RISCV spec). Return true on success and false if name/number
    /// already in use.
    bool defineCsr(std::string name, CsrNumber number, bool implemented, URV resetValue,
		   URV mask, URV pokeMask);

    /// Configure given trigger with given reset values, write and
    /// poke masks. Return true on success and false on failure.
    bool configTrigger(unsigned trigger,
                       const std::vector<uint64_t>& resets,
		       const std::vector<uint64_t>& masks,
		       const std::vector<uint64_t>& pokeMasks)
    { return csRegs_.configTrigger(trigger, resets, masks, pokeMasks); }

    /// Define the set of supported trigger types.
    bool setSupportedTriggerTypes(const std::vector<std::string>& types)
    { return csRegs_.triggers_.setSupportedTypes(types); }

    /// Enable the extensions defined by the given string. If
    /// updateMisa is true then the MISA CSR reset value is updated to
    /// enable the extensions defined by the given string (this is done
    /// for linux/newlib emulation).
    bool configIsa(std::string_view string, bool updateMisa);

    /// Enable/disable matching all addresses in a load/store access
    /// for debug triggering.
    void configAllLdStAddrTrigger(bool flag)
    { csRegs_.configAllLdStAddrTrigger(flag); }

    /// Enable/disable matching all addresses in a instruction fetch
    /// access for debug triggering.
    void configAllInstAddrTrigger(bool flag)
    { csRegs_.configAllInstAddrTrigger(flag); }

    /// Enable use of TCONTROL CSR to control triggers firing in machine mode.
    void configTriggerUseTcontrol(bool flag)
    { csRegs_.triggers_.enableTcontrol(flag); }

    /// Configure machine mode performance counters returning true on
    /// success and false on failure. N consecutive counters starting
    /// at MHPMCOUNTER3/MHPMCOUNTER3H are made read/write. The
    /// remaining counters are made write-any read-zero. For each
    /// counter that is made read-write the corresponding MHPMEVENT is
    /// made read-write otherwise it is make write-any read-zero.
    /// The cof flag indicates whether or not counter-overflow extension
    /// is enabled.
    bool configMachineModePerfCounters(unsigned n, bool cof);

    /// Configure user mode performance counters returning true on
    /// success and false on failure. N cannot exceed the number of machine
    /// mode performance registers. First N performance counters are configured
    /// as readable, the remaining ones are made read-zero.
    bool configUserModePerfCounters(unsigned n);

    /// Set the maximum event id that can be written to the MHPMEVENT
    /// registers. Larger values are replaced by this max-value before
    /// being written to the MHPMEVENT registers. Return true on
    /// success and false on failure.
    void configMachineModeMaxPerfEvent(URV maxId)
    { csRegs_.setMaxEventId(maxId); }

    /// Configure valid event. If this is used then events outside the
    /// given vector are replaced by zero before being assigned to an
    /// MHPMEVENT register. Otherwise, events greater that
    /// max-event-id are clamped to max-event-id before being assigned
    /// to an MHPMEVENT register.
    void configPerfEvents(std::vector<unsigned>& eventVec)
    { csRegs_.configPerfEvents(eventVec); }

    /// Map the give user event number to the given internal event id.
    /// When the given user number is written to an mphpmevent csr, then
    /// the corresponding event-id is associated with the event counter csr.
    void configEventNumber(URV userNumber, EventNumber eventId)
    { csRegs_.mPerfRegs_.configEventNumber(userNumber, eventId); }

    /// Configure the address translation modes supported by this hart.
    void configAddressTranslationModes(const std::vector<VirtMem::Mode>& modes)
    { virtMem_.setSupportedModes(modes); }

    /// Configure the address translation pointer masking modes supported by this hart.
    void configAddressTranslationPmms(const std::vector<VirtMem::Pmm>& pmms)
    { virtMem_.setSupportedPmms(pmms); }

    /// Enable page based memory types.
    void enableTranslationPbmt(bool flag)
    { enableExtension(RvExtension::Svpbmt, flag); updateTranslationPbmt(); }

    /// Enable Svinval extension.
    void enableSvinval(bool flag)
    { enableExtension(RvExtension::Svinval, flag); }

    /// Enable Svadu extension.
    void enableTranslationAdu(bool flag)
    { enableExtension(RvExtension::Svadu, flag); updateTranslationAdu(); }

    /// Called when Svpbmt configuration changes. Enable/disable pbmt in
    /// virtual memory class.
    void updateTranslationPbmt()
    {
      bool flag = extensionIsEnabled(RvExtension::Svpbmt);
      csRegs_.enableSvpbmt(flag);

      auto menv = csRegs_.getImplementedCsr(CsrNumber::MENVCFG);
      if (menv)
	flag = flag and csRegs_.menvcfgPbmte();
      virtMem_.enablePbmt(flag);
      auto henv = csRegs_.getImplementedCsr(CsrNumber::HENVCFG);
      if (henv)
        flag = flag and csRegs_.henvcfgPbmte();
      virtMem_.enableVsPbmt(flag);
    }

    /// Called when Svadu configuration changes. Enable/disable A/D
    /// hardware updates.
    void updateTranslationAdu()
    {
      bool flag = extensionIsEnabled(RvExtension::Svadu);
      csRegs_.enableSvadu(flag);

      auto menv = csRegs_.getImplementedCsr(CsrNumber::MENVCFG);
      if (menv)
	{
	  bool adu = csRegs_.menvcfgAdue();
	  virtMem_.setFaultOnFirstAccess(not adu);
	  virtMem_.setFaultOnFirstAccessStage2(not adu);
	}
      auto henv = csRegs_.getImplementedCsr(CsrNumber::HENVCFG);
      if (henv)
	{
	  bool adu = csRegs_.henvcfgAdue();
	  virtMem_.setFaultOnFirstAccessStage1(not adu);
	}
    }

    /// Called when pointer masking configuration changes.
    void updateTranslationPmm()
    {
      using PM = PrivilegeMode;

      if (isRvSmmpm())
        {
          uint8_t pmm = csRegs_.mseccfgPmm();
          mPmBits_ = VirtMem::pointerMaskBits(VirtMem::Pmm(pmm));
        }

      if (isRvSsnpm())
        {
          uint8_t pmm = csRegs_.senvcfgPmm();
          if (isRvu())
            virtMem_.enablePointerMasking(VirtMem::Pmm(pmm), PM::User, false);

          pmm = csRegs_.henvcfgPmm();
          if (isRvh())
            virtMem_.enablePointerMasking(VirtMem::Pmm(pmm), PM::Supervisor, true);
        }

      if (isRvSmnpm())
        {
          uint8_t pmm = csRegs_.menvcfgPmm();
          if (isRvs())
            virtMem_.enablePointerMasking(VirtMem::Pmm(pmm), PM::Supervisor, false);
          else if (isRvu())
            virtMem_.enablePointerMasking(VirtMem::Pmm(pmm), PM::User, false);
        }
    }

    /// Enable page translation naturally aligned power of 2 page sizes.
    void enableTranslationNapot(bool flag)
    { virtMem_.enableNapot(flag); }

    /// Do not consider lr and sc instructions as load/store events for
    /// performance counter when flag is false. Do consider them when
    /// flag is true.
    void perfCountAtomicLoadStore(bool flag)
    { decoder_.perfCountAtomicLoadStore(flag); }

    /// Do not consider flw,fsw,fld,fsd...c instructions as load/store
    /// events for performance counter when flag is false. Do consider
    /// them when flag is true.
    void perfCountFpLoadStore(bool flag)
    { decoder_.perfCountFpLoadStore(flag); }

    /// Configure vector unit of this hart.
    void configVector(unsigned bytesPerVec, unsigned minBytesPerElem,
		      unsigned maxBytesPerElem,
                      std::unordered_map<GroupMultiplier, unsigned>* minSewPerLmul,
		      std::unordered_map<GroupMultiplier, unsigned>* maxSewPerLmul)
    { vecRegs_.config(bytesPerVec, minBytesPerElem, maxBytesPerElem, minSewPerLmul, maxSewPerLmul); }

    /// Configure mask agnostic policy. Allones if flag is true, undisturb if
    /// false.
    void configMaskAgnosticAllOnes(bool flag)
    { vecRegs_.configMaskAgnosticAllOnes(flag); }

    /// Configure tail agnostic policy. Allones if flag is true, undisturb if
    /// false.
    void configTailAgnosticAllOnes(bool flag)
    { vecRegs_.configTailAgnosticAllOnes(flag); }

    /// Return currently configured element width
    ElementWidth elemWidth() const
    { return vecRegs_.elemWidth(); }

    /// Return currently configured group multiplier
    GroupMultiplier groupMultiplier() const
    { return vecRegs_.groupMultiplier(); }

     /// Get per-operand EMUL information of last instruction executed.
     unsigned vecOpEmul(unsigned op) const
     { return vecRegs_.getOpEmul(op); }

    /// Configure the load-reserve reservation size in bytes.
    /// A size smaller than 4/8 in rv32/rv64 has the effect of 4/8.
    void configReservationSize(unsigned size)
    { lrResSize_ = size; }

    /// Configure SC.W/D to keep/drop (flag=true/false) reservation on
    /// exceptions in SC.W/D.
    void keepReservationOnScException(bool flag)
    { keepReservOnScException_ = flag; }

    /// Get the values of the three components of the given debug
    /// trigger. Return true on success and false if trigger is out of
    /// bounds.
    bool peekTrigger(unsigned trigger, uint64_t& data1, uint64_t& data2,
                     uint64_t& data3) const
    { return csRegs_.peekTrigger(trigger, data1, data2, data3); }

    /// Get the values of the three components of the given debug
    /// trigger as well as the components write and poke masks. Return
    /// true on success and false if trigger is out of bounds.
    bool peekTrigger(unsigned trigger,
                     uint64_t& val1, uint64_t& val2, uint64_t& val3,
		     uint64_t& wm1, uint64_t& wm2, uint64_t& wm3,
		     uint64_t& pm1, uint64_t& pm2, uint64_t& pm3) const
    { return csRegs_.peekTrigger(trigger, val1, val2, val3, wm1, wm2, wm3,
				 pm1, pm2, pm3); }

    /// Set the values of the three components of the given debug
    /// trigger. Return true on success and false if trigger is out of
    /// bounds.
    bool pokeTrigger(URV trigger, URV data1, URV data2, URV data3)
    { return csRegs_.pokeTrigger(trigger, data1, data2, data3); }

    /// Fill given vector (cleared on entry) with the numbers of
    /// implemented CSRs.
    void getImplementedCsrs(std::vector<CsrNumber>& vec) const;

    /// Reset this hart. Reset all CSRs to their initial value. Reset all
    /// integer registers to zero. Reset PC to the reset-pc as
    /// defined by defineResetPc (default is zero).
    void reset(bool resetMemoryMappedRegisters = false);

    /// Run fetch-decode-execute loop. If a stop address (see
    /// setStopAddress) is defined, stop when the program counter
    /// reaches that address. If a tohost address is defined (see
    /// setToHostAdress), stop when a store instruction writes into
    /// that address. If given file is non-null, then print to that
    /// file a record for each executed instruction.
    bool run(FILE* file = nullptr);

    /// Run one instruction at the current program counter. Update
    /// program counter. If file is non-null then print thereon
    /// tracing information related to the executed instruction.
    void singleStep(FILE* file = nullptr);

    /// Same as above but decoded istruction information is placed
    /// in given di object.
    void singleStep(DecodedInst& di, FILE* file = nullptr);

    /// Run until the program counter reaches the given address. Do
    /// execute the instruction at that address. If file is non-null
    /// then print thereon tracing information after each executed
    /// instruction. Similar to method run with respect to tohost.
    bool runUntilAddress(uint64_t address, FILE* file = nullptr);

    /// Helper to runUntiAddress: Same as runUntilAddress but does not
    /// print run-time and instructions per second.
    bool untilAddress(uint64_t address, FILE* file = nullptr);

    /// Helper to single step N times. Returns false if program terminated
    /// with failing condition and true otherwise. Sets stop
    /// if program is "finished".
    bool runSteps(uint64_t steps, bool& stop, FILE* file = nullptr);

    /// Define the program counter value at which the run method will
    /// stop.
    void setStopAddress(URV address)
    { stopAddr_ = address; stopAddrValid_ = true; }

    /// Undefine stop address (see setStopAddress).
    void clearStopAddress()
    { stopAddrValid_ = false; }

    /// Define the memory address corresponding to console io. Reading
    /// (lw/lh/lb) or writing (sw/sh/sb) from/to that address
    /// reads/writes a byte to/from the console.
    void setConsoleIo(URV address)
    { conIo_ = address; conIoValid_ = true; }

    /// Do not use console io address for input if flag is false:
    /// Loads from that address simply return last value stored there.
    void enableConsoleInput(bool flag)
    { enableConIn_ = flag; }

    /// Undefine console io address (see setConsoleIo).
    void clearConsoleIo()
    { conIoValid_ = false; }

    /// Console output gets directed to given file.
    void setConsoleOutput(FILE* out)
    { consoleOut_ = out; }

    /// If a console io memory mapped location is defined then put its
    /// address in address and return true; otherwise, return false
    /// leaving address unmodified.
    bool getConsoleIo(URV& address) const
    { if (conIoValid_) address = conIo_; return conIoValid_; }

    /// Start logging at the given instruction rank.
    void setLogStart(uint64_t rank)
    { logStart_ = rank; }

    /// Set whether this hart owns its trace file.
    void setOwnTrace(bool flag)
    { ownTrace_ = flag; }

    /// Define memory mapped locations for CLINT.
    void configAclint(uint64_t base, uint64_t size, uint64_t mswiOffset, bool hasMswi,
                      uint64_t mtimerOffset, uint64_t mtimeOffset, bool hasMtimer,
		      bool softwareInterruptOnReset, bool deliverInterrupts,
                      std::function<Hart<URV>*(unsigned ix)> indexToHart)
    {
      aclintBase_ = base;
      aclintSize_ = size;

      if (hasMswi)
        {
          aclintSwStart_ = mswiOffset;
          aclintSwEnd_ = mswiOffset + 0x4000;
        }

      if (hasMtimer)
        {
          aclintMtimerStart_ = mtimerOffset;
          aclintMtimerEnd_ = mtimerOffset + 0x8000;
          aclintMtimeStart_ = mtimeOffset;
          aclintMtimeEnd_ = mtimeOffset + 0x8;
        }
      aclintSiOnReset_ = softwareInterruptOnReset;
      aclintDeliverInterrupts_ = deliverInterrupts;
      indexToHart_ = indexToHart;
    }

    /// Set the output file in which to dump the state of accessed
    /// memory lines. Return true on success and false if file cannot
    /// be opened.
    void setInitialStateFile(FILE* file)
    { initStateFile_ = file; }

    /// Disassemble given instruction putting results into the given
    /// string.
    void disassembleInst(uint32_t inst, std::string& str)
    { disas_.disassembleInst(inst, decoder_, str); }

    /// Disassemble given instruction putting results into the given
    /// string.
    void disassembleInst(const DecodedInst& di, std::string& str)
    { disas_.disassembleInst(di, str); }

    /// Decode given instruction returning a pointer to the
    /// instruction information and filling op0, op1 and op2 with the
    /// corresponding operand specifier values. For example, if inst
    /// is the instruction code for "addi r3, r4, 77", then the
    /// returned value would correspond to addi and op0, op1 and op2
    /// will be set to 3, 4, and 77 respectively. If an instruction
    /// has fewer than 3 operands then only a subset of op0, op1 and
    /// op2 will be set. If inst is not a valid instruction , then we
    /// return a reference to the illegal-instruction info.
    const InstEntry& decode(uint32_t inst, uint32_t& op0, uint32_t& op1,
			    uint32_t& op2, uint32_t& op3)
    { return decoder_.decode(inst, op0, op1, op2, op3); }

    /// Similar to the preceding decode method but with decoded data
    /// placed in the given DecodedInst object.
    void decode(URV addr, uint64_t physAddr, uint32_t inst, DecodedInst& decodedInst)
    { decoder_.decode(addr, physAddr, inst, decodedInst); }

    /// Return the 32-bit instruction corresponding to the given 16-bit
    /// compressed instruction. Return an illegal 32-bit opcode if given
    /// 16-bit code is not a valid compressed instruction.
    uint32_t expandCompressedInst(uint16_t inst) const
    { return decoder_.expandCompressedInst(inst); }

    /// Return the instruction table entry associated with the given
    /// instruction id. Return illegal instruction entry id is out of
    /// bounds.
    const InstEntry& getInstructionEntry(InstId id) const
    { return decoder_.getInstructionEntry(id); }

    /// Return the instruction table entry associated with the given
    /// instruction id. Return illegal instruction entry id is out of
    /// bounds.
    const InstEntry& getInstructionEntry(const std::string& name) const
    { return decoder_.getInstructionEntry(name); }

    /// Return the CS registers associated with this hart.
    const CsRegs<URV>& csRegs() const
    { return csRegs_; }

    /// Return the vector registers associated with this hart.
    const VecRegs& vecRegs() const
    { return vecRegs_; }

    /// Return the virtmem associated with this hart.
    const VirtMem& virtMem() const
    { return virtMem_; }

    /// Return the IMSIC associated with this hart.
    const std::shared_ptr<TT_IMSIC::Imsic> imsic() const
    { return imsic_; }

    /// Locate the ELF function containing the give address returning true
    /// on success and false on failure.  If successful set name to the
    /// corresponding function name and symbol to the corresponding symbol
    /// value.
    bool findElfFunction(URV addr, std::string& name, ElfSymbol& value) const
    { return memory_.findElfFunction(addr, name, value); }

    /// Set val to the value of the byte at the given address
    /// returning true on success and false if address is out of
    /// bounds. Memory is little-endian. Bypass physical memory
    /// attribute checking if usePma is false.
    bool peekMemory(uint64_t addr, uint8_t& val, bool usePma) const;

    /// Half-word version of the preceding method.
    bool peekMemory(uint64_t addr, uint16_t& val, bool usePma) const;

    /// Word version of the preceding method.
    bool peekMemory(uint64_t addr, uint32_t& val, bool usePma) const;

    /// Double-word version of the preceding method.
    bool peekMemory(uint64_t addr, uint64_t& val, bool usePma) const;

    /// Set the memory byte at the given address to the given value.
    /// Return true on success and false on failure (address out of
    /// bounds, location not mapped, location not writable etc...)
    /// Bypass physical memory attribute checking if usePma is false.
    bool pokeMemory(uint64_t addr, uint8_t val, bool usePma);

    /// Half-word version of the preceding method.
    bool pokeMemory(uint64_t address, uint16_t val, bool usePma);

    /// Word version of the preceding method.
    bool pokeMemory(uint64_t addr, uint32_t val, bool usePma);

    /// Double-word version of the preceding method.
    bool pokeMemory(uint64_t addr, uint64_t val, bool usePma);

    /// Define value of program counter after a reset.
    void defineResetPc(URV addr)
    { resetPc_ = addr; }

    /// Define value of program counter after a non-maskable interrupt.
    void defineNmiPc(URV addr)
    { nmiPc_ = addr; }

    /// Define value of program counter after an exception in non-maskable
    /// interrupt code.
    void defineNmiExceptionPc(URV addr)
    { nmiExceptionPc_ = addr; }

    /// Clear/set pending non-maskable-interrupt.
    void setPendingNmi(NmiCause cause = NmiCause::UNKNOWN);

    /// Clear pending non-maskable-interrupt.
    void clearPendingNmi();

    /// Set/clear Supervisor external interrupt pin.
    void setSeiPin(bool flag)
    { seiPin_ = flag; csRegs_.setSeiPin(flag); }

    /// Return the current state of the Supervisor external interrupt pin.
    bool getSeiPin() const
    { return seiPin_; }

    /// Peek MIP/SIP and modify by supervisor external interrupt pin. This is
    /// OR-ed when mvien does not exist or is set to zero. Otherwise,
    /// the value of SEIP is solely the value of the pin.
    URV overrideWithSeiPin(URV ip) const
    {
      if (isRvaia())
        {
          URV mvien;
          if (peekCsr(CsrNumber::MVIEN, mvien) and
              (mvien >> URV(InterruptCause::S_EXTERNAL) & 1))
            ip &= ~URV(1 << URV(InterruptCause::S_EXTERNAL));
        }
      return ip |= seiPin_ << URV(InterruptCause::S_EXTERNAL);
    }

    /// Define address to which a write will stop the simulator. An
    /// sb, sh, or sw instruction will stop the simulator if the write
    /// address of the instruction is identical to the given address.
    void setToHostAddress(uint64_t address);

    void setFromHostAddress(uint64_t addr, bool enabled)
    { fromHost_ = addr; fromHostValid_ = enabled; }

    /// Undefine address to which a write will stop the simulator
    void clearToHostAddress();

    /// Set address to the special address writing to which stops the simulation. Return
    /// true on success and false on failure (no such address defined).
    bool getToHostAddress(uint64_t& address) const
    { if (toHostValid_) address = toHost_; return toHostValid_; }

    /// Set address to the special address writing to which stops the simulation. Return
    /// true on success and false on failure (no such address defined).
    bool getFromHostAddress(uint64_t& address) const
    { if (fromHostValid_) address = toHost_; return fromHostValid_; }

    /// Return true if given address is an HTIF address.
    bool isHtifAddr(uint64_t a) const
    { return (toHostValid_ and a == toHost_) or (fromHostValid_ and a == fromHost_); }

    /// Program counter.
    URV pc() const
    { return pc_; }

    /// Support for tracing: Return the pc of the last executed
    /// instruction.
    URV lastPc() const
    { return currPc_; }

    /// Support for tracing: Return the privilege mode before the last
    /// executed instruction.
    PrivilegeMode lastPrivMode() const
    { return lastPriv_; }

    /// Support for tracing: Return the index of the integer register
    /// written by the last executed instruction. Return -1 if no
    /// integer register was written.
    int lastIntReg() const
    { return intRegs_.getLastWrittenReg(); }

    /// Similar to lastIntReg() but if successful set val to the
    /// previous value of the integer register written by the last
    /// executed instruction.
    int lastIntReg(uint64_t& val) const
    { return intRegs_.getLastWrittenReg(val); }

    /// Support for tracing: Return the index of the floating point
    /// register written by the last executed instruction. Return -1
    /// it no FP register was written.
    int lastFpReg() const
    { return fpRegs_.getLastWrittenReg(); }

    /// Similar to lastFpReg() but if successful set val to the
    /// previous value of the integer register written by the last
    /// executed instruction.
    int lastFpReg(uint64_t& val) const
    { return fpRegs_.getLastWrittenReg(val); }

    /// Support for tracing: Return the incremental change to the FRM
    /// register by the last floating point instruction. Return zer0
    /// if last instruction was not FP or if it had no impact on FRM.
    unsigned lastFpFlags() const
    { return fpRegs_.getLastFpFlags(); }

    /// Support for tracing: Return the index of the destination
    /// vector register of the last executed instruction. Return -1 if
    /// no vector register was written. Set group to the effective
    /// group multiplier.
    int lastVecReg(const DecodedInst& di, unsigned& group) const;

    /// Support for tracing: Return incremental changes to fp flags and vxsat,
    /// but for vector instructions on per-element basis.
    void lastIncVec(std::vector<uint8_t>& fpFlags, std::vector<uint8_t>& vxsat,
                    std::vector<VecRegs::Step>& steps) const
    { return vecRegs_.lastIncVec(fpFlags, vxsat, steps); }

    /// Return true if the last executed instruction triggered a trap
    /// (had an exception or encoutered an interrupt).
    bool lastInstructionTrapped() const
    { return hasException_ or hasInterrupt_; }

    /// Return true if the last executed instruction was interrupted.
    bool lastInstructionInterrupted() const
    { return hasInterrupt_; }

    /// Support for tracing: Fill the csrs vector with the
    /// register-numbers of the CSRs written by the execution of the
    /// last instruction. CSRs modified as a side effect (e.g. mcycle
    /// and minstret) are not included.
    void lastCsr(std::vector<CsrNumber>& csrs) const
    { csRegs_.getLastWrittenRegs(csrs); }

    /// Return the CSR value produced by the last executed instruction.
    URV lastCsrValue(CsrNumber csr)
    { return csRegs_.lastCsrValue(csr); }

    /// Support for tracing: Fill the csrs vector with the
    /// register-numbers of the CSRs written by the execution of the
    /// last instruction. CSRs modified as a side effect (e.g. mcycle
    /// and minstret) are not included. Fill the triggers vector with
    /// the numbers of the debug-trigger registers written by the
    /// execution of the last instruction.
    void lastCsr(std::vector<CsrNumber>& csrs,
		 std::vector<unsigned>& triggers) const;

    /// Support for tracing: Set address and value to the physical
    /// memory location changed by the last instruction and return the
    /// number of bytes written. Return 0 leaving addr and value
    /// unmodified if last instruction did not write memory (not a
    /// store or store got trapped).
    unsigned lastStore(uint64_t& addr, uint64_t& value) const
    {
      if (not ldStWrite_)
	return 0;
      addr = ldStPhysAddr1_;
      value = ldStData_;
      return ldStSize_;
    }

    /// Similar to the previous lastStore but for page crossing stores, pa2 will be set to
    /// the physical address of the second page. If store did not cross a page boundary
    /// pa2 will be the same as pa1. Va is the virtual address of the store data.
    unsigned lastStore(uint64_t& va, uint64_t& pa1, uint64_t& pa2, uint64_t& value) const
    {
      if (not ldStWrite_)
	return 0;
      va = ldStAddr_;
      pa1 = ldStPhysAddr1_;
      pa2 = ldStPhysAddr2_;
      value = ldStData_;
      return ldStSize_;
    }

    /// If last executed instruction is a CMO (cache maintenance operation), then set
    /// vaddr/paddr to the corresponding data virtual/physical address returning the
    /// cache line size. Return 0 otherwise leaving vadd/paddr unmodified.
    unsigned lastCmo(uint64_t& vaddr, uint64_t& paddr) const
    {
      if (ldStSize_ != cacheLineSize_)
	return 0;
      vaddr = ldStAddr_;
      paddr = ldStPhysAddr1_;
      return ldStSize_;
    }

    /// Return the cache line size.
    unsigned cacheLineSize() const
    { return cacheLineSize_; }

    const VecLdStInfo& getLastVectorMemory() const
    { return vecRegs_.getLastMemory(); }

    /// Computes the base register and registers used of a vector load/store
    /// instruction. This helper trims by vstart/vl (not vm). This is for MCM
    /// dependency tracking.
    bool getLastVecLdStRegsUsed(const DecodedInst& di, unsigned opIx,
                                unsigned& regBase, unsigned& regCount) const;

    void lastSyscallChanges(std::vector<std::pair<uint64_t, uint64_t>>& v) const
    { syscall_.getMemoryChanges(v); }

    /// Return data size if last instruction is a ld/st instruction (AMO is considered a
    /// store) setting virtAddr and physAddr to the corresponding virtual and physical
    /// data addresses. Return 0 if last instruction was not a ld/st instruction
    /// leaving virtAddr and physAddr unmodified. The value of physAddr will be zero
    /// if virtual to physical translation encountered an exception.
    unsigned lastLdStAddress(uint64_t& virtAddr, uint64_t& physAddr) const
    {
      if (ldStSize_ == 0)
	return 0;
      virtAddr = ldStAddr_;
      physAddr = ldStPhysAddr1_;
      return ldStSize_;
    }

    /// Return the size of the last ld/st instruction or 0 if last
    /// instruction was not a ld/st.
    unsigned lastLdStSize() const
    { return ldStSize_; }

    /// Return true if last branch instruction was taken.
    bool lastBranchTaken() const
    { return lastBranchTaken_; }

    /// Return true if last instruction is a ld/st instruction, setting misal
    /// to true if the memory access was misaligned
    bool misalignedLdSt(bool& misal) const
    {
      if (ldStSize_ == 0)
        return false;
      misal = misalignedLdSt_;
      return true;
    }

    /// Read instruction at given virtual address. Return true on success and false if
    /// address does not translate or if physical address is out of bounds. If successful
    /// set paddr to the translated address.
    bool readInst(uint64_t vaddr, uint64_t& paddr, uint32_t& instr);

    /// Similar to above but does not expose physical address.
    bool readInst(uint64_t vaddr, uint32_t& instr);

    /// Set instruction count limit: When running with tracing the
    /// run and the runUntil methods will stop if the retired instruction
    /// count (true count and not value of minstret) reaches or exceeds
    /// the limit.
    void setInstructionCountLimit(uint64_t limit)
    { instCountLim_ = limit; }

    /// Return current instruction count limit.
    uint64_t getInstructionCountLimit() const
    { return instCountLim_; }

    /// Reset executed instruction count.
    void setInstructionCount(uint64_t count)
    { instCounter_ = count; }

    /// Get executed instruction count.
    uint64_t getInstructionCount() const
    { return instCounter_; }

    /// Get the time CSR value.
    uint64_t getTime() const
    { return time_; }

    /// Return count of traps (exceptions or interrupts) seen by this
    /// hart.
    uint64_t getTrapCount() const
    { return exceptionCount_ + interruptCount_; }

    /// Return count of exceptions seen by this hart.
    uint64_t getExceptionCount() const
    { return exceptionCount_; }

    /// Return count of interrupts seen by this hart.
    uint64_t getInterruptCount() const
    { return interruptCount_; }

    /// Set pre and post to the count of "before"/"after" triggers
    /// that tripped by the last executed instruction.
    void countTrippedTriggers(unsigned& pre, unsigned& post) const
    { csRegs_.countTrippedTriggers(pre, post); }

    /// Set change to the components of the given trigger that were changed by the last
    /// executed instruction. Each entry is a component number (e.g. TDATA1, TINFO, ...)
    /// with the corresponding value.
    void getTriggerChange(URV trigger, std::vector<std::pair<CsrNumber, uint64_t>>& change) const
    { csRegs_.getTriggerChange(trigger, change); }

    /// Enable collection of instruction frequencies.
    void enableInstructionFrequency(bool b);

    /// Enable/disable trapping of arithmetic vector instruction when
    /// vstart is non-zero.
    void enableTrapNonZeroVstart(bool flag)
    { trapNonZeroVstart_ = flag; }

    /// Enable/disable the c (compressed) extension.
    void enableRvc(bool flag)
    { enableExtension(RvExtension::C, flag); csRegs_.enableRvc(flag); }

    /// Enable/disable the f (floating point) extension.
    void enableRvf(bool flag);

    /// Enable/disable the d (double-precision floating point) extension.
    void enableRvd(bool flag)
    { enableExtension(RvExtension::D, flag); }

    /// Enable/disable the supervisor timer compare extension (sstc).
    void enableRvsstc(bool flag)
    { enableExtension(RvExtension::Sstc, flag); csRegs_.enableSstc(flag); }

    /// Enable/disable counter overflow extension (sscofpmf)
    void enableSscofpmf(bool flag)
    {
      enableExtension(RvExtension::Sscofpmf, flag);
      csRegs_.enableSscofpmf(flag);
    }

    /// Enable/disbale smstateen extension.
    void enableSmstateen(bool flag)
    {
      enableExtension(RvExtension::Smstateen, flag);
      csRegs_.enableSmstateen(flag);
    }

    /// Enable/disbale ssqosid extension.
    void enableSsqosid(bool flag)
    {
      enableExtension(RvExtension::Ssqosid, flag);
      csRegs_.enableSsqosid(flag);
    }

    /// Enable/disable the resumable non maskable interrupt (Smrnmi) extension.
    void enableSmrnmi(bool flag)
    { enableExtension(RvExtension::Smrnmi, flag); csRegs_.enableSmrnmi(flag); }

    /// Enable/disable smmpm extension.
    void enableSmmpm(bool flag)
    { enableExtension(RvExtension::Smmpm, flag); csRegs_.enableSmmpm(flag); }

    /// Enable/disable ssnpm extension.
    void enableSsnpm(bool flag)
    { enableExtension(RvExtension::Ssnpm, flag); csRegs_.enableSsnpm(flag); }

    /// Enable/disable smnpm extension.
    void enableSmnpm(bool flag)
    { enableExtension(RvExtension::Smnpm, flag); csRegs_.enableSmnpm(flag); }

    /// Enable/disable Zicntr extension.
    void enableZicntr(bool flag)
    { enableExtension(RvExtension::Zicntr, flag); csRegs_.enableZicntr(flag); }

    /// Enable/disable Zihpm extension.
    void enableZihpm(bool flag)
    { enableExtension(RvExtension::Zihpm, flag); csRegs_.enableZihpm(flag); }

    /// Enable/disable zkr extension.
    void enableZkr(bool flag)
    { enableExtension(RvExtension::Zkr, flag); csRegs_.enableZkr(flag); }

    /// Put this hart in debug mode setting the DCSR cause field to
    /// the given cause. Set the debug pc (DPC) to the given pc.
    void enterDebugMode_(DebugModeCause cause, URV pc);

    /// Put this hart in debug mode setting the DCSR cause field to
    /// either DEBUGGER or SETP depending on the step bit of DCSR.
    /// Set the debug pc (DPC) to the given pc.
    void enterDebugMode(URV pc);

    /// True if in debug mode.
    bool inDebugMode() const
    { return debugMode_; }

    /// True if DCSR.step is on.
    bool hasDcsrStep() const
    { return dcsrStep_; }

    /// Take this hart out of debug mode.
    void exitDebugMode();

    /// Print collected instruction frequency to the given file.
    void reportInstructionFrequency(FILE* file) const;

    /// Print collected trap stats to the given file.
    void reportTrapStat(FILE* file) const;

    /// Print collected load-reserve/store-conditional stats on the given file.
    void reportLrScStat(FILE* file) const;

    /// Reset trace data (items changed by the execution of an
    /// instruction.)
    void clearTraceData();

    /// Enable debug-triggers. Without this, triggers will not trip and will not cause
    /// exceptions.
    void enableTriggers(bool flag)
    { enableTriggers_ = flag; csRegs_.enableTriggers(flag);  }

    /// Enable performance counters (count up for some enabled performance counters when
    /// their events do occur).
    void enablePerformanceCounters(bool flag)
    { enableCounters_ = flag;  }

    /// Enable gdb-mode.
    void enableGdb(bool flag)
    { enableGdb_ = flag; }

    /// Open TCP socket for gdb
    bool openTcpForGdb();

    /// Set TCP port for gdb
    void setGdbTcpPort(int port)
    { gdbTcpPort_ = port; }

    /// Enable use of ABI register names (e.g. sp instead of x2) in
    /// instruction disassembly.
    void enableAbiNames(bool flag)
    { disas_.enableAbiNames(flag); }

    /// Return true if ABI register names are enabled.
    bool abiNames() const
    { return disas_.abiNames(); }

    /// Enable emulation of newlib system calls.
    void enableNewlib(bool flag)
    { newlib_ = flag; }

    /// Enable emulation of Linux system calls.
    void enableLinux(bool flag)
    { linux_ = flag; syscall_.enableLinux(flag); }

    /// For Linux emulation: Set initial target program break to the
    /// RISCV page address larger than or equal to the given address.
    void setTargetProgramBreak(URV addr);

    /// For Linux emulation: Put the program arguments and user-specified
    /// environment variables on the stack suitable for calling the
    /// target program main from _start. Return true on success and
    /// false on failure (not all stack area required is writable).
    bool setTargetProgramArgs(const std::vector<std::string>& args,
                              const std::vector<std::string>& envVars);

    /// Return physical memory attribute region of a given address.
    Pma getPma(uint64_t addr) const
    { return memory_.pmaMgr_.getPma(addr); }

    /// Return true if given extension is statically enabled (enabled my
    /// --isa but may be turned off by the MSTATUS/MISA CSRs).
    bool hasIsaExtension(RvExtension ext) const
    { return isa_.isEnabled(ext); }

    /// Return true if rv32f (single precision floating point)
    /// extension is enabled in this hart.
    bool isRvf() const
    { return extensionIsEnabled(RvExtension::F); }

    /// Return true if the half-precision floating point extension is
    /// enabled.
    bool isRvzfh() const
    { return extensionIsEnabled(RvExtension::Zfh); }

    /// Return true if the minimal half-precision floating point
    /// extension is enabled.
    bool isRvzfhmin() const
    { return extensionIsEnabled(RvExtension::Zfhmin); }

    /// Return true if the scalar BF16 converts extension is enabled.
    bool isRvzfbfmin() const
    { return extensionIsEnabled(RvExtension::Zfbfmin); }

    /// Return true if rv64d (double precision floating point)
    /// extension is enabled in this hart.
    bool isRvd() const
    { return extensionIsEnabled(RvExtension::D); }

    /// Return true if the zknd extension (crypto nist decryption) is enabled.
    bool isRvzknd() const
    { return extensionIsEnabled(RvExtension::Zknd); }

    /// Return true if the zkne extension (crypto nist encryption) is enabled.
    bool isRvzkne() const
    { return extensionIsEnabled(RvExtension::Zkne); }

    /// Return true if the zksed extension (crypto sm4 block cipher) is enabled.
    bool isRvzksed() const
    { return extensionIsEnabled(RvExtension::Zksed); }

    /// Return true if the zksh extension (crypto sm3 block hash) is enabled.
    bool isRvzksh() const
    { return extensionIsEnabled(RvExtension::Zksh); }

    /// Return true if the zknh extension (crypto nist hash) is enabled.
    bool isRvzknh() const
    { return extensionIsEnabled(RvExtension::Zknh); }

    /// Return true if the zbkb extension (crypto bit manip) is enabled.
    bool isRvzbkb() const
    { return extensionIsEnabled(RvExtension::Zbkb); }

    /// Return true if the zbkx extension (crypto bit manip) is enabled.
    bool isRvzbkx() const
    { return extensionIsEnabled(RvExtension::Zbkx); }

    /// Return true if the svinval extension (TLB invalidate) is enabled.
    bool isRvsvinval() const
    { return extensionIsEnabled(RvExtension::Svinval); }

    /// Return true if the zicbom extension (cache block management) is enabled.
    bool isRvzicbom() const
    { return extensionIsEnabled(RvExtension::Zicbom); }

    /// Return true if the zicboz extension (cache block zero) is enabled.
    bool isRvzicboz() const
    { return extensionIsEnabled(RvExtension::Zicboz); }

    /// Return true if the zicbop extension (cache block prefetch) is enabled.
    bool isRvzicbop() const
    { return extensionIsEnabled(RvExtension::Zicbop); }

    /// Return true if the zawrs extension (wait reservation store) is enabled.
    bool isRvzawrs() const
    { return extensionIsEnabled(RvExtension::Zawrs); }

    /// Return true if the zmmul extension (multiply) is enabled.
    bool isRvzmmul() const
    { return extensionIsEnabled(RvExtension::Zmmul); }

    /// Return true if rv64e (embedded) extension is enabled in this hart.
    bool isRve() const
    { return extensionIsEnabled(RvExtension::E); }

    /// Return true if rv64 (64-bit option) extension is enabled in
    /// this hart.
    static constexpr bool isRv64()
    { return rv64_; }

    /// Return true if rvm (multiply/divide) extension is enabled in
    /// this hart.
    bool isRvm() const
    { return extensionIsEnabled(RvExtension::M); }

    /// Return true if rvc (compression) extension is enabled in this
    /// hart.
    bool isRvc() const
    { return extensionIsEnabled(RvExtension::C); }

    /// Return true if rva (atomic) extension is enabled in this hart.
    bool isRva() const
    { return extensionIsEnabled(RvExtension::A); }

    /// Return true if rvb (bit-manup) extension is enabled in this hart.
    bool isRvb() const
    { return extensionIsEnabled(RvExtension::B); }

    /// Return true if rvs (supervisor-mode) extension is enabled in this
    /// hart.
    bool isRvs() const
    { return extensionIsEnabled(RvExtension::S); }

    /// Return true if rvh (hypervisor) extension is enabled in this hart.
    bool isRvh() const
    { return extensionIsEnabled(RvExtension::H); }

    /// Return true if rvu (user-mode) extension is enabled in this
    /// hart.
    bool isRvu() const
    { return extensionIsEnabled(RvExtension::U); }

    /// Return true if rvv (vector) extension is enabled in this hart.
    bool isRvv() const
    { return extensionIsEnabled(RvExtension::V); }

    /// Return true if rvn (user-mode-interrupt) extension is enabled
    /// in this hart.
    bool isRvn() const
    { return extensionIsEnabled(RvExtension::N); }

    /// Return true if zba extension is enabled in this hart.
    bool isRvzba() const
    { return isRvb() or extensionIsEnabled(RvExtension::Zba); }

    /// Return true if zbb extension is enabled in this hart.
    bool isRvzbb() const
    { return isRvb() or extensionIsEnabled(RvExtension::Zbb); }

    /// Return true if zbc extension is enabled in this hart.
    bool isRvzbc() const
    { return extensionIsEnabled(RvExtension::Zbc); }

    /// Return true if zbs extension is enabled in this hart.
    bool isRvzbs() const
    { return isRvb() or extensionIsEnabled(RvExtension::Zbs); }

    /// Return true if the half-precision vector floating point
    /// extension is enabled.
    bool isRvzvfh() const
    { return extensionIsEnabled(RvExtension::Zvfh); }

    /// Return true if the minimal half-precision vector floating
    /// point extension is enabled.
    bool isRvzvfhmin() const
    { return extensionIsEnabled(RvExtension::Zvfhmin); }

    /// Return true if the vector bfloat conversions extension is
    /// enabled.
    bool isRvzvfbfmin() const
    { return extensionIsEnabled(RvExtension::Zvfbfmin); }

    /// Return true if the vector BF16 widening mul-add extension
    /// extension is enabled.
    bool isRvzvfbfwma() const
    { return extensionIsEnabled(RvExtension::Zvfbfwma); }

    /// Return true if the supervisor timer compare extension is enabled.
    bool isRvsstc() const
    { return extensionIsEnabled(RvExtension::Sstc); }

    /// Return true if the bit-manip vector extension zvbb is enabled.
    bool isRvzvbb() const
    { return extensionIsEnabled(RvExtension::Zvbb); }

    /// Return true if the bit-manip vector extension zvbc is enabled.
    bool isRvzvbc() const
    { return extensionIsEnabled(RvExtension::Zvbc); }

    /// Return true if the vector zvkg extension is enabled.
    bool isRvzvkg() const
    { return extensionIsEnabled(RvExtension::Zvkg); }

    /// Return true if the vector zvkned extension is enabled.
    bool isRvzvkned() const
    { return extensionIsEnabled(RvExtension::Zvkned); }

    /// Return true if the vector secure hash zvknha extension is enabled.
    bool isRvzvknha() const
    { return extensionIsEnabled(RvExtension::Zvknha); }

    /// Return true if the vector secure hash zvknhb extension is enabled.
    bool isRvzvknhb() const
    { return extensionIsEnabled(RvExtension::Zvknhb); }

    /// Return true if the vector ShangMi extension is enabled.
    bool isRvzvksed() const
    { return extensionIsEnabled(RvExtension::Zvksed); }

    /// Return true if the vector Zvksh extension is enabled.
    bool isRvzvksh() const
    { return extensionIsEnabled(RvExtension::Zvksh); }

    /// Return true if the vector Zvkb extension is enabled.
    bool isRvzvkb() const
    { return extensionIsEnabled(RvExtension::Zvkb); }

    /// Return true if the zicond extension is enabled.
    bool isRvzicond() const
    { return extensionIsEnabled(RvExtension::Zicond); }

    /// Return true if the zcb extension is enabled.
    bool isRvzcb() const
    { return extensionIsEnabled(RvExtension::Zcb); }

    /// Return true if the zcb extension is enabled.
    bool isRvzfa() const
    { return extensionIsEnabled(RvExtension::Zfa); }

    /// Return true if the AIA extension is enabled.
    bool isRvaia() const
    { return extensionIsEnabled(RvExtension::Smaia); }

    /// Return true if the Zacas extension is enabled.
    bool isRvzacas() const
    { return extensionIsEnabled(RvExtension::Zacas); }

    bool isRvzimop() const
    { return extensionIsEnabled(RvExtension::Zimop); }

    bool isRvzcmop() const
    { return extensionIsEnabled(RvExtension::Zcmop); }

    bool isRvSmmpm() const
    { return extensionIsEnabled(RvExtension::Smmpm); }

    bool isRvSsnpm() const
    { return extensionIsEnabled(RvExtension::Ssnpm); }

    bool isRvSmnpm() const
    { return extensionIsEnabled(RvExtension::Smnpm); }

    /// Return true if current program is considered finished (either
    /// reached stop address or executed exit limit).
    bool hasTargetProgramFinished() const
    { return targetProgFinished_; }

    /// Mark target program as finished/non-finished based on flag.
    void setTargetProgramFinished(bool flag)
    { targetProgFinished_ = flag; }

    /// Make atomic memory operations illegal/legal for non cacheable
    /// memory based on the value of flag (true/false).
    void setAmoInCacheableOnly(bool flag)
    { amoInCacheableOnly_ = flag; }

    /// Make load/store instructions take an exception if the base
    /// address (value in rs1) and the effective address refer to
    /// regions of different types.
    void setEaCompatibleWithBase(bool flag)
    { eaCompatWithBase_ = flag; }

    uint64_t getMemorySize() const
    { return memory_.size(); }

    /// Return the index of this hart within the system. Harts are
    /// assigned indices 0 to m*n - 1 where m is the number of cores
    /// and n is the number of harts per core.
    unsigned sysHartIndex() const
    { return hartIx_; }

    /// Return the value of the MHARTID CSR.
    URV hartId() const
    { return peekCsr(CsrNumber::MHARTID); }

    /// Tie the shared CSRs in this hart to the corresponding CSRs in
    /// the target hart making them share the same location for their
    /// value.
    void tieSharedCsrsTo(Hart<URV>& target)
    { return csRegs_.tieSharedCsrsTo(target.csRegs_); }

    /// Record given CSR number for later reporting of CSRs modified by
    /// an instruction.
    void recordCsrWrite(CsrNumber csr)
    { csRegs_.recordWrite(csr); }

    /// Enable/disable performance counters.
    void setPerformanceCounterControl(uint32_t control)
    {
      prevPerfControl_ = perfControl_;
      perfControl_ = control;
    }

    /// Redirect the given output file descriptor (typically that of
    /// stdout or stderr) to the given file. Return true on success
    /// and false on failure.
    bool redirectOutputDescriptor(int fd, const std::string& file);

    /// Redirect the given input file descriptor (typically that of
    /// stdin) to the given file. Return true on success and false on
    /// failure.
    bool redirectInputDescriptor(int fd, const std::string& file);

    /// Rollback destination register of most recent dev/rem
    /// instruction.  Return true on success and false on failure (no
    /// unrolled div/rem inst). This is for the test-bench.
    bool cancelLastDiv();

    // returns true if there is any valid LR reservation
    bool hasLr() const
    { return memory_.hasLr(hartIx_); }

    /// Cancel load reservation held by this hart (if any). Mark
    /// cause of cancellation which persists until overwritten
    /// by another cancelLr or until a new reservation is made.
    void cancelLr(CancelLrCause cause)
    { memory_.invalidateLr(hartIx_, cause); }

    /// Return the cause of the last LR reservation cancellation.
    CancelLrCause cancelLrCause() const
    { return memory_.cancelLrCause(hartIx_); }

    /// Cancel load reservations in all other harts.
    void cancelOtherHartsLr(uint64_t physAddr)
    {
      uint64_t lineAddr = physAddr - (physAddr % lrResSize_);
      memory_.invalidateOtherHartLr(hartIx_, lineAddr, lrResSize_);
    }

    /// Report the files opened by the target RISCV program during
    /// current run.
    void reportOpenedFiles(std::ostream& out)
    { syscall_.reportOpenedFiles(out); }

    /// Enable forcing a timer interrupt every n instructions.
    /// Nothing is forced if n is zero.
    void setupPeriodicTimerInterrupts(uint64_t n)
    {
      alarmInterval_ = n;
      alarmLimit_ = n? instCounter_ + alarmInterval_ : ~uint64_t(0);
    }

    /// Return the memory page size (e.g. 4096).
    uint64_t pageSize() const
    { return memory_.pageSize(); }

    /// Set the physical memory protection grain size (which must
    /// be a power of 2 greater than or equal to 4).
    bool configMemoryProtectionGrain(uint64_t size);

    /// Set the max number of guest external interrupts.
    bool configGuestInterruptCount(unsigned n);

    /// Set timeout of wfi instruction. A non-zero timeout will make wfi succeed
    /// if it can succeed within a bound timeout.
    void setWfiTimeout(uint64_t t)
    { wfiTimeout_ = t; }

    /// Enable user mode.
    void enableUserMode(bool flag)
    { enableExtension(RvExtension::U, flag); csRegs_.enableUserMode(flag); }

    /// Enable supervisor mode.
    void enableSupervisorMode(bool flag)
    { enableExtension(RvExtension::S, flag); csRegs_.enableSupervisorMode(flag); }

    /// Enable hypervisor mode.
    void enableHypervisorMode(bool flag)
    { enableExtension(RvExtension::H, flag); csRegs_.enableHypervisorMode(flag); }

    /// Enable vector extension.
    void enableVectorExtension(bool flag);

    /// Enable Advance Interrupt Architecture (AIA) extension.
    void enableAiaExtension(bool flag)
    { isa_.enable(RvExtension::Smaia, flag); enableExtension(RvExtension::Smaia, flag); csRegs_.enableAia(flag); }

    /// For privileged spec v1.12, we clear mstatus.MPRV if xRET
    /// causes us to enter a privilege mode not Machine.
    void enableClearMprvOnRet(bool flag)
    { clearMprvOnRet_ = flag; }

    /// Make hfence.gvma ignore guest physical addresses (over-invalidate) when flag is
    /// true.
    void hfenceGvmaIgnoresGpa(bool flag)
    { hfenceGvmaIgnoresGpa_ = flag; }

    /// Clear MTVAL on illegal instruction exception if flag is true.
    /// Otherwise, set MTVAL to the opcode of the illegal instruction.
    void enableClearMtvalOnIllInst(bool flag)
    { clearMtvalOnIllInst_ = flag; }

    /// Clear MTVAL on illegal instruction exception if flag is true.
    /// Otherwise, set MTVAL to the opcode of the illegal instruction.
    void enableClearMtvalOnEbreak(bool flag)
    { clearMtvalOnEbreak_ = flag; }

    /// Enable/disable clearing of reservation set after xRET
    void enableCancelLrOnTrap(bool flag)
    { cancelLrOnTrap_ = flag; }

    /// Enable/disable clearing of reservation set on entering debug mode.
    void enableCancelLrOnDebug(bool flag)
    { cancelLrOnDebug_ = flag; }

    /// Enable/disable misaligned access. If disabled then misaligned
    /// ld/st will trigger an exception.
    void enableMisalignedData(bool flag)
    {
      misalDataOk_ = flag;
      memory_.pmaMgr_.enableMisalignedData(flag);
    }

    /// Make misaligned exceptions have priority over page/access fault.
    void misalignedExceptionHasPriority(bool flag)
    { misalHasPriority_ = flag; }

    /// Return current privilege mode.
    PrivilegeMode privilegeMode() const
    { return privMode_; }

    /// Defer interrupts received (to be taken later). This is for testbench
    /// to control when interrupts are handled without affecting architectural state.
    void setDeferredInterrupts(URV val)
    { deferredInterrupts_ = val; }

    /// Return the mask of deferred interrupts.
    URV deferredInterrupts()
    { return deferredInterrupts_; }

    /// This is for performance modeling. Enable a highest level cache
    /// with given size, line size, and set associativity.  Any
    /// previously enabled cache is deleted.  Return true on success
    /// and false if the sizes are not powers of 2 or if any of them
    /// is zero, or if they are too large (more than 64 MB for cache
    /// size, more than 1024 for line size, and more than 64 for
    /// associativity). This has no impact on functionality.  Cache
    /// consists of l lines (l = size/lineSize) organized in s sets (s
    /// = l/setSize) each set contains setSize lines.  An address is
    /// mapped to a memory-line ml (ml = address/lineSize) which is
    /// mapped to a set index (ml % s), then all the lines in that set
    /// are searched for that memory-line.
    bool configureCache(uint64_t size, unsigned lineSize,
                        unsigned setSize);

    /// Delete currently configured cache.
    void deleteCache();

    /// Set number of TLB entries.
    void setTlbSize(unsigned size)
    { virtMem_.setTlbSize(size); }

    /// Debug method: print address translation table.
    void printPageTable(std::ostream& out) const
    { virtMem_.printPageTable(out); }

    /// Trace the last n branches to the given file. No tracing is
    /// done if n is 0.
    void traceBranches(const std::string& file, uint64_t n)
    { branchTraceFile_ = file; branchBuffer_.resize(n); }

    /// Write the collected branch traces to the file at the given path.
    bool saveBranchTrace(const std::string& path);

    /// Restore the collected branch traces at the given path.
    bool loadBranchTrace(const std::string& path);

    /// Set behavior of first access to a virtual memory page: Either
    /// we take a page fault (flag is true) or we update the A/D bits
    /// of the PTE. When V is on, this applies to the first stage (VS)
    /// translation.
    void setFaultOnFirstAccess(bool flag)
    { virtMem_.setFaultOnFirstAccess(flag); }

    /// Similar to setFaultOnFirstAccess but applies to the first stage
    /// of 2-stage translation.
    void setFaultOnFirstAccessStage1(bool flag)
    { virtMem_.setFaultOnFirstAccessStage1(flag); }

    /// Similar to setFaultOnFirstAccess but applies to the second stage
    /// of 2-stage translation.
    void setFaultOnFirstAccessStage2(bool flag)
    { virtMem_.setFaultOnFirstAccessStage2(flag); }

    /// Translate virtual address without updating TLB or updating/checking A/D bits of
    /// PTE. Return ExceptionCause::NONE on success or fault/access exception on
    /// failure. If succesful set pa to the physical address.
    ExceptionCause transAddrNoUpdate(uint64_t va, PrivilegeMode pm,
				     bool twoStage, bool r,
				     bool w, bool x, uint64_t& pa)
    { return virtMem_.transAddrNoUpdate(va, pm, twoStage, r, w, x, pa); }

    /// Return the paging mode before last executed instruction.
    VirtMem::Mode lastPageMode() const
    { return lastPageMode_; }

    /// Return the VS paging mode before last executed instruction.
    VirtMem::Mode lastVsPageMode() const
    { return lastVsPageMode_; }

    /// Return the 2nd stage paging mode before last executed instruction.
    VirtMem::Mode lastPageModeStage2() const
    { return lastPageModeStage2_; }

    /// Return the current paging mode
    VirtMem::Mode pageMode() const
    { return virtMem_.mode(); }

    /// Return the current virtual mode (V bit).
    bool virtMode() const
    { return virtMode_; }

    /// Return the virtual mode before last executed instruction.
    bool lastVirtMode() const
    { return lastVirt_; }

    /// Return the number of page table walks of the last
    /// executed instruction
    unsigned getNumPageTableWalks(bool isInstr) const
    { return isInstr? virtMem_.numFetchWalks() : virtMem_.numDataWalks(); }

    /// Fill the addrs vector (cleared on entry) with the addresses of
    /// instruction/data the page table entries referenced by the
    /// instruction/data page table walk of the last executed
    /// instruction or make it empty if no page table walk took place.
    void getPageTableWalkAddresses(bool isInstr, unsigned ix, std::vector<VirtMem::WalkEntry>& addrs) const
    { addrs = isInstr? virtMem_.getFetchWalks(ix) : virtMem_.getDataWalks(ix); }

    /// Get the page table entries of the page table walk of the last
    /// executed instruction (see getPageTableWAlkAddresses).
    void getPageTableWalkEntries(bool isInstr, unsigned ix, std::vector<uint64_t>& ptes) const
    {
      const auto& addrs = isInstr? virtMem_.getFetchWalks(ix) : virtMem_.getDataWalks(ix);
      ptes.clear();
      for (const auto& addr : addrs)
	{
        if (addr.type_ == VirtMem::WalkEntry::Type::PA)
          {
            URV pte = 0;
            peekMemory(addr.addr_, pte, true);
            ptes.push_back(pte);
          }
	}
    }

    /// Get the page table walk of the last executed instruction.
    void getPageTableWalkEntries(bool isInstr, std::vector<std::vector<VirtMem::WalkEntry>>& walks) const
    {
      walks.clear();
      walks = isInstr? virtMem_.getFetchWalks() : virtMem_.getDataWalks();
    }

    /// Return PMP manager associated with this hart.
    const auto& pmpManager() const
    { return pmpManager_; }

    /// Return PMA manager associated with this hart.
    const auto& pmaManager() const
    { return memory_.pmaMgr_; }

    /// Get the PMP registers accessed by last executed instruction
    void getPmpsAccessed(std::vector<PmpManager::PmpTrace>& pmps) const
    {
      pmps.clear();
      pmps = pmpManager_.getPmpTrace();
    }

    /// Get PMP associated with an address
    Pmp getPmp(uint64_t addr) const
    { return pmpManager_.getPmp(addr); }

    /// Print current PMP map matching a particular address.
    void printPmps(std::ostream& os, uint64_t address) const
    { pmpManager_.printPmps(os, address); }

    /// Print current PMP map.
    void printPmps(std::ostream& os) const
    { pmpManager_.printPmps(os); }

    // Get the PMAs accessed by the last executed instruction
    void getPmasAccessed(std::vector<PmaManager::PmaTrace>& pmas) const
    {
      pmas.clear();
      pmas = memory_.pmaMgr_.getPmaTrace();
    }

    /// Print current PMA map matching a particular address.
    void printPmas(std::ostream& os, uint64_t address) const
    { memory_.pmaMgr_.printPmas(os, address); }

    /// Print current PMA map.
    void printPmas(std::ostream& os) const
    { memory_.pmaMgr_.printPmas(os); }

    /// Invalidate whole cache.
    void invalidateDecodeCache();

    /// Register a callback to be invoked before a CSR instruction
    /// accesses its target CSR. Callback is invoked with the
    /// hart-index (hart index in system) and CSR number. This is for
    /// the SOC (system on chip) model.
    void registerPreCsrInst(std::function<void(unsigned, CsrNumber)> callback)
    { preCsrInst_ = std::move(callback); }

    /// Register a callback to be invoked after a CSR accesses its
    /// target CSR, or in the case of an exception, after the CSR
    /// instruction takes the exception.  Callback is invoked with the
    /// hart-index (hart index in system) and CSR number. This is for
    /// the SOC model.
    void registerPostCsrInst(std::function<void(unsigned, CsrNumber)> callback)
    { postCsrInst_ = std::move(callback); }

    /// Callback to invoke before the execution of an instruction.
    void registerPreInst(std::function<void(Hart<URV>&, bool&, bool&)> callback)
    { preInst_ = std::move(callback); }

    /// Define physical memory attribute region at index ix. Region
    /// addresses are between low and high inclusive. To define a
    /// 1024-byte region at address zero we would set low to zero and
    /// high to 1023. Region are checked in order and the first
    /// matching region applies.
    bool definePmaRegion(unsigned ix, uint64_t low, uint64_t high, Pma pma)
    { return memory_.pmaMgr_.defineRegion(ix, low, high, pma); }

    /// Return true if given address is within a memory mapped register.
    bool isMemMappedReg(size_t addr) const
    { return memory_.pmaMgr_.isMemMappedReg(addr); }

    /// Mark as invalid entry with the given index.
    void invalidatePmaEntry(unsigned ix)
    { memory_.pmaMgr_.invalidateEntry(ix); }

    /// Called after a chance to a PMACFG CSR. Return true on success
    /// and false if num is not that of PMACFG CSR.
    bool processPmaChange(CsrNumber num);

    /// Associate a mask with the word-aligned word at the given
    /// address. Return true on success and flase if given address is
    /// not in a memory mapped region. The size must be 4 or 8. The
    /// address must be word/double-word aligned if size is 4/8.
    bool setMemMappedMask(uint64_t addr, uint64_t mask, unsigned size)
    { return memory_.pmaMgr_.setMemMappedMask(addr, mask, size); }

    /// Unpack the memory protection information defined by the given
    /// physical memory protection entry (entry 0 corresponds to
    /// PMPADDR0, ... 63 to PMPADDR63). Return true on success setting
    /// type, mode, locked, low and high to the corresponding values
    /// associated with the entry. If entry mode is off the low and
    /// high will be set to zero. Return false on failure (entry
    /// index out of bounds or corresponding CSR not implemented).
    bool unpackMemoryProtection(unsigned entryIx, Pmp::Type& type,
                                Pmp::Mode& mode, bool& locked,
                                uint64_t& low, uint64_t& high) const;


    /// an emulated system call. If addr is zero, no slamming is done.
    void defineSyscallSlam(URV addr)
    { syscallSlam_ = addr; }

    /// Return the address set by defineSyscallSlam.
    URV syscallSlam() const
    { return syscallSlam_; }

    /// Force floating point rounding mode to the given mode
    /// regardless of the setting of the FRM CSR. This is useful for
    /// testing/bringup.
    void forceRoundingMode(RoundingMode mode)
    { forcedRounding_ = mode; forceRounding_ = true; }

    /// Enable logging in CSV (comma separated values) format.
    void enableCsvLog(bool flag)
    { csvTrace_ = flag; }

    /// Enable basic block stats if given file is non-null. Print
    /// stats every instCount instructions.
    void enableBasicBlocks(FILE* file, uint64_t instCount)
    { bbFile_ = file; bbLimit_ = instCount; }

    /// Enable memory consistency model.
    void setMcm(std::shared_ptr<Mcm<URV>> mcm);

    typedef TT_PERF::PerfApi PerfApi;

    /// Enable performance model API.
    void setPerfApi(std::shared_ptr<PerfApi> perfApi);

    /// Enable instruction line address tracing.
    void enableInstructionLineTrace(bool flag)
    { instrLineTrace_ = flag; }

    /// Enable instruction line address tracing.
    void enableDataLineTrace(bool flag)
    { dataLineTrace_ = flag; }

    /// Enable/disable page-table-walk info in log.
    void tracePtw(bool flag)
    { tracePtw_ = flag; }

    // PC after an NMI is nmi_vec when flag is false; otherwise, it is nmi_vec +
    // cause*4. Similarly after an exception while in the nmi interrupt handler, the PC is
    // is nmi_excetion_vec when flag is false; otherwise, it is nmi_exception_vec +
    // cause*4.
    void indexedNmi(bool flag)
    { indexedNmi_ = flag; }

    /// Enable/disable PMP access trace
    void tracePmp(bool flag)
    { pmpManager_.enableTrace(flag); }

    /// Enable/disable PMA access trace
    void tracePma(bool flag)
    { memory_.pmaMgr_.enableTrace(flag); }

    /// Enable/disable top-of-range mode in pmp configurations.
    void enablePmpTor(bool flag)
    { csRegs_.enablePmpTor(flag); }

    /// Enable/disable top-of-range mode in pmp configurations.
    void enablePmpNa4(bool flag)
    { csRegs_.enablePmpNa4(flag); }

    Syscall<URV>& getSyscall()
    { return syscall_; }

    /// Save snapshot of registers (PC, integer, floating point, CSR) into file
    bool saveSnapshotRegs(const std::string& path);

    // Load snapshot of registers (PC, integer, floating point, CSR) into file
    bool loadSnapshotRegs(const std::string& path);

    // Define the additional delay to add to the timecmp register
    // before the timer expires. This is relevant to the clint.
    void setTimeShift(unsigned shift)
    { timeShift_ = shift; }

    // Define time scaling factor such that the time value increment period
    // is scaled down by 2^N.
    void setTimeDownSample(unsigned n)
    { timeDownSample_ = n; }

    /// Return true if external interrupts are enabled and one or more
    /// external interrupt that is pending is also enabled. Set cause
    /// to the type of interrupt if one is possible; otherwise, leave
    /// it unmodified. If more than one interrupt is possible, set
    /// cause to the possible interrupt with the highest priority.
    bool isInterruptPossible(InterruptCause& cause) const;

    /// Return true if this hart would take an interrupt if the MIP
    /// CSR were to have the given value. Do not change MIP, do not
    /// change processor state. If interrupt is possible, set cause
    /// to the interrupt cause; otherwise, leave cause unmodified.
    bool isInterruptPossible(URV mipValue, InterruptCause& cause) const;

    /// Configure this hart to set its program counter to the given addr on entering debug
    /// mode. If addr bits are all set, then the PC is not changed on entering debug mode.
    void setDebugParkLoop(URV addr)
    { debugParkLoop_ = addr; }

    /// Return true if the hart is in the debug park loop (DPL): debug park loop is
    /// defined and an EBREAK exception was seen. We leave DPL when ebreak instruction is
    /// executed.
    bool inDebugParkLoop() const
    { return inDebugParkLoop_; }

    /// Configure this hart to set its program counter to the given
    /// addr on encountering a trap (except breakpoint) during debug
    /// mode. If addr bits are all set, then the PC is not changed on
    /// a trap.
    void setDebugTrapAddress(URV addr)
    { debugTrapAddr_ = addr; }

    /// Return true a park loop is defined for debug mode.
    bool hasDebugParkLoop() const
    { return debugParkLoop_ != ~URV(0); }

    /// Associate given IMSIC with this hart and define the address
    /// space for all IMSICs in the system.
    void attachImsic(std::shared_ptr<TT_IMSIC::Imsic> imsic,
		     uint64_t mbase, uint64_t mend,
		     uint64_t sbase, uint64_t send,
		     std::function<bool(uint64_t, unsigned, uint64_t&)> readFunc,
		     std::function<bool(uint64_t, unsigned, uint64_t)> writeFunc,
                     bool trace)
    {
      imsic_ = imsic;
      imsicMbase_ = mbase; imsicMend_ = mend;
      imsicSbase_ = sbase; imsicSend_ = send;
      imsicRead_ = readFunc;
      imsicWrite_ = writeFunc;
      imsic_->enableTrace(trace);
      csRegs_.attachImsic(imsic);

      using IC = InterruptCause;
      imsic_->attachMInterrupt([this] (bool flag) {
          URV mipVal = csRegs_.peekMip();
          URV prev = mipVal;

          if (flag)
	    mipVal = mipVal | (URV(1) << URV(IC::M_EXTERNAL));
          else
	    mipVal = mipVal & ~(URV(1) << URV(IC::M_EXTERNAL));

          if (mipVal != prev)
            csRegs_.poke(CsrNumber::MIP, mipVal);
        });

      imsic_->attachSInterrupt([this] (bool flag) {
	  setSeiPin(flag);
        });

      imsic_->attachGInterrupt([this] (bool flag, unsigned guest) {
	  URV gip = csRegs_.peekHgeip();
	  gip = flag ? (gip | (URV(1) << guest)) :  (gip & ~(URV(1) << guest));
	  csRegs_.poke(CsrNumber::HGEIP, gip);

	  URV gie = csRegs_.peekHgeie();
	  URV gmask = URV(1) << URV(IC::G_EXTERNAL);
	  URV mipVal = csRegs_.peekMip();
          mipVal = (gip & gie) ? (mipVal | gmask) : (mipVal & ~gmask);

	  csRegs_.poke(CsrNumber::MIP, mipVal);
        });
    }

    void attachPci(std::shared_ptr<Pci> pci)
    { pci_ = pci; }

    /// Return true if given extension is enabled.
    constexpr bool extensionIsEnabled(RvExtension ext) const
    {
      return ext_enabled_.test(static_cast<std::size_t>(ext));
    }

    /// Post a software interrupt to this hart.
    void setSwInterrupt(uint8_t value)
    { swInterrupt_.value_ = value; }

    /// Fetch an instruction cache line.
    bool mcmIFetch(uint64_t addr)
    {
      auto fetchMem =  [this](uint64_t addr, uint32_t& value) -> bool {
	if (pmpEnabled_)
	  {
	    const Pmp& pmp = pmpManager_.accessPmp(addr, PmpManager::AccessReason::Fetch);
	    if (not pmp.isExec(privMode_))
	      return false;
	  }
	return this->memory_.readInst(addr, value);
      };
      bool ok = fetchCache_.addLine(addr, fetchMem);
      if (not ok)
	fetchCache_.removeLine(addr);
      return ok;
    }

    /// Evict an instruction cache line.
    bool mcmIEvict(uint64_t addr)
    { fetchCache_.removeLine(addr); return true; }

    std::shared_ptr<Mcm<URV>> mcm() 
    { return mcm_; }

    /// Config vector engine for updating whole mask register for mask-producing
    /// instructions (if flag is false, we only update body and tail elements; otherwise,
    /// we update body, tail, and elements within VLEN beyond tail).
    void configVectorUpdateWholeMask(bool flag)
    { vecRegs_.configUpdateWholeMask(flag); }

    /// When flag is true, trap on invalid/unsupported vtype configurations in vsetvl,
    /// vsetvli, vsetivli. When flag is false, set vtype.vill instead.  .
    void configVectorTrapVtype(bool flag)
    { vecRegs_.configVectorTrapVtype(flag); }

    /// When flag is true, use binary tree reduction for vfredusum and vfwredusum.
    void configVectorFpUnorderedSumRed(ElementWidth ew, bool flag)
    { vecRegs_.configVectorFpUnorderedSumRed(ew, flag); }

    /// When flag is true, when VL > VLMAX reduce AVL to match VLMAX and write
    /// to VL. This only applies to vsetvl/vsetvli instructions.
    void configVectorLegalizeVsetvlAvl(bool flag)
    { vecRegs_.configVectorLegalizeVsetvlAvl(flag); }

    void configVectorLegalizeVsetvliAvl(bool flag)
    { vecRegs_.configVectorLegalizeVsetvliAvl(flag); }

    /// If flag is true, make VL/VSTART value a multiple of EGS in vector-crypto
    /// instructions that have EGS. Otherwise, trigger an exceptio if VL/VSTART is not a
    /// mulitple of EGS for such instrucions.
    void configVectorLegalizeForEgs(bool flag)
    { vecRegs_.configLegalizeForEgs(flag); }

    /// Support memory consistency model (MCM) instruction cache. Read 2 bytes from the
    /// given address (must be even) into inst. Return true on success.  Return false if
    /// the line of the given address is not in the cache.
    bool readInstFromFetchCache(uint64_t addr, uint16_t& inst) const
    { return fetchCache_.read(addr, inst); }

    /// Configure the mask defining which bits of a physical address must be zero for the
    /// address to be considered valid when STEE (static truested execution environment)
    /// is enabled. A bit set in the given mask must correspond to a zero bit in a physical
    /// address; otherwise, the STEE will deem the physical address invalid.
    void configSteeZeroMask(uint64_t mask)
    { stee_.configZeroMask(mask); }

    /// Configure the mask defining the bits of physical address that must be one for the
    /// address to be considered secure when STEE is enabled. For example if bit 55 of
    /// the given mask is 1, then an address with bit 55 set will be considered secure.
    void configSteeSecureMask(uint64_t mask)
    { stee_.configSecureMask(mask); }

    /// Configure the region of memory that is considered secure and that requires secure
    /// access when STEE is enabled. This is purely for testing as the secure region is a
    /// property of the platform.
    void configSteeSecureRegion(uint64_t low, uint64_t high)
    { stee_.configSecureRegion(low, high); }

    /// Enable STEE.
    void enableStee(bool flag)
    { steeEnabled_ = flag; csRegs_.enableStee(flag); }

    /// Return true if ACLINT is configured.
    bool hasAclint() const
    { return aclintSize_ > 0; }

    /// Set the ACLINT alarm to the given value.
    bool hasAclintTimer(uint64_t& addr) const
    {
      if (aclintMtimerStart_ < aclintMtimerEnd_)
	{
	  addr = aclintMtimerStart_;
	  return true;
	}
      return false;
    }

    /// Set the CLINT alarm to the given value.
    void setAclintAlarm(uint64_t value)
    {
      if (hasAclint())
	aclintAlarm_ = value;
    }

    /// Fetch an instruction from the given virtual address. Return ExceptionCause::None
    /// on success. Return exception cause on fail. If successful set pysAddr to the
    /// physical address corresponding to the given virtual address, gPhysAddr to the
    /// guest physical address (0 if not in VS/VU mode), and instr to the fetched
    /// instruction. If a fetch crosses a page boundary then physAddr2 will be the address
    /// of the other paget, otherwise physAddr2 will be the same as physAddr.
    ExceptionCause fetchInstNoTrap(uint64_t& virAddr, uint64_t& physAddr, uint64_t& physAddr2,
				   uint64_t& gPhysAddr, uint32_t& instr);

    bool isAclintAddr(uint64_t addr) const
    { return hasAclint() and addr >= aclintBase_ and addr < aclintBase_ + aclintSize_; }

    bool isAclintMtimeAddr(uint64_t addr) const
    { return addr >= aclintMtimeStart_ and addr < aclintMtimeEnd_; }

    bool isImsicAddr(uint64_t addr) const
    {
      return (imsic_ and ((addr >= imsicMbase_ and addr < imsicMend_) or
			  (addr >= imsicSbase_ and addr < imsicSend_)));
    }

    bool isPciAddr(uint64_t addr) const
    { return pci_ and pci_->contains_addr(addr); }

    /// Return true if there is one or more active performance counter (a counter that is
    /// assigned a valid event).
    bool hasActivePerfCounter() const
    { return csRegs_.mPerfRegs_.hasActiveCounter(); }

    /// Skip cancel-lr in wrs_sto/wrs_nto if flag is false. This is used in
    /// server/interactive mode where the driver (test-bench) will do an explicit
    /// cancel-lr at the right time.
    void setWrsCancelsLr(bool flag)
    { wrsCancelsLr_ = flag; }

    /// Set hart suspend state. If true, run will have no effect. If suspended,
    /// reset the resume time.
    void setSuspendState(bool flag, uint64_t timeout = 0)
    {
      suspended_ = flag;
      resumeTime_ = flag? time_ + timeout : 0;
    }

    /// Return true if hart is suspended.
    bool isSuspended()
    { return suspended_; }

    /// Set value to the value read from the device associated with the given physical
    /// address.
    void deviceRead(uint64_t pa, unsigned size, uint64_t& value);

<<<<<<< HEAD
    /// Write the given value to the device associated with the given phyiscal address.
    /// address.
    template <typename STORE_TYPE>
    void deviceWrite(uint64_t pa, STORE_TYPE value);

    /// Set current privilege mode.
    void setPrivilegeMode(PrivilegeMode m)
    { privMode_ = m; }

    /// Enable/disable virtual (V) mode.
    void setVirtualMode(bool mode)
    {
      virtMode_ = mode;
      csRegs_.setVirtualMode(mode);
      if (mode)
	updateCachedVsstatus();
      updateAddressTranslation();
    }

    /// Increment time base and timer value.
    void tickTime()
    {
      ++timeSample_;
      time_ += not (timeSample_ & ((URV(1) << timeDownSample_) - 1));
    }

    /// Decrement time base and timer value. This is used by PerfApi to undo effects of
    /// execute.
    void untickTime()
    {
      time_ -= not (timeSample_ & ((URV(1) << timeDownSample_) - 1));
      --timeSample_;
    }
=======
    /// Return the data vector register number associated with the given ld/st element
    /// info.  We return the individual register and not the base register of a group.
    unsigned identifyDataRegister(const VecLdStInfo& info, const VecLdStElem& elem) const
    { return vecRegs_.identifyDataRegister(info, elem); }
>>>>>>> 742abefe

  protected:

    // Retun cached value of the mpp field of the mstatus CSR.
    PrivilegeMode mstatusMpp() const
    { return PrivilegeMode{mstatus_.bits_.MPP}; }

    // Retun cached value of the mprv field of the mstatus CSR.
    bool mstatusMprv() const
    { return mstatus_.bits_.MPRV; }

    /// Return true if the NMIE bit of NMSTATUS overrides the effect of
    /// MSTATUS.MPRV. See Smrnmi secton in RISCV privileged spec.
    bool nmieOverridesMprv() const
    {
      return (extensionIsEnabled(RvExtension::Smrnmi) and
	      MnstatusFields{csRegs_.peekMnstatus()}.bits_.NMIE == 0);
    }

    /// Return the effective privilege mode: if MSTATUS.MPRV is set then it is the
    /// privilege mode in MSTATUS.MPP
    PrivilegeMode effectivePrivilege() const
    {
      PrivilegeMode pm = privMode_;
      if (mstatusMprv() and not nmieOverridesMprv())
	pm = mstatusMpp();
      return pm;
    }

    /// Return the effective virtual mode: if MSTATUS.MPRV is set then it is the virtual
    /// mode in MSTATUS.MPV
    bool effectiveVirtualMode() const
    {
      bool virt = virtMode_;
      if (mstatusMprv() and not nmieOverridesMprv())
	virt = mstatus_.bits_.MPV;
      return virt;
    }

    /// Read an item that may span 2 physical pages. If pa1 is the
    /// same as pa2 then the item is in one page: do a simple read. If
    /// pa1 is different from pa2, then the item crosses a page
    /// boundary: read the most sig bytes from pa1 and the remaining
    /// bytes from pa2.
    template <typename LOAD_TYPE>
    void memRead(uint64_t pa1, uint64_t pa2, LOAD_TYPE& value)
    {
      if (pa1 == pa2)
	{
	  if (not memory_.read(pa1, value))
	    assert(0);
	  if (steeInsec1_)
	    value = 0;
	  if (bigEnd_)
	    value = util::byteswap(value);
	  return;
	}

      unsigned size = sizeof(value);
      unsigned size1 = size - (pa1 & (size - 1));

      unsigned size2 = size - size1;

      value = 0;
      uint8_t byte = 0;
      unsigned destIx = 0;
      for (unsigned i = 0; i < size1; ++i, ++destIx)
	if (memory_.read(pa1 + i, byte))
	  {
	    if (steeInsec1_)
	      byte = 0;
	    value |= LOAD_TYPE(byte) << 8*destIx;
	  }
	else assert(0);
      for (unsigned i = 0; i < size2; ++i, ++destIx)
	if (memory_.read(pa2 + i, byte))
	  {
	    if (steeInsec2_)
	      byte = 0;
	    value |= LOAD_TYPE(byte) << 8*destIx;
	  }
	else assert(0);

      if (bigEnd_)
	value = util::byteswap(value);
    }

    /// Write an item that may span 2 physical pages. See memRead.
    template <typename STORE_TYPE>
    void memWrite(uint64_t pa1, uint64_t pa2, STORE_TYPE value)
    {
      if (bigEnd_)
	value = util::byteswap(value);

      if (pa1 == pa2)
	{
	  if (not steeInsec1_)
	    if (not memory_.write(hartIx_, pa1, value))
	      assert(0);
	  return;
	}
      unsigned size = sizeof(value);
      unsigned size1 = size - (pa1 & (size - 1));
      unsigned size2 = size - size1;

      if constexpr (sizeof(STORE_TYPE) > 1)
	{
	  if (not steeInsec1_)
	    for (unsigned i = 0; i < size1; ++i, value >>= 8)
	      if (not memory_.write(hartIx_, pa1 + i, uint8_t(value & 0xff)))
	      assert(0);
	  if (not steeInsec2_)
	    for (unsigned i = 0; i < size2; ++i, value >>= 8)
	      if (not memory_.write(hartIx_, pa2 + i, uint8_t(value & 0xff)))
		assert(0);
	}
    }

    /// Peek an item that may span 2 physical pages. See memRead.
    template <typename LOAD_TYPE>
    void memPeek(uint64_t pa1, uint64_t pa2, LOAD_TYPE& value, bool usePma)
    {
      if (pa1 == pa2)
	{
	  memory_.peek(pa1, value, usePma);
	  return;
	}
      unsigned size = sizeof(value);
      unsigned size1 = size - (pa1 & (size - 1));
      unsigned size2 = size - size1;

      value = 0;
      uint8_t byte = 0;
      unsigned destIx = 0;
      for (unsigned i = 0; i < size1; ++i, ++destIx)
	if (memory_.peek(pa1 + i, byte, usePma))
	  value |= LOAD_TYPE(byte) << 8*destIx;
      for (unsigned i = 0; i < size2; ++i, ++destIx)
	if (memory_.peek(pa2 + i, byte, usePma))
	  value |= LOAD_TYPE(byte) << 8*destIx;
    }

    /// Get the data value for an out of order read (mcm or perfApi).
    bool getOooLoadValue(uint64_t va, uint64_t pa1, uint64_t pa2, unsigned size,
			 bool isVec, uint64_t& value);

    /// Helper to reset: reset floating point related structures.
    /// No-op if no  floating point extension is enabled.
    void resetFloat();

    /// Helper to reset.
    void resetVector();

    // Return true if FS field of mstatus is not off.
    bool isFpEnabled() const
    {
      unsigned fpOff = unsigned(FpStatus::Off);
      if (virtMode_)
	return mstatus_.bits_.FS != fpOff and vsstatus_.bits_.FS != fpOff;
      return mstatus_.bits_.FS != fpOff;
    }

    // Return true if it is legal to execute a zfh instruction: f and zfh
    // extensions must be enabled and FS field of MSTATUS must not be
    // OFF.
    bool isZfhLegal() const
    { return isRvf() and isRvzfh() and isFpEnabled(); }

    // Return true if it is legal to execute a zfhmin instruction: f and zfhmin
    // extensions must be enabled and FS field of MSTATUS must not be
    // OFF.
    bool isZfhminLegal() const
    { return isRvf() and (isRvzfhmin() or isRvzfh()) and isFpEnabled(); }

    // Return true if it is legal to execute a zvfh instruction: f, v,
    // and zvfh extensions must be enabled and FS field of MSTATUS must
    // not be OFF.
    bool isZvfhLegal() const
    { return isRvf() and isRvv() and isRvzvfh() and isFpEnabled(); }

    // Return true if it is legal to execute a zfhmin instruction: f,
    // v, and zvfhmin extensions must be enabled and FS field of
    // MSTATUS must not be OFF.
    bool isZvfhminLegal() const
    { return isRvf() and isRvv() and (isRvzvfhmin() or isRvzvfh()) and isFpEnabled(); }

    // Return true if it is legal to execute a zfhmin instruction: f and zfhmin
    // extensions must be enabled and FS field of MSTATUS must not be
    // OFF.
    bool isZfbfminLegal() const
    { return isRvf() and isRvzfbfmin() and isFpEnabled(); }

    // Return true if it is legal to execute a zvfbfmin instruction: f,
    // v, and zvfbfmin extensions must be enabled and FS field of
    // MSTATUS must not be OFF.
    bool isZvfbfminLegal() const
    { return isRvf() and isRvv() and isRvzvfbfmin() and isFpEnabled(); }

    // Return true if it is legal to execute a zvfbfwma instruction: f,
    // v, and zvfbfwma extensions must be enabled and FS field of
    // MSTATUS must not be OFF.
    bool isZvfbfwmaLegal() const
    { return isRvf() and isRvv() and isRvzvfbfwma() and isFpEnabled(); }

    // Return true if it is legal to execute an FP instruction: F extension must
    // be enabled and FS field of MSTATUS must not be OFF.
    bool isFpLegal() const
    { return isRvf() and isFpEnabled(); }

    // Return true if it is legal to execute a double precision
    // floating point instruction: D extension must be enabled and FS
    // field of MSTATUS must not be OFF.
    bool isDpLegal() const
    { return isRvd() and isFpEnabled(); }

    // Set the FS field of mstatus to the given value.
    void setFpStatus(FpStatus value);

    // Mark FS field of mstatus as dirty.
    void markFsDirty();

    // Return true if VS field of mstatus is not off.
    bool isVecEnabled() const
    {
      unsigned vecOff = unsigned(VecStatus::Off);
      if (virtMode_)
	return mstatus_.bits_.VS != vecOff and vsstatus_.bits_.VS != vecOff;
      return mstatus_.bits_.VS != vecOff;
    }

    // Set the VS field of MSTATUS to the given value.
    void setVecStatus(VecStatus value);

    // Mark VS field of MSTATUS as dirty.
    void markVsDirty()
    {
#ifndef FAST_SLOPPY
      setVecStatus(VecStatus::Dirty);
#endif
    }

    // Return true if it is legal to execute a vector instruction: V
    // extension must be enabled and VS field of MSTATUS must not be
    // OFF.
    bool isVecLegal() const
    { return isRvv() and isVecEnabled(); }

    // Similar to isVecLegal but also saves copy of vstart ahead of
    // execution to use for logging/tracing after execution.
    bool preVecExec()
    {
      vecRegs_.setLastVstart(csRegs_.peekVstart());
      return isVecLegal();
    }

    // We avoid the cost of locating MSTATUS in the CSRs register file
    // by caching its value in this class. We do this whenever MSTATUS
    // is written/poked.
    void updateCachedMstatus();

    // We avoid the cost of locating VSSTATUS in the CSRs register file
    // by caching its value in this class. We do this whenever VSSTATUS
    // is written/poked.
    void updateCachedVsstatus();

    /// Update cached MSTATUS if non-virtual and VSSTATUS if virtual.
    void updateCachedSstatus()
    {
      if (virtMode_)
	updateCachedVsstatus();
      else
	updateCachedMstatus();
    }

    // We avoid the cost of locating HSTATUS in the CSRs register file
    // by caching its value in this class. We do this whenever HSTATUS
    // is written/poked.
    void updateCachedHstatus();

    /// Write the cached value of MSTATUS (or MSTATUS/MSTATUSH) into the CSR.
    void writeMstatus();

    /// Update big endian mode.
    void updateBigEndian();

    /// Helper to reset: Return count of implemented PMP registers.
    /// If one PMP register is implemented, make sure they are all
    /// implemented.
    unsigned countImplementedPmpRegisters() const;

    /// Helper to reset: Enable/disable extensions based on the bits
    /// of the MISA CSR.
    void processExtensions(bool verbose = true);

    /// Simulate a periodic external timer interrupt: Count-down the
    /// periodic counter. Return true if counter reaches zero (and
    /// keep returning true thereafter until timer interrupt is taken).
    /// If counter reaches zero, it is reset to its initial value.
    bool doAlarmCountdown();

    /// Return the 8-bit content of the pmpconfig register
    /// corresponding to the given pmp entry (0 to 15). Return 0 if
    /// entry is out of bounds or if the corresponding pmpconfig
    /// register is not defined.
    unsigned getPmpConfig(unsigned pmpIx);

    /// Update the physical memory protection manager. This is called
    /// on reset or whenever a pmp address/config register is updated.
    void updateMemoryProtection();

    /// Update the address translation manager. This is called on
    /// reset or whenever the supervisor address translation register
    /// (SATP) is updated.
    void updateAddressTranslation();

    /// Helper to run method: Run until toHost is written or until
    /// exit is called.
    bool simpleRun();

    /// Helper to simpleRun method when an instruction count limit is
    /// present.
    bool simpleRunWithLimit();

    /// Helper to simpleRun method when no instruction count limit is
    /// present.
    bool simpleRunNoLimit();

    /// Helper to decode. Used for compressed instructions.
    const InstEntry& decode16(uint16_t inst, uint32_t& op0, uint32_t& op1,
			      uint32_t& op2);

    /// Return the effective rounding mode for the currently executing
    /// floating point instruction.
    RoundingMode effectiveRoundingMode(unsigned instMode);

    /// Update the accrued floating point bits in the FCSR
    /// register. No-op if a trigger has tripped.
    void updateAccruedFpBits();

    /// Set the flags field in FCSR to the least sig 5 bits of the
    /// given value
    void setFpFlags(unsigned value)
    {
      FcsrFields fields{fcsrValue_};
      fields.bits_.FFLAGS = value;
      fcsrValue_ = fields.value_;
    }

    /// Set the rounding-mode field in FCSR to the least sig 3 bits of
    /// the given value
    void setFpRoundingMode(unsigned value)
    {
      FcsrFields fields{fcsrValue_};
      fields.bits_.FRM = value;
      fcsrValue_ = fields.value_;
    }

    /// Return the rounding mode in FCSR.
    RoundingMode getFpRoundingMode() const
    { 
      unsigned frm = FcsrFields{fcsrValue_}.bits_.FRM;
      return RoundingMode(frm);
    }

    /// Return the flags in FCSR.
    uint32_t getFpFlags() const
    {
      return FcsrFields{fcsrValue_}.bits_.FFLAGS;
    }

    /// Intended to be called from within the checkRoundingMode<size>
    /// functions; if the instruction rounding mode is not valid,
    /// the take an illegal-instruction exception returning false;
    /// otherwise, return true.
    bool checkRoundingModeCommon(const DecodedInst* di);

    /// Preamble to single precision instruction execution: If F
    /// extension is not enabled or if the instruction rounding mode
    /// is not valid returning, the take an illegal-instruction
    /// exception returning false; otherwise, return true.
    bool checkRoundingModeSp(const DecodedInst* di);

    /// Similar to checkRoundingModeSp but for for half-precision (zfh
    /// extension) instructions.
    bool checkRoundingModeHp(const DecodedInst* di);

    /// Similar to checkRoundingModeSp but for for double-precision (D
    /// extension) instructions.
    bool checkRoundingModeDp(const DecodedInst* di);

    /// Similar to checkRoundingModeSp but for for bfloat16 (zfbfmin
    /// extension) instructions.
    bool checkRoundingModeBf16(const DecodedInst* di);

    /// Record the destination register and corresponding value (prior
    /// to execution) for a div/rem instruction. This is so we
    /// can undo such instruction on behalf of the test-bench.
    void recordDivInst(unsigned rd, URV value);

    /// Undo the effect of the last executed instruction given that
    /// that a trigger has tripped.
    void undoForTrigger();

    /// Return true if the mie bit of the mstatus register is on.
    bool isInterruptEnabled() const
    { return csRegs_.isInterruptEnabled(); }

    /// Based on current trigger configurations, either take an exception returning false
    /// or enter debug mode returning true. If we take an exception epc goes into the
    /// MEPC/SEPC/... CSR and info goes into the MTVAL/STVAL/... CSR. The instrTag
    /// parameter is used to annotate the instruction rectord in the log file (if logging
    /// is enabeld).
    bool takeTriggerAction(FILE* traceFile, URV epc, URV info,
			   uint64_t instrTag, bool beforeTiming);

    /// Helper to load methods: Initiate an exception with the given
    /// cause and data address.
    void initiateLoadException(const DecodedInst* di, ExceptionCause cause, URV addr1, URV addr2 = 0);

    /// Helper to store methods: Initiate an exception with the given
    /// cause and data address.
    void initiateStoreException(const DecodedInst* di, ExceptionCause cause, URV addr1, URV addr2 = 0);

    /// Helper to lb, lh, lw and ld. Load type should be int_8, int16_t
    /// etc... for signed byte, halfword etc... and uint8_t, uint16_t
    /// etc... for lbu, lhu, etc...
    /// Return true if the load is successful. Return false if an exception
    /// or a trigger is encountered. On success, loaded value (sign extended for
    /// signed type) is placed in value. Updating the destination register is
    /// the responsibility of the caller. The hyper flag should be set to true
    /// for hypervisor load/store instruction to select 2-stage address
    /// translation.
    template<typename LOAD_TYPE>
    bool load(const DecodedInst* di, uint64_t virtAddr, bool hyper, uint64_t& value);

    /// For use by performance model.
    template<typename LOAD_TYPE>
    bool fastLoad(const DecodedInst* di, uint64_t virtAddr, uint64_t& value);

    /// Helper to load method: Return possible load exception (without
    /// taking any exception). If supervisor mode is enabled, and
    /// address translation is successful, then addr1 is changed to
    /// the translated physical address and addr2 to the physical
    /// address of the subsequent page in the case of page-crossing
    /// access. If there is an exception, the addr1 is set to the
    /// virtual address causing the trap. If no address translation or
    /// no page crossing, then addr2 will be equal to addr1. The hyper
    /// flags must be true if this is called on behalf of the hypervisor
    /// load/store instructions (e.g. hlv.b).
    ExceptionCause determineLoadException(uint64_t& addr1, uint64_t& addr2,
                                          uint64_t& gaddr1, uint64_t& gaddr2,
					  unsigned ldSize, bool hyper);

    /// Helper to load method. Vaddr is the virtual address. Paddr1 is the physical
    /// address.  Paddr2 is identical to paddr1 for non-page-crossing loads; otherwise, it
    /// is the physical address on the other page.
    template<typename LOAD_TYPE>
    bool readForLoad(const DecodedInst* di, uint64_t vaddr, uint64_t paddr1,
		     uint64_t paddr2, uint64_t& data);

    /// Helper to the cache block operation (cbo) instructions.
    ExceptionCause determineCboException(uint64_t addr, uint64_t& gpa, uint64_t& pa,
					 bool isZero);

    /// Implement part of TIF protocol for writing the "tohost" magical
    /// location.
    template<typename STORE_TYPE>
    void handleStoreToHost(URV physAddr, STORE_TYPE value);

    /// Helper to sb, sh, sw ... Sore type should be uint8_t, uint16_t
    /// etc... for sb, sh, etc...
    /// Return true if store is successful. Return false if an
    /// exception or a trigger is encountered. The hyper flag should
    /// be set to true for hypervisor load/store instruction to select
    /// 2-stage address translation.
    template<typename STORE_TYPE>
    bool store(const DecodedInst* di, URV addr, bool hyper, STORE_TYPE value, bool amoLock = true);

    /// For use by performance model.
    template<typename STORE_TYPE>
    bool fastStore(const DecodedInst* di, URV addr, STORE_TYPE value);

    /// Helper to store method: Return possible exception (without
    /// taking any exception). Update stored value by doing memory
    /// mapped register masking.
    ExceptionCause determineStoreException(uint64_t& addr1, uint64_t& addr2,
                                           uint64_t& gaddr1, uint64_t& gaddr2,
					   unsigned stSize, bool hyper);

    /// Helper to store method. Vaddr is the virtual address. Paddr1 is the physical
    /// address.  Paddr2 is identical to paddr1 for non-page-crossing sores; otherwise, it
    /// is the physical address on the other page.
    template<typename STORE_TYPE>
    bool writeForStore(uint64_t vaddr, uint64_t paddr1, uint64_t paddr2, STORE_TYPE data);

    /// Helper to execLr. Load type must be int32_t, or int64_t.
    /// Return true if instruction is successful. Return false if an
    /// exception occurs or a trigger is tripped. If successful,
    /// physAddr is set to the result of the virtual to physical
    /// translation of the referenced memory address.
    template<typename LOAD_TYPE>
    bool loadReserve(const DecodedInst* di, uint32_t rd, uint32_t rs1);

    /// Helper to execSc. Store type must be uint32_t, or uint64_t.
    /// Return true if store is successful. Return false otherwise
    /// (exception or trigger or condition failed).
    template<typename STORE_TYPE>
    bool storeConditional(const DecodedInst* di, URV addr, STORE_TYPE value);

    /// Helper to the hypervisor load instructions.
    template<typename LOAD_TYPE>
    void hyperLoad(const DecodedInst* di);

    /// Helper to the hypervisor store instructions.
    template<typename LOAD_TYPE>
    void hyperStore(const DecodedInst* di);

    /// Helper for IMSIC csr accesses. Return false if access would
    /// raise virtual or illegal instruction exception and
    /// false otherwise.
    bool imsicAccessible(const DecodedInst* di, CsrNumber csr, PrivilegeMode mode, bool virtMode);

    /// Helper to CSR instructions: return true if given CSR is writebale in the given
    /// privielge level and virtual (V) mode and false otherwise.
    bool isCsrWriteable(CsrNumber csr, PrivilegeMode mode, bool virtMode) const;

    /// Helper to CSR instructions: Write csr and integer register if csr is writeable.
    void doCsrWrite(const DecodedInst* di, CsrNumber csr, URV csrVal,
                    unsigned intReg, URV intRegVal);

    /// Helper to CSR instructions: Read CSR register returning true on success and false
    /// on failure (CSR does not exist or is not accessible). The isWrite flags should be
    /// set to true if doCsrRead is called from a CSR instruction that would write the CSR
    /// register when the read is successful.
    bool doCsrRead(const DecodedInst* di, CsrNumber csr, bool isWrite, URV& csrVal);

    /// Helper to doCsrWrite/doCsrRead.
    bool checkCsrAccess(const DecodedInst* di, CsrNumber csr, bool isWrite);

    /// This is called after a csr is written/poked to update the
    /// procerssor state as a side effect to the csr change.
    void postCsrUpdate(CsrNumber csr, URV val, URV lastVal);

    /// Return true if one or more load-address/store-address trigger has a hit on the
    /// given address and given timing (before/after). Set the hit bit of all the triggers
    /// that trip.
    bool ldStAddrTriggerHit(URV addr, unsigned size, TriggerTiming t, bool isLoad)
    {
      return csRegs_.ldStAddrTriggerHit(addr, size, t, isLoad, privilegeMode(), virtMode(),
					isInterruptEnabled());
    }

    /// Return true if one or more load-address/store-address trigger has a hit on the
    /// given data value and given timing (before/after). Set the hit bit of all the
    /// triggers that trip.
    bool ldStDataTriggerHit(URV value, TriggerTiming t, bool isLoad)
    {
      return csRegs_.ldStDataTriggerHit(value, t, isLoad, privilegeMode(), virtMode(),
					isInterruptEnabled());
    }

    /// Return true if one or more execution trigger has a hit on the given address and
    /// given timing (before/after). Set the hit bit of all the triggers that trip.
    bool instAddrTriggerHit(URV addr, unsigned size, TriggerTiming t)
    {
      return csRegs_.instAddrTriggerHit(addr, size, t, privilegeMode(), virtMode(),
					isInterruptEnabled());
    }

    /// Return true if one or more execution trigger has a hit on the given opcode value
    /// and given timing (before/after). Set the hit bit of all the triggers that trip.
    bool instOpcodeTriggerHit(URV opcode, TriggerTiming t)
    {
      return csRegs_.instOpcodeTriggerHit(opcode, t, privilegeMode(), virtMode(),
					  isInterruptEnabled());
    }

    /// Make all active icount triggers count down, return true if any of them counts down
    /// to zero.
    bool icountTriggerHit()
    {
      return csRegs_.icountTriggerHit(lastPrivMode(), lastVirtMode(), privilegeMode(),
				      virtMode(), isInterruptEnabled());
    }

    /// Return true if this hart has one or more active debug triggers.
    bool hasActiveTrigger() const
    { return (enableTriggers_ and csRegs_.hasActiveTrigger()); }

    /// Return true if this hart has one or more active debug instruction (execute)
    /// triggers.
    bool hasActiveInstTrigger() const
    { return (enableTriggers_ and csRegs_.hasActiveInstTrigger()); }

    /// Collect instruction stats (for instruction profile and/or
    /// performance monitors).
    void accumulateInstructionStats(const DecodedInst&);

    /// Collect exception/interrupt stats.
    void accumulateTrapStats(bool isNmi);

    /// Update performance counters: Enabled counters tick up
    /// according to the events associated with the most recent
    /// retired instruction.
    void updatePerformanceCounters(const DecodedInst& di);

    // For CSR instruction we need to let the counters count before
    // letting CSR instruction write. Consequently we update the
    // counters from within the code executing the CSR instruction
    // using this method.
    void updatePerformanceCountersForCsr(const DecodedInst& di);

    /// Fetch an instruction from the given virtual address. Return
    /// true on success. Return false on fail (in which case an
    /// exception is initiated). If successful set pysAddr to the
    /// physical address corresponding to the given virtual address.
    bool fetchInst(URV virAddr, uint64_t& physAddr, uint32_t& instr);

    /// Helper to the run methods: Fetch an instruction taking debug triggers
    /// into consideration. Return true if successful. Return false if
    /// instruction fetch fails (an exception is signaled in that case).
    bool fetchInstWithTrigger(URV addr, uint64_t& physAddr, uint32_t& inst,
			      FILE* trace);

    /// Helper to fetchInstWithTrigger. Fetch an instruction given that a trigger has
    /// tripped. Return true on success. Return false on a a fail in which case a trigger
    /// exception is initiated (as opposed to an instruction-fail exception).
    bool fetchInstPostTrigger(URV virtAddr, uint64_t& physAddr, uint32_t& inst,
			      FILE* trace);

    /// Write trace information about the given instruction to the
    /// given file. This is assumed to be called after instruction
    /// execution. Tag is the record tag (the retired instruction
    /// count after instruction is executed). Tmp is a temporary
    /// string (for performance).
    void printDecodedInstTrace(const DecodedInst& di, uint64_t tag, std::string& tmp,
                               FILE* out);

    /// Variant of the preceding method for cases where the trace is
    /// printed before decode. If the instruction is not available
    /// then a zero (illegal) value is required.
    void printInstTrace(uint32_t instruction, uint64_t tag, std::string& tmp,
			FILE* out);

    void printInstCsvTrace(const DecodedInst& di, FILE* out);

    /// Start a synchronous exceptions.
    void initiateException(ExceptionCause cause, URV pc, URV info, URV info2 = 0,
			   const DecodedInst* di = nullptr);

    /// Start an asynchronous exception (interrupt).
    void initiateInterrupt(InterruptCause cause, URV pc);

    /// Start a non-maskable interrupt. Return true if successful. Return false
    /// if Smrnmi and nmis are disabled.
    bool initiateNmi(URV cause, URV pc);

    /// interrupts without considering the delegation registers.
    void undelegatedInterrupt(URV cause, URV pcToSave, URV nextPc);

    /// If a non-maskable-interrupt is pending take it. If an external
    /// interrupt is pending and interrupts are enabled, then take
    /// it. Return true if an nmi or an interrupt is taken and false
    /// otherwise.
    bool processExternalInterrupt(FILE* traceFile, std::string& insStr);

    /// Helper to FP execution: Or the given flags values to FCSR
    /// recording a write. No-op if a trigger has already tripped.
    void orFcsrFlags(FpFlags value);

    /// Execute decoded instruction. Branch/jump instructions will
    /// modify pc_.
    void execute(const DecodedInst* di);

    /// Helper to disassembleInst32: Disassemble instructions
    /// associated with opcode 1010011.
    void disassembleFp(uint32_t inst, std::ostream& stream);

    /// Change machine state and program counter in reaction to an
    /// exception or an interrupt. Given pc is the program counter to
    /// save (address of instruction causing the asynchronous
    /// exception or the instruction to resume after asynchronous
    /// exception is handled). The info and info2 value holds additional
    /// information about an exception.
    void initiateTrap(const DecodedInst* di, bool interrupt, URV cause, URV pcToSave, URV info,
                      URV info2 = 0);

    /// Create trap instruction information for mtinst/htinst.
    uint32_t createTrapInst(const DecodedInst* di, bool interrupt, unsigned cause, URV info, URV info2) const;

    /// Illegal instruction. Initiate an illegal instruction trap.
    /// This is used for one of the following:
    ///   - Invalid opcode.
    ///   - Extension instruction executed when extension is off in mstatus or misa.
    ///   - Machine mode instruction executed when not in machine mode.
    ///   - Invalid CSR.
    ///   - Write to a read-only CSR.
    void illegalInst(const DecodedInst*);

    /// Initiate a virtual instruction trap.
    void virtualInst(const DecodedInst*);

    /// Place holder for not-yet implemented instructions. Calls
    /// illegal instruction.
    void unimplemented(const DecodedInst*);

    /// Check address associated with an atomic memory operation (AMO) instruction. Return
    /// true if AMO access is allowed. Return false triggering an exception if address is
    /// misaligned.  If successful, the given virtual addr is replaced by the translated
    /// physical address.
    ExceptionCause validateAmoAddr(uint64_t& addr, uint64_t& gaddr, unsigned accessSize);

    /// Do the load value part of a word-sized AMO instruction. Return
    /// true on success putting the loaded value in val. Return false
    /// if a trigger tripped or an exception took place in which case
    /// val is not modified. The loaded word is sign extended to fill
    /// the URV value (this is relevant for rv64). The accessed memory
    /// must have the given attribute (e.g. Pma::Arith, Pma::Swap ...)
    /// or access fault.
    bool amoLoad32(const DecodedInst* di, uint64_t vaddr, Pma::Attrib attrib, URV& val);

    /// Do the load value part of a double-word-sized AMO
    /// instruction. Return true on success putting the loaded value
    /// in val. Return false if a trigger tripped or an exception took
    /// place in which case val is not modified. The accessed memory
    /// must have the given attribute (e.g. Pma::Arith, Pma::Swap ...)
    /// or access fault.
    bool amoLoad64(const DecodedInst* di, uint64_t vaddr, Pma::Attrib attrib, URV& val);

    /// Invalidate cache entries overlapping the bytes written by a
    /// store.
    void invalidateDecodeCache(URV addr, unsigned storeSize);

    /// Helper to shift/bit execute instruction with immediate
    /// operands: Signal an illegal instruction if immediate value is
    /// greater than XLEN-1 returning false; otherwise return true.
    bool checkShiftImmediate(const DecodedInst* di, URV imm);

    /// Report the number of retired instruction count and the simulation
    /// rate.
    void reportInstsPerSec(uint64_t instCount, double elapsed, bool userStop);

    /// Helper to the run methods: Log (on the standard error) the
    /// cause of a stop signaled with an exception. Return true if
    /// program finished successfully, return false otherwise.  If
    /// traceFile is non-null, then trace the instruction that caused
    /// the stop.
    bool logStop(const CoreException& ce, uint64_t instCount, FILE* traceFile);

    /// Return true if mcycle is enabled (not inhibited by mcountinhibit).
    bool mcycleEnabled() const
    { return prevPerfControl_ & 1; }

    /// Return true if minstret is enabled (not inhibited by mcountinhibit).
    bool minstretEnabled() const
    { return prevPerfControl_ & 0x4; }

    /// Called to check if a CLINT memory mapped register is written.
    /// Clear/set software-interrupt bit in the MIP CSR of
    /// corresponding hart if all the conditions are met. Set timer
    /// limit if timer-limit register is written. Update stVal: if location
    /// is outside the range of valid harts, set stVal to zero.  If it is
    /// in the software interrupt range then keep it least sig bit and zero
    /// the rest.
    void processClintWrite(uint64_t addr, unsigned stSize, URV& stVal);

    /// Mask to extract shift amount from a integer register value to use
    /// in shift instructions. This returns 0x1f in 32-bit more and 0x3f
    /// in 64-bit mode.
    uint32_t shiftMask() const
    {
      if constexpr (std::is_same<URV, uint32_t>::value)
	return 0x1f;
      if constexpr (std::is_same<URV, uint64_t>::value)
	return 0x3f;
      assert(0 and "Register value type must be uint32_t or uint64_t.");
      return 0x1f;
    }

    /// Return true if maskable integer vector instruction is legal for
    /// current sew and lmul, current vstart, and mask-register
    /// destination register overlap. Check if vector extension is
    /// enabled. Take an illegal instruction exception and return false
    /// otherwise. This is for non-load, non-mask destination,
    /// non-reduction instructions.
    bool checkVecIntInst(const DecodedInst* di);

    /// Same as above but with explicit group multiplier and element width.
    bool checkVecIntInst(const DecodedInst* di, GroupMultiplier gm, ElementWidth eew);

    /// Same as above but for vector load/store. Ignores vstart.
    bool checkVecLdStInst(const DecodedInst* di);

    /// Return true if given arithmetic (non load/store) instruction is
    /// legal. Check if vector extension is enabled. Check if the
    /// current sew/lmul is legal. Return true if legal. Take an
    /// illegal instruction exception and return false otherwise. This
    /// is for integer instructions.
    bool checkSewLmulVstart(const DecodedInst* di);

    /// Similar to above but includes check for floating point operations (is F/D/ZFH
    /// enabled ...).
    bool checkFpSewLmulVstart(const DecodedInst* di, bool wide = false,
			      bool (Hart::*fp16LegalFn)() const = &Hart::isZvfhLegal);

    /// Return true if maskable floating point vector instruction is
    /// legal. Take an illegal instruction exception and return false
    /// otherwise.
    bool checkVecFpInst(const DecodedInst* di, bool wide = false,
			bool (Hart::*fp16LegalFn)() const = &Hart::isZvfhLegal);

    /// Return true if vector operands are multiples of the given group
    /// multiplier (scaled by 8). Initiating an illegal instruction
    /// trap and return false otherwise.
    bool checkVecOpsVsEmul(const DecodedInst* di, unsigned op0, unsigned op1,
			   unsigned op2, unsigned groupX8);

    /// Similar to above but for vector instructions with 2 vector operands.
    bool checkVecOpsVsEmul(const DecodedInst* di, unsigned op0, unsigned op1,
			   unsigned groupX8);

    /// Similar to above but a vector instructions with 1 vector
    /// operand. This also work for checking one vector operand of a
    /// multi-operand instruction.
    bool checkVecOpsVsEmul(const DecodedInst* di, unsigned op, unsigned groupX8);

    /// Return if mask producing instruction (e.g. vmseq) is
    /// legal. Check if vector operands are multiples of the given
    /// group multiplier (scaled by 8). Return true if legal.  Return
    /// false initiating an illegal instruction trap otherwise.
    bool checkVecMaskInst(const DecodedInst* di, unsigned op0, unsigned op1,
			  unsigned groupX8);

    /// Similar to the above but for 3 vector operand instructions.
    bool checkVecMaskInst(const DecodedInst* di, unsigned op0, unsigned op1,
			  unsigned op2, unsigned groupX8);


    /// Similar to the above but for floating point instructions.
    bool checkVecFpMaskInst(const DecodedInst* di, unsigned op0, unsigned op1,
				 unsigned groupX8);

    /// Similar to the above but for floating point instructions with 3
    /// vector operands.
    bool checkVecFpMaskInst(const DecodedInst* di, unsigned op0, unsigned op1,
				 unsigned op2, unsigned groupX8);

    /// Similar to the above but for vector load/store indexed.
    /// Checks overlap for vd/vs3 and index registers.
    bool checkVecLdStIndexedInst(const DecodedInst* di, unsigned vd, unsigned vi,
                                  unsigned offsetWidth, unsigned offsetGroupX8,
                                  unsigned fieldCount);

    /// Check reduction vector operand against the group multiplier. Record operands
    /// group multiplier for tracing.
    bool checkRedOpVsEmul(const DecodedInst* di);

    /// Check destination and index operands against the group multipliers. Return
    /// true if operand is a multiple of multiplier and false otherwise. Record
    /// group multipliers for tracing
    bool checkIndexedOpsVsEmul(const DecodedInst* di, unsigned op0, unsigned op1,
                               unsigned groupX8, unsigned offsetGroupX8);

    /// Similar to above but 3 vector operands and 1st operand is wide.
    bool checkVecOpsVsEmulW0(const DecodedInst* di, unsigned op0, unsigned op1,
			     unsigned op2, unsigned groupX8);

    /// Similar to above but 2 vector operands and 1st operand is wide.
    [[deprecated]] bool checkVecOpsVsEmulW0(const DecodedInst* di, unsigned op0, unsigned op1,
			                      unsigned groupX8);

    /// Similar to above but ternary and 1st operand is wide.
    bool checkVecTernaryOpsVsEmulW0(const DecodedInst* di, unsigned op0, unsigned op1,
			            unsigned op2, unsigned groupX8);

    /// Similar to above but 3 vector operands and 1st 2 operands are wide.
    bool checkVecOpsVsEmulW0W1(const DecodedInst* di, unsigned op0, unsigned op1,
			       unsigned op2, unsigned groupX8);

    /// Similar to above but 2 vector operands and 1st 2 operands are wide.
    bool checkVecOpsVsEmulW0W1(const DecodedInst* di, unsigned op0, unsigned op1,
			       unsigned groupX8);

    /// Similar to above but 3 vector operands with 2nd operand wide.
    bool checkVecOpsVsEmulW1(const DecodedInst* di, unsigned op0, unsigned op1,
			     unsigned op2, unsigned groupX8);

    /// Similar to above but 2 vector operands with 2nd operand wide.
    bool checkVecOpsVsEmulW1(const DecodedInst* di, unsigned op0, unsigned op1,
			     unsigned groupX8);

    /// Performs an in-place group-wise reduction on a series of vector registers.
    /// Does nothing if LMUL <= 1.
    template <typename ELEM_TYPE>
    void doVecFpRedSumGroup(std::vector<ELEM_TYPE>& elems, ElementWidth eew, unsigned groupX8);

    /// Performs an in-place tree sum reduction on adjacent vector elements (starting
    /// at index 0) until numResult is remaining.
    template <typename ELEM_TYPE>
    void doVecFpRedSumAdjacent(std::vector<ELEM_TYPE>& elems, unsigned numElems,
                              unsigned numResult);

    /// Performs an in-place tree sum reduction on every other vector element (starting
    /// at index 0) until numResult is remaining.
    template <typename ELEM_TYPE>
    void doVecFpRedSumStride(std::vector<ELEM_TYPE>& elems, unsigned numElems,
                              unsigned numResult);

    /// Emit a trace record for the given branch instruction or trap in the
    /// branch trace file.
    void traceBranch(const DecodedInst* di);

    /// Called at the end of successful vector instruction to clear the
    /// vstart register and mark VS dirty if a vector register was
    /// updated.
    void postVecSuccess();

    /// Called at the end of a trapping vector instruction to mark VS
    /// dirty if a vector register was updated.
    void postVecFail(const DecodedInst* di);

    /// The program counter is adjusted (size of current instruction
    /// added) before any of the following exec methods are called. To
    /// get the address before adjustment, use currPc_.

    void execBeq(const DecodedInst*);
    void execBne(const DecodedInst*);
    void execBlt(const DecodedInst*);
    void execBltu(const DecodedInst*);
    void execBge(const DecodedInst*);
    void execBgeu(const DecodedInst*);
    void execJalr(const DecodedInst*);
    void execJal(const DecodedInst*);
    void execLui(const DecodedInst*);
    void execAuipc(const DecodedInst*);
    void execAddi(const DecodedInst*);
    void execSlli(const DecodedInst*);
    void execSlti(const DecodedInst*);
    void execSltiu(const DecodedInst*);
    void execXori(const DecodedInst*);
    void execSrli(const DecodedInst*);
    void execSrai(const DecodedInst*);
    void execOri(const DecodedInst*);
    void execAndi(const DecodedInst*);
    void execAdd(const DecodedInst*);
    void execSub(const DecodedInst*);
    void execSll(const DecodedInst*);
    void execSlt(const DecodedInst*);
    void execSltu(const DecodedInst*);
    void execXor(const DecodedInst*);
    void execSrl(const DecodedInst*);
    void execSra(const DecodedInst*);
    void execOr(const DecodedInst*);
    void execAnd(const DecodedInst*);

    void execFence(const DecodedInst*);
    void execFence_tso(const DecodedInst*);
    void execFencei(const DecodedInst*);

    void execEcall(const DecodedInst*);
    void execEbreak(const DecodedInst*);
    void execMret(const DecodedInst*);
    void execSret(const DecodedInst*);
    void execMnret(const DecodedInst*);
    void execWfi(const DecodedInst*);

    void execDret(const DecodedInst*);

    void execSfence_vma(const DecodedInst*);

    void execCsrrw(const DecodedInst*);
    void execCsrrs(const DecodedInst*);
    void execCsrrc(const DecodedInst*);
    void execCsrrwi(const DecodedInst*);
    void execCsrrsi(const DecodedInst*);
    void execCsrrci(const DecodedInst*);

    void execLb(const DecodedInst*);
    void execLh(const DecodedInst*);
    void execLw(const DecodedInst*);
    void execLbu(const DecodedInst*);
    void execLhu(const DecodedInst*);

    void execSb(const DecodedInst*);
    void execSh(const DecodedInst*);
    void execSw(const DecodedInst*);

    void execMul(const DecodedInst*);
    void execMulh(const DecodedInst*);
    void execMulhsu(const DecodedInst*);
    void execMulhu(const DecodedInst*);
    void execDiv(const DecodedInst*);
    void execDivu(const DecodedInst*);
    void execRem(const DecodedInst*);
    void execRemu(const DecodedInst*);

    // rv64i
    void execLwu(const DecodedInst*);
    void execLd(const DecodedInst*);
    void execSd(const DecodedInst*);
    void execSlliw(const DecodedInst*);
    void execSrliw(const DecodedInst*);
    void execSraiw(const DecodedInst*);
    void execAddiw(const DecodedInst*);
    void execAddw(const DecodedInst*);
    void execSubw(const DecodedInst*);
    void execSllw(const DecodedInst*);
    void execSrlw(const DecodedInst*);
    void execSraw(const DecodedInst*);

    // rv128i
    void execLq(const DecodedInst*);
    void execSq(const DecodedInst*);

    // rv64m
    void execMulw(const DecodedInst*);
    void execDivw(const DecodedInst*);
    void execDivuw(const DecodedInst*);
    void execRemw(const DecodedInst*);
    void execRemuw(const DecodedInst*);

    // rv32f
    void execFlw(const DecodedInst*);
    void execFsw(const DecodedInst*);
    void execFmadd_s(const DecodedInst*);
    void execFmsub_s(const DecodedInst*);
    void execFnmsub_s(const DecodedInst*);
    void execFnmadd_s(const DecodedInst*);
    void execFadd_s(const DecodedInst*);
    void execFsub_s(const DecodedInst*);
    void execFmul_s(const DecodedInst*);
    void execFdiv_s(const DecodedInst*);
    void execFsqrt_s(const DecodedInst*);
    void execFsgnj_s(const DecodedInst*);
    void execFsgnjn_s(const DecodedInst*);
    void execFsgnjx_s(const DecodedInst*);
    void execFmin_s(const DecodedInst*);
    void execFmax_s(const DecodedInst*);
    void execFcvt_w_s(const DecodedInst*);
    void execFcvt_wu_s(const DecodedInst*);
    void execFmv_x_w(const DecodedInst*);
    void execFeq_s(const DecodedInst*);
    void execFlt_s(const DecodedInst*);
    void execFle_s(const DecodedInst*);
    void execFclass_s(const DecodedInst*);
    void execFcvt_s_w(const DecodedInst*);
    void execFcvt_s_wu(const DecodedInst*);
    void execFmv_w_x(const DecodedInst*);

    // rv32f + rv64
    void execFcvt_l_s(const DecodedInst*);
    void execFcvt_lu_s(const DecodedInst*);
    void execFcvt_s_l(const DecodedInst*);
    void execFcvt_s_lu(const DecodedInst*);

    // rv32d
    void execFld(const DecodedInst*);
    void execFsd(const DecodedInst*);
    void execFmadd_d(const DecodedInst*);
    void execFmsub_d(const DecodedInst*);
    void execFnmsub_d(const DecodedInst*);
    void execFnmadd_d(const DecodedInst*);
    void execFadd_d(const DecodedInst*);
    void execFsub_d(const DecodedInst*);
    void execFmul_d(const DecodedInst*);
    void execFdiv_d(const DecodedInst*);
    void execFsgnj_d(const DecodedInst*);
    void execFsgnjn_d(const DecodedInst*);
    void execFsgnjx_d(const DecodedInst*);
    void execFmin_d(const DecodedInst*);
    void execFmax_d(const DecodedInst*);
    void execFcvt_d_s(const DecodedInst*);
    void execFcvt_s_d(const DecodedInst*);
    void execFsqrt_d(const DecodedInst*);
    void execFle_d(const DecodedInst*);
    void execFlt_d(const DecodedInst*);
    void execFeq_d(const DecodedInst*);
    void execFcvt_w_d(const DecodedInst*);
    void execFcvt_wu_d(const DecodedInst*);
    void execFcvt_d_w(const DecodedInst*);
    void execFcvt_d_wu(const DecodedInst*);
    void execFclass_d(const DecodedInst*);

    // rv32d + rv64
    void execFcvt_l_d(const DecodedInst*);
    void execFcvt_lu_d(const DecodedInst*);
    void execFcvt_d_l(const DecodedInst*);
    void execFcvt_d_lu(const DecodedInst*);
    void execFmv_d_x(const DecodedInst*);
    void execFmv_x_d(const DecodedInst*);

    // zfh (half precision floating point)
    void execFlh(const DecodedInst*);
    void execFsh(const DecodedInst*);
    void execFmadd_h(const DecodedInst*);
    void execFmsub_h(const DecodedInst*);
    void execFnmsub_h(const DecodedInst*);
    void execFnmadd_h(const DecodedInst*);
    void execFadd_h(const DecodedInst*);
    void execFsub_h(const DecodedInst*);
    void execFmul_h(const DecodedInst*);
    void execFdiv_h(const DecodedInst*);
    void execFsqrt_h(const DecodedInst*);
    void execFsgnj_h(const DecodedInst*);
    void execFsgnjn_h(const DecodedInst*);
    void execFsgnjx_h(const DecodedInst*);
    void execFmin_h(const DecodedInst*);
    void execFmax_h(const DecodedInst*);
    void execFcvt_s_h(const DecodedInst*);
    void execFcvt_d_h(const DecodedInst*);
    void execFcvt_h_s(const DecodedInst*);
    void execFcvt_h_d(const DecodedInst*);
    void execFcvt_w_h(const DecodedInst*);
    void execFcvt_wu_h(const DecodedInst*);
    void execFmv_x_h(const DecodedInst*);
    void execFeq_h(const DecodedInst*);
    void execFlt_h(const DecodedInst*);
    void execFle_h(const DecodedInst*);
    void execFclass_h(const DecodedInst*);
    void execFcvt_h_w(const DecodedInst*);
    void execFcvt_h_wu(const DecodedInst*);
    void execFmv_h_x(const DecodedInst*);

    // zfh + rv64
    void execFcvt_l_h(const DecodedInst*);
    void execFcvt_lu_h(const DecodedInst*);
    void execFcvt_h_l(const DecodedInst*);
    void execFcvt_h_lu(const DecodedInst*);

    // atomic
    template <typename OP>
    void execAmo32Op(const DecodedInst*, Pma::Attrib attrib, OP op);
    void execAmoadd_w(const DecodedInst*);
    void execAmoswap_w(const DecodedInst*);
    void execLr_w(const DecodedInst*);
    void execSc_w(const DecodedInst*);
    void execAmoxor_w(const DecodedInst*);
    void execAmoor_w(const DecodedInst*);
    void execAmoand_w(const DecodedInst*);
    void execAmomin_w(const DecodedInst*);
    void execAmomax_w(const DecodedInst*);
    void execAmominu_w(const DecodedInst*);
    void execAmomaxu_w(const DecodedInst*);

    // atomic + rv64
    template <typename OP>
    void execAmo64Op(const DecodedInst*, Pma::Attrib attrib, OP op);
    void execAmoadd_d(const DecodedInst*);
    void execAmoswap_d(const DecodedInst*);
    void execLr_d(const DecodedInst*);
    void execSc_d(const DecodedInst*);
    void execAmoxor_d(const DecodedInst*);
    void execAmoor_d(const DecodedInst*);
    void execAmoand_d(const DecodedInst*);
    void execAmomin_d(const DecodedInst*);
    void execAmomax_d(const DecodedInst*);
    void execAmominu_d(const DecodedInst*);
    void execAmomaxu_d(const DecodedInst*);

    // Bit manipulation: zbb
    void execClz(const DecodedInst*);
    void execCtz(const DecodedInst*);
    void execCpop(const DecodedInst*);
    void execClzw(const DecodedInst*);
    void execCtzw(const DecodedInst*);
    void execCpopw(const DecodedInst*);
    void execMin(const DecodedInst*);
    void execMax(const DecodedInst*);
    void execMinu(const DecodedInst*);
    void execMaxu(const DecodedInst*);
    void execSext_b(const DecodedInst*);
    void execSext_h(const DecodedInst*);
    void execAndn(const DecodedInst*);
    void execOrc_b(const DecodedInst*);
    void execOrn(const DecodedInst*);
    void execXnor(const DecodedInst*);
    void execRol(const DecodedInst*);
    void execRor(const DecodedInst*);
    void execRori(const DecodedInst*);
    void execRolw(const DecodedInst*);
    void execRorw(const DecodedInst*);
    void execRoriw(const DecodedInst*);
    void execPack(const DecodedInst*);
    void execSlli_uw(const DecodedInst*);
    void execPackh(const DecodedInst*);   // Zbkb
    void execPackw(const DecodedInst*);   // rename zext_h, in Zbb
    void execBrev8(const DecodedInst*);   // In Zbkb
    void execRev8_32(const DecodedInst*);
    void execRev8_64(const DecodedInst*);
    void execUnzip(const DecodedInst*);
    void execZip(const DecodedInst*);

    void execXperm_n(const DecodedInst*); // Zbkx
    void execXperm_b(const DecodedInst*); // Zbkx

    // Bit manipulation: zbs
    void execBset(const DecodedInst*);
    void execBclr(const DecodedInst*);
    void execBinv(const DecodedInst*);
    void execBext(const DecodedInst*);
    void execBseti(const DecodedInst*);
    void execBclri(const DecodedInst*);
    void execBinvi(const DecodedInst*);
    void execBexti(const DecodedInst*);

    void execClmul(const DecodedInst*);
    void execClmulh(const DecodedInst*);
    void execClmulr(const DecodedInst*);

    void execSh1add(const DecodedInst*);
    void execSh2add(const DecodedInst*);
    void execSh3add(const DecodedInst*);
    void execSh1add_uw(const DecodedInst*);
    void execSh2add_uw(const DecodedInst*);
    void execSh3add_uw(const DecodedInst*);
    void execAdd_uw(const DecodedInst*);

    /// Code common to execVsetvli, and execVsetvl. Return true on success and false if an
    /// illegal instruction trap must be taken.
    bool vsetvl(unsigned rd, unsigned rs1, URV vtypeVal, bool isVtypeImm);

    void execVsetvli(const DecodedInst*);
    void execVsetivli(const DecodedInst*);
    void execVsetvl(const DecodedInst*);

    /// Helper to vector vv instructions (eg vadd.vv, vsub.vv). Operation
    /// to be performed (eg. add, sub) is passed in op.
    template<typename ELEM_TYPE>
    void vop_vv(unsigned vd, unsigned vs1, unsigned vs2, unsigned group,
		unsigned start, unsigned elems, bool masked,
		std::function<ELEM_TYPE(ELEM_TYPE, ELEM_TYPE)> op);

    /// Same as vop_vv, but for floating-point operations. This updates
    /// incremental fp flags for each vector element.
    template<typename ELEM_TYPE>
    void vfop_vv(unsigned vd, unsigned vs1, unsigned vs2, unsigned group,
		 unsigned start, unsigned elems, bool masked,
		 std::function<ELEM_TYPE(ELEM_TYPE, ELEM_TYPE)> fop);

    /// Helper to vector vv instructions (eg vadd.vx, vsub.vx). Operation
    /// to be performed (eg. add, sub) is passed in op.
    template<typename ELEM_TYPE>
    void vop_vx(unsigned vd, unsigned vs1, ELEM_TYPE e2, unsigned group,
		unsigned start, unsigned elems, bool masked,
		std::function<ELEM_TYPE(ELEM_TYPE, ELEM_TYPE)> op);

    /// Helper to vector mask vv instructions (eg vmseq.vv). Operation
    /// to be performed (eg. equal_to) passed in op.
    template<typename ELEM_TYPE>
    void vmop_vv(unsigned vd, unsigned vs1, unsigned vs2, unsigned group,
		 unsigned start, unsigned elems, bool masked,
		 std::function<bool(ELEM_TYPE, ELEM_TYPE)> op);

    /// Helper to vector mask vv instructions (eg vmseq.vx). Operation
    /// to be performed (eg. equal_to) passed in op.
    template<typename ELEM_TYPE>
    void vmop_vx(unsigned vd, unsigned vs1, ELEM_TYPE e2, unsigned group,
		 unsigned start, unsigned elems, bool masked,
		 std::function<bool(ELEM_TYPE, ELEM_TYPE)> op);

    /// Helper to vector vv integer instructions. Operation to be
    /// performed (e.g. std::plus for vadd.vv) is passed in op.
    template<typename OP>
    void execVop_vv(const DecodedInst*, OP op);

    /// Helper to vector vv instructions and unsigned integer element
    /// types. Operation to be performed (e.g. std::plus for vadd.vv)
    /// is passed in op.
    template<typename OP>
    void execVopu_vv(const DecodedInst*, OP op);

    /// Helper to vector vx integer instructions. Operation to be
    /// performed (e.g. std::plus for vadd.vv) is passed in op.
    template<typename OP>
    void execVop_vx(const DecodedInst*, OP op);

    /// Helper to vector vx instructions and unsigned integer element
    /// types. Operation to be performed (e.g. std::plus for vadd.vv)
    /// is passed in op.
    template<typename OP>
    void execVopu_vx(const DecodedInst*, OP op);

    /// Helper to vector vi integer instructions. Operation to be
    /// performed (e.g. std::plus for vadd.vv) is passed in op.
    template<typename OP>
    void execVop_vi(const DecodedInst*, OP op);

    /// Helper to vector vi instructions and unsigned integer element
    /// types. Operation to be performed (e.g. std::plus for vadd.vv)
    /// is passed in op.
    template<typename OP>
    void execVopu_vi(const DecodedInst*, OP op);

    /// Helper to vector vs integer reduction instructions (eg
    /// vredsum.vs). Operation to be performed (eg. std::plus) is
    /// passed in op.
    template<typename ELEM_TYPE>
    void vredop_vs(unsigned vd, unsigned vs1, unsigned vs2, unsigned group,
		   unsigned start, unsigned elems, bool masked,
		   std::function<ELEM_TYPE(ELEM_TYPE, ELEM_TYPE)> op);

    /// Helper to vector vs integer reduction instructions (eg vredsum.vs). Operation
    /// to be performed (eg. std::plus) is passed in op.
    template<typename OP>
    void execVredop_vs(const DecodedInst*, OP op);

    /// Helper to vector vs unsigned integer reduction instructions
    /// (eg vredmaxu.vs). Operation to be performed (eg. std::max) is
    /// passed in op.
    template<typename OP>
    void execVredopu_vs(const DecodedInst*, OP op);

    /// Helper to vector mm mask bitwise instructions
    /// (eg vmand.mm). Operation to be performed (eg. std::max) is
    /// passed in op.
    template <typename OP>
    void execVmop_mm(const DecodedInst* di, OP op);

    void execVadd_vv(const DecodedInst*);
    void execVadd_vx(const DecodedInst*);
    void execVadd_vi(const DecodedInst*);

    void execVsub_vv(const DecodedInst*);
    void execVsub_vx(const DecodedInst*);

    void execVrsub_vx(const DecodedInst*);
    void execVrsub_vi(const DecodedInst*);

    template<typename ELEM_TYPE>
    void vwadd_vv(unsigned vd, unsigned vs1, unsigned vs2, unsigned group,
                  unsigned start, unsigned elems, bool masked);
    void execVwaddu_vv(const DecodedInst*);
    void execVwadd_vv(const DecodedInst*);

    template<typename ELEM_TYPE>
    void vwadd_vx(unsigned vd, unsigned vs1, ELEM_TYPE e2, unsigned group,
                  unsigned start, unsigned elems, bool masked);
    void execVwaddu_vx(const DecodedInst*);
    void execVwadd_vx(const DecodedInst*);

    template<typename ELEM_TYPE>
    void vwsub_vx(unsigned vd, unsigned vs1, ELEM_TYPE e2, unsigned group,
                  unsigned start, unsigned elems, bool masked);
    void execVwsubu_vx(const DecodedInst*);
    void execVwsub_vx(const DecodedInst*);

    template<typename ELEM_TYPE>
    void vwsub_vv(unsigned vd, unsigned vs1, unsigned vs2, unsigned group,
                  unsigned start, unsigned elems, bool masked);
    void execVwsubu_vv(const DecodedInst*);
    void execVwsub_vv(const DecodedInst*);

    template<typename ELEM_TYPE>
    void vwadd_wv(unsigned vd, unsigned vs1, unsigned vs2, unsigned group,
                  unsigned start, unsigned elems, bool masked);
    void execVwaddu_wv(const DecodedInst*);
    void execVwadd_wv(const DecodedInst*);

    void execVwaddu_wx(const DecodedInst*);
    void execVwadd_wx(const DecodedInst*);
    void execVwsubu_wx(const DecodedInst*);
    void execVwsub_wx(const DecodedInst*);

    template<typename ELEM_TYPE>
    void vwsub_wv(unsigned vd, unsigned vs1, unsigned vs2, unsigned group,
                  unsigned start, unsigned elems, bool masked);
    void execVwsubu_wv(const DecodedInst*);
    void execVwsub_wv(const DecodedInst*);

    void execVmseq_vv(const DecodedInst*);
    void execVmseq_vx(const DecodedInst*);
    void execVmseq_vi(const DecodedInst*);

    void execVmsne_vv(const DecodedInst*);
    void execVmsne_vx(const DecodedInst*);
    void execVmsne_vi(const DecodedInst*);

    void execVmsltu_vv(const DecodedInst*);
    void execVmslt_vv(const DecodedInst*);

    void execVmsltu_vx(const DecodedInst*);
    void execVmslt_vx(const DecodedInst*);

    void execVmsleu_vv(const DecodedInst*);
    void execVmsleu_vx(const DecodedInst*);
    void execVmsleu_vi(const DecodedInst*);

    void execVmsle_vv(const DecodedInst*);
    void execVmsle_vx(const DecodedInst*);
    void execVmsle_vi(const DecodedInst*);

    void execVmsgtu_vx(const DecodedInst*);
    void execVmsgtu_vi(const DecodedInst*);
    void execVmsgt_vx(const DecodedInst*);
    void execVmsgt_vi(const DecodedInst*);

    void execVminu_vv(const DecodedInst*);
    void execVminu_vx(const DecodedInst*);
    void execVmin_vv(const DecodedInst*);
    void execVmin_vx(const DecodedInst*);


    void execVmaxu_vv(const DecodedInst*);
    void execVmaxu_vx(const DecodedInst*);
    void execVmax_vv(const DecodedInst*);
    void execVmax_vx(const DecodedInst*);

    void execVand_vv(const DecodedInst*);
    void execVand_vx(const DecodedInst*);
    void execVand_vi(const DecodedInst*);

    void execVor_vv(const DecodedInst*);
    void execVor_vx(const DecodedInst*);
    void execVor_vi(const DecodedInst*);

    void execVxor_vv(const DecodedInst*);
    void execVxor_vx(const DecodedInst*);
    void execVxor_vi(const DecodedInst*);

    void execVsll_vv(const DecodedInst*);
    void execVsll_vx(const DecodedInst*);
    void execVsll_vi(const DecodedInst*);

    void execVsrl_vv(const DecodedInst*);
    void execVsrl_vx(const DecodedInst*);
    void execVsrl_vi(const DecodedInst*);

    void execVsra_vv(const DecodedInst*);
    void execVsra_vx(const DecodedInst*);
    void execVsra_vi(const DecodedInst*);

    template<typename ELEM_TYPE>
    void vnsr_wv(unsigned vd, unsigned vs1, unsigned vs2, unsigned group,
		unsigned start, unsigned elems, bool masked);
    void execVnsrl_wv(const DecodedInst*);
    void execVnsra_wv(const DecodedInst*);

    template<typename ELEM_TYPE>
    void vnsr_wx(unsigned vd, unsigned vs1, URV e2, unsigned group,
                 unsigned start, unsigned elems, bool masked);
    void execVnsrl_wx(const DecodedInst*);
    void execVnsrl_wi(const DecodedInst*);
    void execVnsra_wx(const DecodedInst*);
    void execVnsra_wi(const DecodedInst*);

    template<typename ELEM_TYPE>
    void vrgather_vv(unsigned vd, unsigned vs1, unsigned vs2, unsigned group,
                     unsigned start, unsigned elems, bool masked);
    void execVrgather_vv(const DecodedInst*);

    template<typename ELEM_TYPE>
    void vrgather_vx(unsigned vd, unsigned vs1, unsigned rs2, unsigned group,
                     unsigned start, unsigned elems, bool masked);
    void execVrgather_vx(const DecodedInst*);

    template<typename ELEM_TYPE>
    void vrgather_vi(unsigned vd, unsigned vs1, uint32_t imm, unsigned group,
                     unsigned start, unsigned elems, bool masked);
    void execVrgather_vi(const DecodedInst*);

    template<typename ELEM_TYPE>
    void vrgatherei16_vv(unsigned vd, unsigned vs1, unsigned vs2, unsigned group,
                         unsigned start, unsigned elems, bool masked);
    void execVrgatherei16_vv(const DecodedInst*);

    template<typename ELEM_TYPE>
    void vcompress_vm(unsigned vd, unsigned vs1, unsigned vs2, unsigned group,
                      unsigned start, unsigned elems);
    void execVcompress_vm(const DecodedInst*);

    void execVredsum_vs(const DecodedInst*);
    void execVredand_vs(const DecodedInst*);
    void execVredor_vs(const DecodedInst*);
    void execVredxor_vs(const DecodedInst*);
    void execVredminu_vs(const DecodedInst*);
    void execVredmin_vs(const DecodedInst*);
    void execVredmaxu_vs(const DecodedInst*);
    void execVredmax_vs(const DecodedInst*);

    template<typename ELEM_TYPE>
    void vwredsum_vs(unsigned vd, unsigned vs1, unsigned vs2, unsigned group,
		     unsigned start, unsigned elems, bool masked);
    void execVwredsumu_vs(const DecodedInst*);
    void execVwredsum_vs(const DecodedInst*);

    void execVmand_mm(const DecodedInst*);
    void execVmnand_mm(const DecodedInst*);
    void execVmandn_mm(const DecodedInst*);
    void execVmxor_mm(const DecodedInst*);
    void execVmor_mm(const DecodedInst*);
    void execVmnor_mm(const DecodedInst*);
    void execVmorn_mm(const DecodedInst*);
    void execVmxnor_mm(const DecodedInst*);
    void execVcpop_m(const DecodedInst*);
    void execVfirst_m(const DecodedInst*);
    void execVmsbf_m(const DecodedInst*);
    void execVmsif_m(const DecodedInst*);
    void execVmsof_m(const DecodedInst*);
    void execViota_m(const DecodedInst*);
    void execVid_v(const DecodedInst*);

    template<typename ELEM_TYPE>
    void vslideup(unsigned vd, unsigned vs1, URV amount, unsigned group,
                  unsigned start, unsigned elems, bool masked);
    void execVslideup_vx(const DecodedInst*);
    void execVslideup_vi(const DecodedInst*);
    void execVslide1up_vx(const DecodedInst*);

    template<typename ELEM_TYPE>
    void vslidedown(unsigned vd, unsigned vs1, URV amount, unsigned group,
                    unsigned start, unsigned elems, bool masked);
    void execVslidedown_vx(const DecodedInst*);
    void execVslidedown_vi(const DecodedInst*);
    void execVslide1down_vx(const DecodedInst*);

    void execVfslide1up_vf(const DecodedInst*);
    void execVfslide1down_vf(const DecodedInst*);

    void execVmul_vv(const DecodedInst*);
    void execVmul_vx(const DecodedInst*);

    template<typename ELEM_TYPE>
    void vmulh_vv(unsigned vd, unsigned vs1, unsigned vs2, unsigned group,
                  unsigned start, unsigned elems, bool masked);
    void execVmulh_vv(const DecodedInst*);

    template<typename ELEM_TYPE>
    void vmulh_vx(unsigned vd, unsigned vs1, unsigned vs2, unsigned group,
                  unsigned start, unsigned elems, bool masked);
    void execVmulh_vx(const DecodedInst*);

    void execVmulhu_vv(const DecodedInst*);

    template<typename ELEM_TYPE>
    void vmulhu_vx(unsigned vd, unsigned vs1, unsigned vs2, unsigned group,
                   unsigned start, unsigned elems, bool masked);
    void execVmulhu_vx(const DecodedInst*);

    template<typename ELEM_TYPE>
    void vmulhsu_vv(unsigned vd, unsigned vs1, unsigned vs2, unsigned group,
                    unsigned start, unsigned elems, bool masked);
    void execVmulhsu_vv(const DecodedInst*);

    template<typename ELEM_TYPE>
    void vmulhsu_vx(unsigned vd, unsigned vs1, unsigned vs2, unsigned group,
                    unsigned start, unsigned elems, bool masked);
    void execVmulhsu_vx(const DecodedInst*);

    template<typename ELEM_TYPE>
    void vmadd_vv(unsigned vd, unsigned rs1, unsigned v2, unsigned group,
                    unsigned start, unsigned elems, bool masked);
    void execVmadd_vv(const DecodedInst*);

    template<typename ELEM_TYPE>
    void vmadd_vx(unsigned vd, unsigned rs1, unsigned v2, unsigned group,
                    unsigned start, unsigned elems, bool masked);
    void execVmadd_vx(const DecodedInst*);

    template<typename ELEM_TYPE>
    void vnmsub_vv(unsigned vd, unsigned vs1, unsigned vs2, unsigned group,
                    unsigned start, unsigned elems, bool masked);
    void execVnmsub_vv(const DecodedInst*);

    template<typename ELEM_TYPE>
    void vnmsub_vx(unsigned vd, unsigned rs1, unsigned v2, unsigned group,
                    unsigned start, unsigned elems, bool masked);
    void execVnmsub_vx(const DecodedInst*);

    template<typename ELEM_TYPE>
    void vmacc_vv(unsigned vd, unsigned vs1, unsigned vs2, unsigned group,
                    unsigned start, unsigned elems, bool masked);
    void execVmacc_vv(const DecodedInst*);

    template<typename ELEM_TYPE>
    void vmacc_vx(unsigned vd, unsigned rs1, unsigned v2, unsigned group,
                    unsigned start, unsigned elems, bool masked);
    void execVmacc_vx(const DecodedInst*);

    template<typename ELEM_TYPE>
    void vnmsac_vv(unsigned vd, unsigned vs1, unsigned vs2, unsigned group,
                    unsigned start, unsigned elems, bool masked);
    void execVnmsac_vv(const DecodedInst*);

    template<typename ELEM_TYPE>
    void vnmsac_vx(unsigned vd, unsigned rs1, unsigned v2, unsigned group,
                    unsigned start, unsigned elems, bool masked);
    void execVnmsac_vx(const DecodedInst*);

    template<typename ELEM_TYPE>
    void vwmulu_vv(unsigned vd, unsigned vs1, unsigned vs2, unsigned group,
                   unsigned start, unsigned elems, bool masked);
    void execVwmulu_vv(const DecodedInst*);

    template<typename ELEM_TYPE>
    void vwmulu_vx(unsigned vd, unsigned vs1, ELEM_TYPE e2, unsigned group,
                   unsigned start, unsigned elems, bool masked);
    void execVwmulu_vx(const DecodedInst*);

    template<typename ELEM_TYPE>
    void vwmul_vv(unsigned vd, unsigned vs1, unsigned vs2, unsigned group,
                   unsigned start, unsigned elems, bool masked);
    void execVwmul_vv(const DecodedInst*);

    template<typename ELEM_TYPE>
    void vwmul_vx(unsigned vd, unsigned vs1, ELEM_TYPE e2, unsigned group,
                   unsigned start, unsigned elems, bool masked);
    void execVwmul_vx(const DecodedInst*);

    template<typename ELEM_TYPE>
    void vwmulsu_vv(unsigned vd, unsigned vs1, unsigned vs2, unsigned group,
                   unsigned start, unsigned elems, bool masked);
    void execVwmulsu_vv(const DecodedInst*);

    template<typename ELEM_TYPE>
    void vwmulsu_vx(unsigned vd, unsigned vs1, ELEM_TYPE e2, unsigned group,
                   unsigned start, unsigned elems, bool masked);
    void execVwmulsu_vx(const DecodedInst*);

    // This is used for vwmacc.vv and vwmaccu.vv.
    template<typename ELEM_TYPE>
    void vwmacc_vv(unsigned vd, unsigned vs1, unsigned vs2, unsigned group,
                   unsigned start, unsigned elems, bool masked);

    void execVwmaccu_vv(const DecodedInst*);

    template<typename ELEM_TYPE>
    void vwmaccu_vx(unsigned vd, ELEM_TYPE e1, unsigned vs2, unsigned group,
                    unsigned start, unsigned elems, bool masked);
    void execVwmaccu_vx(const DecodedInst*);

    void execVwmacc_vv(const DecodedInst*);

    template<typename ELEM_TYPE>
    void vwmacc_vx(unsigned vd, ELEM_TYPE e1, unsigned vs2, unsigned group,
                   unsigned start, unsigned elems, bool masked);
    void execVwmacc_vx(const DecodedInst*);

    template<typename ELEM_TYPE>
    void vwmaccsu_vv(unsigned vd, unsigned vs1, unsigned vs2, unsigned group,
                     unsigned start, unsigned elems, bool masked);
    void execVwmaccsu_vv(const DecodedInst*);

    template<typename ELEM_TYPE>
    void vwmaccsu_vx(unsigned vd, ELEM_TYPE e1, unsigned vs2, unsigned group,
                     unsigned start, unsigned elems, bool masked);
    void execVwmaccsu_vx(const DecodedInst*);

    template<typename ELEM_TYPE>
    void vwmaccus_vx(unsigned vd, ELEM_TYPE e1, unsigned vs2, unsigned group,
                     unsigned start, unsigned elems, bool masked);
    void execVwmaccus_vx(const DecodedInst*);

    template<typename ELEM_TYPE>
    void vdivu_vv(unsigned vd, unsigned vs1, unsigned vs2, unsigned group,
                  unsigned start, unsigned elems, bool masked);
    void execVdivu_vv(const DecodedInst*);

    template<typename ELEM_TYPE>
    void vdivu_vx(unsigned vd, unsigned vs1, unsigned vs2, unsigned group,
                  unsigned start, unsigned elems, bool masked);
    void execVdivu_vx(const DecodedInst*);

    template<typename ELEM_TYPE>
    void vdiv_vv(unsigned vd, unsigned vs1, unsigned vs2, unsigned group,
                 unsigned start, unsigned elems, bool masked);
    void execVdiv_vv(const DecodedInst*);

    template<typename ELEM_TYPE>
    void vdiv_vx(unsigned vd, unsigned vs1, unsigned vs2, unsigned group,
                 unsigned start, unsigned elems, bool masked);
    void execVdiv_vx(const DecodedInst*);

    template<typename ELEM_TYPE>
    void vremu_vv(unsigned vd, unsigned vs1, unsigned vs2, unsigned group,
                  unsigned start, unsigned elems, bool masked);
    void execVremu_vv(const DecodedInst*);

    template<typename ELEM_TYPE>
    void vremu_vx(unsigned vd, unsigned vs1, unsigned vs2, unsigned group,
                  unsigned start, unsigned elems, bool masked);
    void execVremu_vx(const DecodedInst*);

    template<typename ELEM_TYPE>
    void vrem_vv(unsigned vd, unsigned vs1, unsigned vs2, unsigned group,
                 unsigned start, unsigned elems, bool masked);
    void execVrem_vv(const DecodedInst*);

    template<typename ELEM_TYPE>
    void vrem_vx(unsigned vd, unsigned vs1, unsigned vs2, unsigned group,
                 unsigned start, unsigned elems, bool masked);
    void execVrem_vx(const DecodedInst*);

    template<typename ELEM_TYPE, typename FROM_TYPE>
    void vsext(unsigned vd, unsigned vs1, unsigned group, unsigned fromGroup,
               unsigned start, unsigned elems, bool masked);
    void execVsext_vf2(const DecodedInst*);
    void execVsext_vf4(const DecodedInst*);
    void execVsext_vf8(const DecodedInst*);

    template<typename ELEM_TYPE, typename FROM_TYPE>
    void vzext(unsigned vd, unsigned vs1, unsigned group, unsigned from,
               unsigned start, unsigned elems, bool masked);
    void execVzext_vf2(const DecodedInst*);
    void execVzext_vf4(const DecodedInst*);
    void execVzext_vf8(const DecodedInst*);

    template<typename ELEM_TYPE>
    void vadc_vvm(unsigned vd, unsigned vs1, unsigned vs2, unsigned vcin,
                  unsigned group, unsigned start, unsigned elems);

    template<typename ELEM_TYPE>
    void vadc_vxm(unsigned vd, unsigned vs1, ELEM_TYPE e2, unsigned vcin,
                  unsigned group, unsigned start, unsigned elems);

    template<typename ELEM_TYPE>
    void vsbc_vvm(unsigned vd, unsigned vs1, unsigned vs2, unsigned vbin,
                  unsigned group, unsigned start, unsigned elems);

    template<typename ELEM_TYPE>
    void vsbc_vxm(unsigned vd, unsigned vs1, ELEM_TYPE e2, unsigned vbin,
                  unsigned group, unsigned start, unsigned elems);

    template<typename ELEM_TYPE>
    void vmadc_vvm(unsigned vcout, unsigned vs1, unsigned vs2, bool carry,
                   unsigned vcin, unsigned group, unsigned start,
                   unsigned elems);

    template<typename ELEM_TYPE>
    void vmadc_vxm(unsigned vcout, unsigned vs1, ELEM_TYPE e2, bool carry,
                   unsigned vcin, unsigned group, unsigned start,
                   unsigned elems);

    template<typename ELEM_TYPE>
    void vmsbc_vvm(unsigned vbout, unsigned vs1, unsigned vs2, bool borrow,
                   unsigned vbin, unsigned group, unsigned start,
                   unsigned elems);

    template<typename ELEM_TYPE>
    void vmsbc_vxm(unsigned vbout, unsigned vs1, ELEM_TYPE e2, bool borrow,
                   unsigned vbin, unsigned group, unsigned start,
                   unsigned elems);

    void execVadc_vvm(const DecodedInst*);
    void execVadc_vxm(const DecodedInst*);
    void execVadc_vim(const DecodedInst*);
    void execVsbc_vvm(const DecodedInst*);
    void execVsbc_vxm(const DecodedInst*);
    void execVmadc_vvm(const DecodedInst*);
    void execVmadc_vxm(const DecodedInst*);
    void execVmadc_vim(const DecodedInst*);
    void execVmsbc_vvm(const DecodedInst*);
    void execVmsbc_vxm(const DecodedInst*);

    template<typename ELEM_TYPE>
    void vmerge_vvm(unsigned vd, unsigned vs1, unsigned vs2, unsigned group,
                   unsigned start, unsigned elems);
    void execVmerge_vvm(const DecodedInst*);

    template<typename ELEM_TYPE>
    void vmerge_vxm(unsigned vd, unsigned vs1, ELEM_TYPE e2, unsigned group,
                   unsigned start, unsigned elems);
    void execVmerge_vxm(const DecodedInst*);

    void execVmerge_vim(const DecodedInst*);

    void execVmv_x_s(const DecodedInst*);
    void execVmv_s_x(const DecodedInst*);
    void execVfmv_f_s(const DecodedInst*);
    void execVfmv_s_f(const DecodedInst*);

    template<typename ELEM_TYPE>
    void vmv_v_v(unsigned vd, unsigned vs1, unsigned group,
                 unsigned start, unsigned elems);
    void execVmv_v_v(const DecodedInst*);

    template<typename ELEM_TYPE>
    void vmv_v_x(unsigned vd, ELEM_TYPE e1, unsigned group,
                 unsigned start, unsigned elems);
    void execVmv_v_x(const DecodedInst*);
    void execVmv_v_i(const DecodedInst*);

    void execVmv1r_v(const DecodedInst*);
    void execVmv2r_v(const DecodedInst*);
    void execVmv4r_v(const DecodedInst*);
    void execVmv8r_v(const DecodedInst*);

    template<typename ELEM_TYPE>
    void vsaddu_vv(unsigned vd, unsigned vs1, unsigned vs2, unsigned group,
                   unsigned start, unsigned elems, bool masked);
    void execVsaddu_vv(const DecodedInst*);

    template<typename ELEM_TYPE>
    void vsaddu_vx(unsigned vd, unsigned vs1, ELEM_TYPE e2, unsigned group,
                   unsigned start, unsigned elems, bool masked);
    void execVsaddu_vx(const DecodedInst*);
    void execVsaddu_vi(const DecodedInst*);

    template<typename ELEM_TYPE>
    void vsadd_vv(unsigned vd, unsigned vs1, unsigned vs2, unsigned group,
                  unsigned start, unsigned elems, bool masked);
    void execVsadd_vv(const DecodedInst*);

    template<typename ELEM_TYPE>
    void vsadd_vx(unsigned vd, unsigned vs1, ELEM_TYPE e2, unsigned group,
                  unsigned start, unsigned elems, bool masked);
    void execVsadd_vx(const DecodedInst*);
    void execVsadd_vi(const DecodedInst*);

    template<typename ELEM_TYPE>
    void vssubu_vv(unsigned vd, unsigned vs1, unsigned vs2, unsigned group,
                   unsigned start, unsigned elems, bool masked);
    void execVssubu_vv(const DecodedInst*);

    template<typename ELEM_TYPE>
    void vssubu_vx(unsigned vd, unsigned vs1, ELEM_TYPE e2, unsigned group,
                   unsigned start, unsigned elems, bool masked);
    void execVssubu_vx(const DecodedInst*);

    template<typename ELEM_TYPE>
    void vssub_vv(unsigned vd, unsigned vs1, unsigned vs2, unsigned group,
                  unsigned start, unsigned elems, bool masked);
    void execVssub_vv(const DecodedInst*);

    template<typename ELEM_TYPE>
    void vssub_vx(unsigned vd, unsigned vs1, ELEM_TYPE e2, unsigned group,
                  unsigned start, unsigned elems, bool masked);
    void execVssub_vx(const DecodedInst*);

    template<typename ELEM_TYPE>
    void vaadd_vv(unsigned vd, unsigned vs1, unsigned vs2, unsigned group,
                  unsigned start, unsigned elems, bool masked);
    void execVaadd_vv(const DecodedInst*);
    void execVaaddu_vv(const DecodedInst*);

    template<typename ELEM_TYPE>
    void vaadd_vx(unsigned vd, unsigned vs1, ELEM_TYPE e2, unsigned group,
                  unsigned start, unsigned elems, bool masked);
    void execVaadd_vx(const DecodedInst*);
    void execVaaddu_vx(const DecodedInst*);

    template<typename ELEM_TYPE>
    void vasub_vv(unsigned vd, unsigned vs1, unsigned vs2, unsigned group,
                  unsigned start, unsigned elems, bool masked);
    void execVasub_vv(const DecodedInst*);
    void execVasubu_vv(const DecodedInst*);

    template<typename ELEM_TYPE>
    void vasub_vx(unsigned vd, unsigned vs1, ELEM_TYPE e2, unsigned group,
                  unsigned start, unsigned elems, bool masked);
    void execVasub_vx(const DecodedInst*);
    void execVasubu_vx(const DecodedInst*);

    template<typename ELEM_TYPE>
    void vsmul_vv(unsigned vd, unsigned vs1, unsigned vs2, unsigned group,
                  unsigned start, unsigned elems, bool masked);
    void execVsmul_vv(const DecodedInst*);

    template<typename ELEM_TYPE>
    void vsmul_vx(unsigned vd, unsigned vs1, ELEM_TYPE e2, unsigned group,
                  unsigned start, unsigned elems, bool masked);
    void execVsmul_vx(const DecodedInst*);

    template<typename ELEM_TYPE>
    void vssr_vv(unsigned vd, unsigned vs1, unsigned vs2, unsigned group,
                 unsigned start, unsigned elems, bool masked);
    void execVssrl_vv(const DecodedInst*);

    template<typename ELEM_TYPE>
    void vssr_vx(unsigned vd, unsigned vs1, ELEM_TYPE e2, unsigned group,
                  unsigned start, unsigned elems, bool masked);
    void execVssrl_vx(const DecodedInst*);
    void execVssrl_vi(const DecodedInst*);

    void execVssra_vv(const DecodedInst*);
    void execVssra_vx(const DecodedInst*);
    void execVssra_vi(const DecodedInst*);

    template<typename ELEM_TYPE>
    void vnclip_wv(unsigned vd, unsigned vs1, unsigned vs2, unsigned group,
                   unsigned start, unsigned elems, bool masked);
    void execVnclipu_wv(const DecodedInst*);

    template<typename ELEM_TYPE>
    void vnclip_wx(unsigned vd, unsigned vs1, ELEM_TYPE e2, unsigned group,
                   unsigned start, unsigned elems, bool masked);
    void execVnclipu_wx(const DecodedInst*);
    void execVnclipu_wi(const DecodedInst*);

    void execVnclip_wv(const DecodedInst*);
    void execVnclip_wx(const DecodedInst*);
    void execVnclip_wi(const DecodedInst*);

    template <typename ELEM_TYPE>
    [[nodiscard]]
    bool vectorLoad(const DecodedInst*, ElementWidth, bool faultOnFirstOnly);

    void execVle8_v(const DecodedInst*);
    void execVle16_v(const DecodedInst*);
    void execVle32_v(const DecodedInst*);
    void execVle64_v(const DecodedInst*);
    void execVle128_v(const DecodedInst*);
    void execVle256_v(const DecodedInst*);
    void execVle512_v(const DecodedInst*);
    void execVle1024_v(const DecodedInst*);

    template <typename ELEM_TYPE>
    [[nodiscard]]
    bool vectorStore(const DecodedInst*, ElementWidth);

    void execVse8_v(const DecodedInst*);
    void execVse16_v(const DecodedInst*);
    void execVse32_v(const DecodedInst*);
    void execVse64_v(const DecodedInst*);
    void execVse128_v(const DecodedInst*);
    void execVse256_v(const DecodedInst*);
    void execVse512_v(const DecodedInst*);
    void execVse1024_v(const DecodedInst*);

    void execVlm_v(const DecodedInst*);
    void execVsm_v(const DecodedInst*);

    template <typename ELEM_TYPE>
    [[nodiscard]]
    bool vectorLoadWholeReg(const DecodedInst*, ElementWidth);

    void execVlre8_v(const DecodedInst*);
    void execVlre16_v(const DecodedInst*);
    void execVlre32_v(const DecodedInst*);
    void execVlre64_v(const DecodedInst*);
    void execVlre128_v(const DecodedInst*);
    void execVlre256_v(const DecodedInst*);
    void execVlre512_v(const DecodedInst*);
    void execVlre1024_v(const DecodedInst*);

    [[nodiscard]]
    bool vectorStoreWholeReg(const DecodedInst*);

    void execVs1r_v(const DecodedInst*);
    void execVs2r_v(const DecodedInst*);
    void execVs4r_v(const DecodedInst*);
    void execVs8r_v(const DecodedInst*);

    void execVle8ff_v(const DecodedInst*);
    void execVle16ff_v(const DecodedInst*);
    void execVle32ff_v(const DecodedInst*);
    void execVle64ff_v(const DecodedInst*);
    void execVle128ff_v(const DecodedInst*);
    void execVle256ff_v(const DecodedInst*);
    void execVle512ff_v(const DecodedInst*);
    void execVle1024ff_v(const DecodedInst*);

    template <typename ELEM_TYPE>
    [[nodiscard]]
    bool vectorLoadStrided(const DecodedInst*, ElementWidth);

    void execVlse8_v(const DecodedInst*);
    void execVlse16_v(const DecodedInst*);
    void execVlse32_v(const DecodedInst*);
    void execVlse64_v(const DecodedInst*);
    void execVlse128_v(const DecodedInst*);
    void execVlse256_v(const DecodedInst*);
    void execVlse512_v(const DecodedInst*);
    void execVlse1024_v(const DecodedInst*);

    template <typename ELEM_TYPE>
    [[nodiscard]]
    bool vectorStoreStrided(const DecodedInst*, ElementWidth);

    void execVsse8_v(const DecodedInst*);
    void execVsse16_v(const DecodedInst*);
    void execVsse32_v(const DecodedInst*);
    void execVsse64_v(const DecodedInst*);
    void execVsse128_v(const DecodedInst*);
    void execVsse256_v(const DecodedInst*);
    void execVsse512_v(const DecodedInst*);
    void execVsse1024_v(const DecodedInst*);

    template <typename ELEM_TYPE>
    [[nodiscard]]
    bool vectorLoadIndexed(const DecodedInst*, ElementWidth);

    void execVloxei8_v(const DecodedInst*);
    void execVloxei16_v(const DecodedInst*);
    void execVloxei32_v(const DecodedInst*);
    void execVloxei64_v(const DecodedInst*);
    void execVluxei8_v(const DecodedInst*);
    void execVluxei16_v(const DecodedInst*);
    void execVluxei32_v(const DecodedInst*);
    void execVluxei64_v(const DecodedInst*);

    template <typename ELEM_TYPE>
    [[nodiscard]]
    bool vectorStoreIndexed(const DecodedInst*, ElementWidth);

    void execVsoxei8_v(const DecodedInst*);
    void execVsoxei16_v(const DecodedInst*);
    void execVsoxei32_v(const DecodedInst*);
    void execVsoxei64_v(const DecodedInst*);
    void execVsuxei8_v(const DecodedInst*);
    void execVsuxei16_v(const DecodedInst*);
    void execVsuxei32_v(const DecodedInst*);
    void execVsuxei64_v(const DecodedInst*);

    template <typename ELEM_TYPE>
    [[nodiscard]]
    bool vectorLoadSeg(const DecodedInst*, ElementWidth, unsigned fields,
		       uint64_t stride, bool faultOnFirstOnly);

    void execVlsege8_v(const DecodedInst*);
    void execVlsege16_v(const DecodedInst*);
    void execVlsege32_v(const DecodedInst*);
    void execVlsege64_v(const DecodedInst*);
    void execVlsege128_v(const DecodedInst*);
    void execVlsege256_v(const DecodedInst*);
    void execVlsege512_v(const DecodedInst*);
    void execVlsege1024_v(const DecodedInst*);

    template <typename ELEM_TYPE>
    [[nodiscard]]
    bool vectorStoreSeg(const DecodedInst*, ElementWidth, unsigned fields,
			uint64_t stride);

    void execVssege8_v(const DecodedInst*);
    void execVssege16_v(const DecodedInst*);
    void execVssege32_v(const DecodedInst*);
    void execVssege64_v(const DecodedInst*);
    void execVssege128_v(const DecodedInst*);
    void execVssege256_v(const DecodedInst*);
    void execVssege512_v(const DecodedInst*);
    void execVssege1024_v(const DecodedInst*);

    void execVlssege8_v(const DecodedInst*);
    void execVlssege16_v(const DecodedInst*);
    void execVlssege32_v(const DecodedInst*);
    void execVlssege64_v(const DecodedInst*);
    void execVlssege128_v(const DecodedInst*);
    void execVlssege256_v(const DecodedInst*);
    void execVlssege512_v(const DecodedInst*);
    void execVlssege1024_v(const DecodedInst*);

    void execVsssege8_v(const DecodedInst*);
    void execVsssege16_v(const DecodedInst*);
    void execVsssege32_v(const DecodedInst*);
    void execVsssege64_v(const DecodedInst*);
    void execVsssege128_v(const DecodedInst*);
    void execVsssege256_v(const DecodedInst*);
    void execVsssege512_v(const DecodedInst*);
    void execVsssege1024_v(const DecodedInst*);

    template <typename ELEM_TYPE>
    [[nodiscard]]
    bool vectorLoadSegIndexed(const DecodedInst*, ElementWidth, unsigned fields);

    void execVluxsegei8_v(const DecodedInst*);
    void execVluxsegei16_v(const DecodedInst*);
    void execVluxsegei32_v(const DecodedInst*);
    void execVluxsegei64_v(const DecodedInst*);
    void execVluxsegei128_v(const DecodedInst*);
    void execVluxsegei256_v(const DecodedInst*);
    void execVluxsegei512_v(const DecodedInst*);
    void execVluxsegei1024_v(const DecodedInst*);

    template <typename ELEM_TYPE>
    [[nodiscard]]
    bool vectorStoreSegIndexed(const DecodedInst*, ElementWidth, unsigned fields);

    void execVsuxsegei8_v(const DecodedInst*);
    void execVsuxsegei16_v(const DecodedInst*);
    void execVsuxsegei32_v(const DecodedInst*);
    void execVsuxsegei64_v(const DecodedInst*);
    void execVsuxsegei128_v(const DecodedInst*);
    void execVsuxsegei256_v(const DecodedInst*);
    void execVsuxsegei512_v(const DecodedInst*);
    void execVsuxsegei1024_v(const DecodedInst*);

    void execVloxsegei8_v(const DecodedInst*);
    void execVloxsegei16_v(const DecodedInst*);
    void execVloxsegei32_v(const DecodedInst*);
    void execVloxsegei64_v(const DecodedInst*);
    void execVloxsegei128_v(const DecodedInst*);
    void execVloxsegei256_v(const DecodedInst*);
    void execVloxsegei512_v(const DecodedInst*);
    void execVloxsegei1024_v(const DecodedInst*);

    void execVsoxsegei8_v(const DecodedInst*);
    void execVsoxsegei16_v(const DecodedInst*);
    void execVsoxsegei32_v(const DecodedInst*);
    void execVsoxsegei64_v(const DecodedInst*);
    void execVsoxsegei128_v(const DecodedInst*);
    void execVsoxsegei256_v(const DecodedInst*);
    void execVsoxsegei512_v(const DecodedInst*);
    void execVsoxsegei1024_v(const DecodedInst*);

    void execVlsege8ff_v(const DecodedInst*);
    void execVlsege16ff_v(const DecodedInst*);
    void execVlsege32ff_v(const DecodedInst*);
    void execVlsege64ff_v(const DecodedInst*);
    void execVlsege128ff_v(const DecodedInst*);
    void execVlsege256ff_v(const DecodedInst*);
    void execVlsege512ff_v(const DecodedInst*);
    void execVlsege1024ff_v(const DecodedInst*);

    void execVfadd_vv(const DecodedInst*);

    template<typename ELEM_TYPE>
    void vfadd_vf(unsigned vd, unsigned vs1, unsigned f2, unsigned group,
		  unsigned start, unsigned elems, bool masked);
    void execVfadd_vf(const DecodedInst*);

    void execVfsub_vv(const DecodedInst*);

    template<typename ELEM_TYPE>
    void vfsub_vf(unsigned vd, unsigned vs1, unsigned f2, unsigned group,
		  unsigned start, unsigned elems, bool masked);
    void execVfsub_vf(const DecodedInst*);

    template<typename ELEM_TYPE>
    void vfrsub_vf(unsigned vd, unsigned vs1, unsigned f2, unsigned group,
		   unsigned start, unsigned elems, bool masked);
    void execVfrsub_vf(const DecodedInst*);

    template<typename ELEM_TYPE>
    void vfwadd_vv(unsigned vd, unsigned vs1, unsigned vs2, unsigned group,
		   unsigned start, unsigned elems, bool masked);
    void execVfwadd_vv(const DecodedInst*);

    template<typename ELEM_TYPE>
    void vfwadd_vf(unsigned vd, unsigned vs1, unsigned f2, unsigned group,
		  unsigned start, unsigned elems, bool masked);
    void execVfwadd_vf(const DecodedInst*);

    template<typename ELEM_TYPE>
    void vfwsub_vv(unsigned vd, unsigned vs1, unsigned vs2, unsigned group,
                 unsigned start, unsigned elems, bool masked);
    void execVfwsub_vv(const DecodedInst*);

    template<typename ELEM_TYPE>
    void vfwsub_vf(unsigned vd, unsigned vs1, unsigned vs2, unsigned group,
		   unsigned start, unsigned elems, bool masked);
    void execVfwsub_vf(const DecodedInst*);

    template<typename ELEM_TYPE>
    void vfwadd_wv(unsigned vd, unsigned vs1, unsigned vs2, unsigned group,
		   unsigned start, unsigned elems, bool masked);
    void execVfwadd_wv(const DecodedInst*);

    template<typename ELEM_TYPE>
    void vfwadd_wf(unsigned vd, unsigned vs1, unsigned f2, unsigned group,
		  unsigned start, unsigned elems, bool masked);
    void execVfwadd_wf(const DecodedInst*);

    template<typename ELEM_TYPE>
    void vfwsub_wv(unsigned vd, unsigned vs1, unsigned vs2, unsigned group,
                 unsigned start, unsigned elems, bool masked);
    void execVfwsub_wv(const DecodedInst*);

    template<typename ELEM_TYPE>
    void vfwsub_wf(unsigned vd, unsigned vs1, unsigned vs2, unsigned group,
		   unsigned start, unsigned elems, bool masked);
    void execVfwsub_wf(const DecodedInst*);

    template<typename ELEM_TYPE>
    void vfmadd_vv(unsigned vd, unsigned vs1, unsigned vs2, unsigned group,
		   unsigned start, unsigned elems, bool masked);
    void execVfmadd_vv(const DecodedInst*);

    template<typename ELEM_TYPE>
    void vfmadd_vf(unsigned vd, unsigned f1, unsigned vs2, unsigned group,
		   unsigned start, unsigned elems, bool masked);
    void execVfmadd_vf(const DecodedInst*);

    template<typename ELEM_TYPE>
    void vfnmadd_vv(unsigned vd, unsigned vs1, unsigned vs2, unsigned group,
		   unsigned start, unsigned elems, bool masked);
    void execVfnmadd_vv(const DecodedInst*);

    template<typename ELEM_TYPE>
    void vfnmadd_vf(unsigned vd, unsigned f1, unsigned vs2, unsigned group,
		   unsigned start, unsigned elems, bool masked);
    void execVfnmadd_vf(const DecodedInst*);

    template<typename ELEM_TYPE>
    void vfmsub_vv(unsigned vd, unsigned vs1, unsigned vs2, unsigned group,
		   unsigned start, unsigned elems, bool masked);
    void execVfmsub_vv(const DecodedInst*);

    template<typename ELEM_TYPE>
    void vfmsub_vf(unsigned vd, unsigned f1, unsigned vs2, unsigned group,
		   unsigned start, unsigned elems, bool masked);
    void execVfmsub_vf(const DecodedInst*);

    template<typename ELEM_TYPE>
    void vfnmsub_vv(unsigned vd, unsigned vs1, unsigned vs2, unsigned group,
		    unsigned start, unsigned elems, bool masked);
    void execVfnmsub_vv(const DecodedInst*);

    template<typename ELEM_TYPE>
    void vfnmsub_vf(unsigned vd, unsigned f1, unsigned vs2, unsigned group,
		    unsigned start, unsigned elems, bool masked);
    void execVfnmsub_vf(const DecodedInst*);

    void execVfmul_vv(const DecodedInst*);

    template<typename ELEM_TYPE>
    void vfmul_vf(unsigned vd, unsigned vs1, unsigned vs2, unsigned group,
		  unsigned start, unsigned elems, bool masked);
    void execVfmul_vf(const DecodedInst*);

    void execVfdiv_vv(const DecodedInst*);

    template<typename ELEM_TYPE>
    void vfdiv_vf(unsigned vd, unsigned vs1, unsigned vs2, unsigned group,
		   unsigned start, unsigned elems, bool masked);
    void execVfdiv_vf(const DecodedInst*);

    template<typename ELEM_TYPE>
    void vfrdiv_vf(unsigned vd, unsigned vs1, unsigned vs2, unsigned group,
		   unsigned start, unsigned elems, bool masked);
    void execVfrdiv_vf(const DecodedInst*);

    template<typename ELEM_TYPE>
    void vfwmul_vv(unsigned vd, unsigned vs1, unsigned vs2, unsigned group,
		   unsigned start, unsigned elems, bool masked);
    void execVfwmul_vv(const DecodedInst*);

    template<typename ELEM_TYPE>
    void vfwmul_vf(unsigned vd, unsigned vs1, unsigned vs2, unsigned group,
		   unsigned start, unsigned elems, bool masked);
    void execVfwmul_vf(const DecodedInst*);

    template<typename ELEM_TYPE>
    void vfmacc_vv(unsigned vd, unsigned vs1, unsigned vs2, unsigned group,
		   unsigned start, unsigned elems, bool masked);
    void execVfmacc_vv(const DecodedInst*);

    template<typename ELEM_TYPE>
    void vfmacc_vf(unsigned vd, unsigned vf1, unsigned vs2, unsigned group,
		   unsigned start, unsigned elems, bool masked);
    void execVfmacc_vf(const DecodedInst*);

    template<typename ELEM_TYPE>
    void vfnmacc_vv(unsigned vd, unsigned vs1, unsigned vs2, unsigned group,
		   unsigned start, unsigned elems, bool masked);
    void execVfnmacc_vv(const DecodedInst*);

    template<typename ELEM_TYPE>
    void vfnmacc_vf(unsigned vd, unsigned vs1, unsigned vs2, unsigned group,
		   unsigned start, unsigned elems, bool masked);
    void execVfnmacc_vf(const DecodedInst*);

    template<typename ELEM_TYPE>
    void vfmsac_vv(unsigned vd, unsigned vs1, unsigned vs2, unsigned group,
		   unsigned start, unsigned elems, bool masked);
    void execVfmsac_vv(const DecodedInst*);

    template<typename ELEM_TYPE>
    void vfmsac_vf(unsigned vd, unsigned vs1, unsigned vs2, unsigned group,
		   unsigned start, unsigned elems, bool masked);
    void execVfmsac_vf(const DecodedInst*);

    template<typename ELEM_TYPE>
    void vfnmsac_vv(unsigned vd, unsigned vs1, unsigned vs2, unsigned group,
		   unsigned start, unsigned elems, bool masked);
    void execVfnmsac_vv(const DecodedInst*);

    template<typename ELEM_TYPE>
    void vfnmsac_vf(unsigned vd, unsigned vs1, unsigned vs2, unsigned group,
		   unsigned start, unsigned elems, bool masked);
    void execVfnmsac_vf(const DecodedInst*);

    template<typename ELEM_TYPE>
    void vfwmacc_vv(unsigned vd, unsigned vs1, unsigned vs2, unsigned group,
		    unsigned start, unsigned elems, bool masked);
    void execVfwmacc_vv(const DecodedInst*);

    template<typename ELEM_TYPE>
    void vfwmacc_vf(unsigned vd, unsigned vs1, unsigned vs2, unsigned group,
		    unsigned start, unsigned elems, bool masked);
    void execVfwmacc_vf(const DecodedInst*);

    template<typename ELEM_TYPE>
    void vfwnmacc_vv(unsigned vd, unsigned vs1, unsigned vs2, unsigned group,
		     unsigned start, unsigned elems, bool masked);
    void execVfwnmacc_vv(const DecodedInst*);

    template<typename ELEM_TYPE>
    void vfwnmacc_vf(unsigned vd, unsigned vs1, unsigned vs2, unsigned group,
		     unsigned start, unsigned elems, bool masked);
    void execVfwnmacc_vf(const DecodedInst*);

    template<typename ELEM_TYPE>
    void vfwmsac_vv(unsigned vd, unsigned vs1, unsigned vs2, unsigned group,
		    unsigned start, unsigned elems, bool masked);
    void execVfwmsac_vv(const DecodedInst*);

    template<typename ELEM_TYPE>
    void vfwmsac_vf(unsigned vd, unsigned vs1, unsigned vs2, unsigned group,
		    unsigned start, unsigned elems, bool masked);
    void execVfwmsac_vf(const DecodedInst*);

    template<typename ELEM_TYPE>
    void vfwnmsac_vv(unsigned vd, unsigned vs1, unsigned vs2, unsigned group,
		     unsigned start, unsigned elems, bool masked);
    void execVfwnmsac_vv(const DecodedInst*);

    template<typename ELEM_TYPE>
    void vfwnmsac_vf(unsigned vd, unsigned vs1, unsigned vs2, unsigned group,
		     unsigned start, unsigned elems, bool masked);
    void execVfwnmsac_vf(const DecodedInst*);

    template<typename ELEM_TYPE>
    void vfsqrt_v(unsigned vd, unsigned vs1, unsigned group,
		     unsigned start, unsigned elems, bool masked);
    void execVfsqrt_v(const DecodedInst*);

    template<typename ELEM_TYPE>
    void vfmerge(unsigned vd, unsigned vs1, unsigned rs2, unsigned group,
		 unsigned start, unsigned elems);
    void execVfmerge_vfm(const DecodedInst*);

    template<typename ELEM_TYPE>
    void vfmv_v_f(unsigned vd, unsigned rs1, unsigned group,
		  unsigned start, unsigned elems);
    void execVfmv_v_f(const DecodedInst*);

    template<typename ELEM_TYPE>
    void vmfeq_vv(unsigned vd, unsigned vs1, unsigned vs2, unsigned group,
                  unsigned start, unsigned elems, bool masked);
    void execVmfeq_vv(const DecodedInst*);

    template<typename ELEM_TYPE>
    void vmfeq_vf(unsigned vd, unsigned vs1, unsigned rs2, unsigned group,
                  unsigned start, unsigned elems, bool masked);
    void execVmfeq_vf(const DecodedInst*);

    template<typename ELEM_TYPE>
    void vmfne_vv(unsigned vd, unsigned vs1, unsigned vs2, unsigned group,
                  unsigned start, unsigned elems, bool masked);
    void execVmfne_vv(const DecodedInst*);

    template<typename ELEM_TYPE>
    void vmfne_vf(unsigned vd, unsigned vs1, unsigned rs2, unsigned group,
                  unsigned start, unsigned elems, bool masked);
    void execVmfne_vf(const DecodedInst*);

    template<typename ELEM_TYPE>
    void vmflt_vv(unsigned vd, unsigned vs1, unsigned vs2, unsigned group,
                  unsigned start, unsigned elems, bool masked);
    void execVmflt_vv(const DecodedInst*);

    template<typename ELEM_TYPE>
    void vmflt_vf(unsigned vd, unsigned vs1, unsigned rs2, unsigned group,
                  unsigned start, unsigned elems, bool masked);
    void execVmflt_vf(const DecodedInst*);

    template<typename ELEM_TYPE>
    void vmfle_vv(unsigned vd, unsigned vs1, unsigned vs2, unsigned group,
                  unsigned start, unsigned elems, bool masked);
    void execVmfle_vv(const DecodedInst*);

    template<typename ELEM_TYPE>
    void vmfle_vf(unsigned vd, unsigned vs1, unsigned rs2, unsigned group,
                  unsigned start, unsigned elems, bool masked);
    void execVmfle_vf(const DecodedInst*);

    template<typename ELEM_TYPE>
    void vmfgt_vf(unsigned vd, unsigned vs1, unsigned rs2, unsigned group,
                  unsigned start, unsigned elems, bool masked);
    void execVmfgt_vf(const DecodedInst*);

    template<typename ELEM_TYPE>
    void vmfge_vf(unsigned vd, unsigned vs1, unsigned rs2, unsigned group,
                  unsigned start, unsigned elems, bool masked);
    void execVmfge_vf(const DecodedInst*);

    template<typename ELEM_TYPE>
    void vfclass_v(unsigned vd, unsigned vs1, unsigned group,
		   unsigned start, unsigned elems, bool masked);
    void execVfclass_v(const DecodedInst*);

    template<typename ELEM_TYPE>
    void vfcvt_xu_f_v(unsigned vd, unsigned vs1, unsigned group,
		      unsigned start, unsigned elems, bool masked);
    void execVfcvt_xu_f_v(const DecodedInst*);

    template<typename ELEM_TYPE>
    void vfcvt_x_f_v(unsigned vd, unsigned vs1, unsigned group,
		      unsigned start, unsigned elems, bool masked);
    void execVfcvt_x_f_v(const DecodedInst*);

    void execVfcvt_rtz_xu_f_v(const DecodedInst*);

    void execVfcvt_rtz_x_f_v(const DecodedInst*);

    template<typename ELEM_TYPE>
    void vfcvt_f_xu_v(unsigned vd, unsigned vs1, unsigned group,
			  unsigned start, unsigned elems, bool masked);
    void execVfcvt_f_xu_v(const DecodedInst*);

    template<typename ELEM_TYPE>
    void vfcvt_f_x_v(unsigned vd, unsigned vs1, unsigned group,
			 unsigned start, unsigned elems, bool masked);
    void execVfcvt_f_x_v(const DecodedInst*);

    template<typename ELEM_TYPE>
    void vfwcvt_xu_f_v(unsigned vd, unsigned vs1, unsigned group,
		      unsigned start, unsigned elems, bool masked);
    void execVfwcvt_xu_f_v(const DecodedInst*);

    template<typename ELEM_TYPE>
    void vfwcvt_x_f_v(unsigned vd, unsigned vs1, unsigned group,
		      unsigned start, unsigned elems, bool masked);
    void execVfwcvt_x_f_v(const DecodedInst*);

    void execVfwcvt_rtz_xu_f_v(const DecodedInst*);

    void execVfwcvt_rtz_x_f_v(const DecodedInst*);

    template<typename ELEM_TYPE>
    void vfwcvt_f_xu_v(unsigned vd, unsigned vs1, unsigned group,
		       unsigned start, unsigned elems, bool masked);
    void execVfwcvt_f_xu_v(const DecodedInst*);

    template<typename ELEM_TYPE>
    void vfwcvt_f_x_v(unsigned vd, unsigned vs1, unsigned group,
		      unsigned start, unsigned elems, bool masked);
    void execVfwcvt_f_x_v(const DecodedInst*);

    template<typename ELEM_TYPE>
    void vfwcvt_f_f_v(unsigned vd, unsigned vs1, unsigned group,
		      unsigned start, unsigned elems, bool masked);
    void execVfwcvt_f_f_v(const DecodedInst*);

    template<typename ELEM_TYPE>
    void vfncvt_xu_f_w(unsigned vd, unsigned vs1, unsigned group,
		       unsigned start, unsigned elems, bool masked);
    void execVfncvt_xu_f_w(const DecodedInst*);

    template<typename ELEM_TYPE>
    void vfncvt_x_f_w(unsigned vd, unsigned vs1, unsigned group,
		      unsigned start, unsigned elems, bool masked);
    void execVfncvt_x_f_w(const DecodedInst*);

    void execVfncvt_rtz_xu_f_w(const DecodedInst*);

    void execVfncvt_rtz_x_f_w(const DecodedInst*);

    template<typename ELEM_TYPE>
    void vfncvt_f_xu_w(unsigned vd, unsigned vs1, unsigned group,
		       unsigned start, unsigned elems, bool masked);
    void execVfncvt_f_xu_w(const DecodedInst*);

    template<typename ELEM_TYPE>
    void vfncvt_f_x_w(unsigned vd, unsigned vs1, unsigned group,
		      unsigned start, unsigned elems, bool masked);
    void execVfncvt_f_x_w(const DecodedInst*);

    template<typename ELEM_TYPE>
    void vfncvt_f_f_w(unsigned vd, unsigned vs1, unsigned group,
		      unsigned start, unsigned elems, bool masked);
    void execVfncvt_f_f_w(const DecodedInst*);
    void execVfncvt_rod_f_f_w(const DecodedInst*);

    template<typename ELEM_TYPE>
    void vfredusum_vs(unsigned vd, unsigned vs1, unsigned vs2, unsigned group,
		      unsigned start, unsigned elems, bool masked);
    void execVfredusum_vs(const DecodedInst*);

    template<typename ELEM_TYPE>
    void vfredosum_vs(unsigned vd, unsigned vs1, unsigned vs2, unsigned group,
		      unsigned start, unsigned elems, bool masked);
    void execVfredosum_vs(const DecodedInst*);

    template<typename ELEM_TYPE>
    void vfredmin_vs(unsigned vd, unsigned vs1, unsigned vs2, unsigned group,
		      unsigned start, unsigned elems, bool masked);
    void execVfredmin_vs(const DecodedInst*);

    template<typename ELEM_TYPE>
    void vfredmax_vs(unsigned vd, unsigned vs1, unsigned vs2, unsigned group,
		      unsigned start, unsigned elems, bool masked);
    void execVfredmax_vs(const DecodedInst*);

    template<typename ELEM_TYPE>
    void vfwredusum_vs(unsigned vd, unsigned vs1, unsigned vs2, unsigned group,
		      unsigned start, unsigned elems, bool masked);
    void execVfwredusum_vs(const DecodedInst*);

    template<typename ELEM_TYPE>
    void vfwredosum_vs(unsigned vd, unsigned vs1, unsigned vs2, unsigned group,
		      unsigned start, unsigned elems, bool masked);
    void execVfwredosum_vs(const DecodedInst*);

    template<typename ELEM_TYPE>
    void vfrsqrt7_v(unsigned vd, unsigned vs1, unsigned group,
		    unsigned start, unsigned elems, bool masked);
    void execVfrsqrt7_v(const DecodedInst*);

    template<typename ELEM_TYPE>
    void vfrec7_v(unsigned vd, unsigned vs1, unsigned group,
		  unsigned start, unsigned elems, bool masked);
    void execVfrec7_v(const DecodedInst*);

    template<typename ELEM_TYPE>
    void vfmin_vv(unsigned vd, unsigned vs1, unsigned vs2, unsigned group,
                  unsigned start, unsigned elems, bool masked);
    void execVfmin_vv(const DecodedInst*);

    template<typename ELEM_TYPE>
    void vfmin_vf(unsigned vd, unsigned vs1, unsigned fs2, unsigned group,
		 unsigned start, unsigned elems, bool masked);
    void execVfmin_vf(const DecodedInst*);

    template<typename ELEM_TYPE>
    void vfmax_vv(unsigned vd, unsigned vs1, unsigned vs2, unsigned group,
                  unsigned start, unsigned elems, bool masked);
    void execVfmax_vv(const DecodedInst*);

    template<typename ELEM_TYPE>
    void vfmax_vf(unsigned vd, unsigned vs1, unsigned fs2, unsigned group,
		  unsigned start, unsigned elems, bool masked);
    void execVfmax_vf(const DecodedInst*);

    template<typename ELEM_TYPE>
    void vfsgnj_vv(unsigned vd, unsigned vs1, unsigned vs2, unsigned group,
		   unsigned start, unsigned elems, bool masked);
    void execVfsgnj_vv(const DecodedInst*);

    template<typename ELEM_TYPE>
    void vfsgnj_vf(unsigned vd, unsigned vs1, unsigned fs2, unsigned group,
		   unsigned start, unsigned elems, bool masked);
    void execVfsgnj_vf(const DecodedInst*);

    template<typename ELEM_TYPE>
    void vfsgnjn_vv(unsigned vd, unsigned vs1, unsigned vs2, unsigned group,
		   unsigned start, unsigned elems, bool masked);
    void execVfsgnjn_vv(const DecodedInst*);

    template<typename ELEM_TYPE>
    void vfsgnjn_vf(unsigned vd, unsigned vs1, unsigned fs2, unsigned group,
		   unsigned start, unsigned elems, bool masked);
    void execVfsgnjn_vf(const DecodedInst*);

    template<typename ELEM_TYPE>
    void vfsgnjx_vv(unsigned vd, unsigned vs1, unsigned vs2, unsigned group,
		   unsigned start, unsigned elems, bool masked);
    void execVfsgnjx_vv(const DecodedInst*);

    template<typename ELEM_TYPE>
    void vfsgnjx_vf(unsigned vd, unsigned vs1, unsigned fs2, unsigned group,
		   unsigned start, unsigned elems, bool masked);
    void execVfsgnjx_vf(const DecodedInst*);

    void execVandn_vv(const DecodedInst*);
    void execVandn_vx(const DecodedInst*);

    template<typename ELEM_TYPE>
    void vbrev_v(unsigned vd, unsigned vs1, unsigned group,
		unsigned start, unsigned elems, bool masked);
    void execVbrev_v(const DecodedInst*);

    template<typename ELEM_TYPE>
    void vbrev8_v(unsigned vd, unsigned vs1, unsigned group,
		unsigned start, unsigned elems, bool masked);
    void execVbrev8_v(const DecodedInst*);

    template<typename ELEM_TYPE>
    void vrev8_v(unsigned vd, unsigned vs1, unsigned group,
		unsigned start, unsigned elems, bool masked);
    void execVrev8_v(const DecodedInst*);

    template<typename ELEM_TYPE>
    void vclz_v(unsigned vd, unsigned vs1, unsigned group,
		unsigned start, unsigned elems, bool masked);
    void execVclz_v(const DecodedInst*);

    template<typename ELEM_TYPE>
    void vctz_v(unsigned vd, unsigned vs1, unsigned group,
		unsigned start, unsigned elems, bool masked);
    void execVctz_v(const DecodedInst*);

    template<typename ELEM_TYPE>
    void vcpop_v(unsigned vd, unsigned vs1, unsigned group,
		 unsigned start, unsigned elems, bool masked);
    void execVcpop_v(const DecodedInst*);

    template<typename ELEM_TYPE>
    void vrol_vv(unsigned vd, unsigned vs1, unsigned vs2, unsigned group,
		  unsigned start, unsigned elems, bool masked);
    void execVrol_vv(const DecodedInst*);

    template<typename ELEM_TYPE>
    void vrol_vx(unsigned vd, unsigned vs1, ELEM_TYPE e2, unsigned group,
                  unsigned start, unsigned elems, bool masked);
    void execVrol_vx(const DecodedInst*);

    template<typename ELEM_TYPE>
    void vror_vv(unsigned vd, unsigned vs1, unsigned vs2, unsigned group,
		  unsigned start, unsigned elems, bool masked);
    void execVror_vv(const DecodedInst*);

    template<typename ELEM_TYPE>
    void vror_vx(unsigned vd, unsigned vs1, ELEM_TYPE e2, unsigned group,
                  unsigned start, unsigned elems, bool masked);
    void execVror_vx(const DecodedInst*);
    void execVror_vi(const DecodedInst*);

    template<typename ELEM_TYPE>
    void vwsll_vv(unsigned vd, unsigned vs1, unsigned vs2, unsigned group,
		  unsigned start, unsigned elems, bool masked);
    void execVwsll_vv(const DecodedInst*);

    template<typename ELEM_TYPE>
    void vwsll_vx(unsigned vd, unsigned vs1, ELEM_TYPE e2, unsigned group,
                  unsigned start, unsigned elems, bool masked);
    void execVwsll_vx(const DecodedInst*);
    void execVwsll_vi(const DecodedInst*);

    void execVclmul_vv(const DecodedInst*);
    void execVclmul_vx(const DecodedInst*);
    void execVclmulh_vv(const DecodedInst*);
    void execVclmulh_vx(const DecodedInst*);
    void execVghsh_vv(const DecodedInst*);
    void execVgmul_vv(const DecodedInst*);
    void execVaesdf_vv(const DecodedInst*);
    void execVaesdf_vs(const DecodedInst*);
    void execVaesef_vv(const DecodedInst*);
    void execVaesef_vs(const DecodedInst*);
    void execVaesem_vv(const DecodedInst*);
    void execVaesem_vs(const DecodedInst*);
    void execVaesdm_vv(const DecodedInst*);
    void execVaesdm_vs(const DecodedInst*);
    void execVaeskf1_vi(const DecodedInst*);
    void execVaeskf2_vi(const DecodedInst*);
    void execVaesz_vs(const DecodedInst*);
    void execVsha2ms_vv(const DecodedInst*);
    void execVsha2ch_vv(const DecodedInst*);
    void execVsha2cl_vv(const DecodedInst*);
    void execVsm4k_vi(const DecodedInst*);
    void execVsm4r_vv(const DecodedInst*);
    void execVsm4r_vs(const DecodedInst*);
    void execVsm3me_vv(const DecodedInst*);
    void execVsm3c_vi(const DecodedInst*);

    void execAes32dsi(const DecodedInst*);
    void execAes32dsmi(const DecodedInst*);
    void execAes32esi(const DecodedInst*);
    void execAes32esmi(const DecodedInst*);
    void execAes64ds(const DecodedInst*);
    void execAes64dsm(const DecodedInst*);
    void execAes64es(const DecodedInst*);
    void execAes64esm(const DecodedInst*);
    void execAes64im(const DecodedInst*);
    void execAes64ks1i(const DecodedInst*);
    void execAes64ks2(const DecodedInst*);
    void execSha256sig0(const DecodedInst*);
    void execSha256sig1(const DecodedInst*);
    void execSha256sum0(const DecodedInst*);
    void execSha256sum1(const DecodedInst*);
    void execSha512sig0h(const DecodedInst*);
    void execSha512sig0l(const DecodedInst*);
    void execSha512sig1h(const DecodedInst*);
    void execSha512sig1l(const DecodedInst*);
    void execSha512sum0r(const DecodedInst*);
    void execSha512sum1r(const DecodedInst*);
    void execSha512sig0(const DecodedInst*);
    void execSha512sig1(const DecodedInst*);
    void execSha512sum0(const DecodedInst*);
    void execSha512sum1(const DecodedInst*);
    void execSm3p0(const DecodedInst*);
    void execSm3p1(const DecodedInst*);
    void execSm4ed(const DecodedInst*);
    void execSm4ks(const DecodedInst*);

    // Dot product (non standard) exntesion
    void execVqdot_vv(const DecodedInst*);
    void execVqdot_vx(const DecodedInst*);
    void execVqdotu_vv(const DecodedInst*);
    void execVqdotu_vx(const DecodedInst*);
    void execVqdotsu_vv(const DecodedInst*);
    void execVqdotsu_vx(const DecodedInst*);
    void execVqdotus_vx(const DecodedInst*);

    void execSinval_vma(const DecodedInst*);
    void execSfence_w_inval(const DecodedInst*);
    void execSfence_inval_ir(const DecodedInst*);

    void execCbo_clean(const DecodedInst*);
    void execCbo_flush(const DecodedInst*);
    void execCbo_inval(const DecodedInst*);
    void execCbo_zero(const DecodedInst*);
    void execPrefetch_i(const DecodedInst*);
    void execPrefetch_r(const DecodedInst*);
    void execPrefetch_w(const DecodedInst*);

    void execWrs_nto(const DecodedInst*);
    void execWrs_sto(const DecodedInst*);

    void execHfence_vvma(const DecodedInst*);
    void execHfence_gvma(const DecodedInst*);
    void execHlv_b(const DecodedInst*);
    void execHlv_bu(const DecodedInst*);
    void execHlv_h(const DecodedInst*);
    void execHlv_hu(const DecodedInst*);
    void execHlv_w(const DecodedInst*);
    void execHlvx_hu(const DecodedInst*);
    void execHlvx_wu(const DecodedInst*);
    void execHsv_b(const DecodedInst*);
    void execHsv_h(const DecodedInst*);
    void execHsv_w(const DecodedInst*);
    void execHlv_wu(const DecodedInst*);
    void execHlv_d(const DecodedInst*);
    void execHsv_d(const DecodedInst*);
    void execHinval_vvma(const DecodedInst*);
    void execHinval_gvma(const DecodedInst*);

    // zicond
    void execCzero_eqz(const DecodedInst*);
    void execCzero_nez(const DecodedInst*);

    // Zcb
    void execC_zext_h(const DecodedInst*);

    // Zfa
    void execFcvtmod_w_d(const DecodedInst*);
    void execFli_h(const DecodedInst*);
    void execFli_s(const DecodedInst*);
    void execFli_d(const DecodedInst*);
    void execFleq_h(const DecodedInst*);
    void execFleq_s(const DecodedInst*);
    void execFleq_d(const DecodedInst*);
    void execFltq_h(const DecodedInst*);
    void execFltq_s(const DecodedInst*);
    void execFltq_d(const DecodedInst*);
    void execFmaxm_h(const DecodedInst*);
    void execFmaxm_s(const DecodedInst*);
    void execFmaxm_d(const DecodedInst*);
    void execFminm_h(const DecodedInst*);
    void execFminm_s(const DecodedInst*);
    void execFminm_d(const DecodedInst*);
    void execFmvh_x_d(const DecodedInst*);
    void execFmvp_d_x(const DecodedInst*);
    void execFround_h(const DecodedInst*);
    void execFround_s(const DecodedInst*);
    void execFround_d(const DecodedInst*);
    void execFroundnx_h(const DecodedInst*);
    void execFroundnx_s(const DecodedInst*);
    void execFroundnx_d(const DecodedInst*);

    // Zfbfmin
    void execFcvt_bf16_s(const DecodedInst*);
    void execFcvt_s_bf16(const DecodedInst*);

    // Zvfbfmin
    void execVfncvtbf16_f_f_w(const DecodedInst*);
    void execVfwcvtbf16_f_f_v(const DecodedInst*);

    // Zfbfmin
    void execVfwmaccbf16_vv(const DecodedInst*);
    void execVfwmaccbf16_vf(const DecodedInst*);

    // Zacas
    void execAmocas_w(const DecodedInst*);
    void execAmocas_d(const DecodedInst*);
    void execAmocas_q(const DecodedInst*);

    //Zimop
    void execMop_r(const DecodedInst*);
    void execMop_rr(const DecodedInst*);

    //Zcmop
    void execCmop(const DecodedInst*);
  private:

    // We model non-blocking load buffer in order to undo load
    // effects after an imprecise load exception.
    struct LoadInfo
    {
      LoadInfo() = default;

      LoadInfo(unsigned size, uint64_t addr, unsigned regIx, uint64_t prev,
	       bool isWide, unsigned tag, bool fp)
	: size_(size), addr_(addr), regIx_(regIx), tag_(tag), prevData_(prev),
	  valid_(true), wide_(isWide), fp_(fp)
      { }

      bool isValid() const  { return valid_; }
      void makeInvalid() { valid_ = false; fp_ = false; }

      unsigned size_ = 0;
      uint64_t addr_ = 0;
      unsigned regIx_ = 0;
      unsigned tag_ = 0;
      uint64_t prevData_ = 0;
      bool valid_ = false;
      bool wide_ = false;
      bool fp_ = false;
    };

    // Set the program counter to the given value after clearing the
    // least significant bit.
    void setPc(URV value)
    { pc_ = value & pcMask_; }

    // Clear information changed by instruction execution.
    inline
    void resetExecInfo()
    {
      triggerTripped_ = hasInterrupt_ = hasException_ = false;
      ebreakInstDebug_ = false;
      ldStSize_ = 0;
      lastPriv_ = privMode_;
      lastVirt_ = virtMode_;
      ldStWrite_ = false;
      ldStAtomic_ = false;
      lastPageMode_ = virtMem_.mode();
      lastVsPageMode_ = virtMem_.vsMode();
      lastPageModeStage2_ = virtMem_.modeStage2();
      virtMem_.clearExecInfo();
      vecRegs_.clearTraceData();
    }

    void countBasicBlocks(bool isBranch, uint64_t physPc);
    void dumpBasicBlocks();
    void dumpInitState(const char* tag, uint64_t vaddr, uint64_t paddr);

    /// Enable given extension.
    constexpr void enableExtension(RvExtension ext, bool isEnabled)
    {
      ext_enabled_.set(static_cast<std::size_t>(ext), isEnabled);
    }

    unsigned hartIx_ = 0;        // Hart ix in system, see sysHartIndex method.
    Memory& memory_;
    IntRegs<URV> intRegs_;       // Integer register file.
    CsRegs<URV> csRegs_;         // Control and status registers.
    FpRegs fpRegs_;              // Floating point registers.
    VecRegs vecRegs_;            // Vector register file.

    Syscall<URV>& syscall_;
    URV syscallSlam_ = 0;        // Area in which to slam syscall mem changes.

    bool forceRounding_ = false;
    RoundingMode forcedRounding_ = RoundingMode::NearestEven;

    static constexpr bool rv64_ = sizeof(URV)==8; // True if 64-bit base (RV64I).
    std::bitset<static_cast<size_t>(RvExtension::None)> ext_enabled_;

    URV pc_ = 0;                 // Program counter. Incremented by instr fetch.
    URV currPc_ = 0;             // Addr instr being executed (pc_ before fetch).
    URV resetPc_ = 0;            // Pc to use on reset.
    URV stopAddr_ = 0;           // Pc at which to stop the simulator.
    URV pcMask_ = ~URV(1);       // Values are anded with this before being assigned to the program counter.
    bool stopAddrValid_ = false; // True if stopAddr_ is valid.

    URV toHost_ = 0;             // Writing to this stops the simulator.
    bool toHostValid_ = false;   // True if toHost_ is valid.

    URV fromHost_ = 0;
    bool fromHostValid_ = false;
    unsigned pendingHtifGetc_ = 0; // Count of pending HTIF get-character requests.

    URV conIo_ = 0;              // Writing a byte to this writes to console.
    bool conIoValid_ = false;    // True if conIo_ is valid.
    bool enableConIn_ = true;

    uint64_t aclintBase_ = 0;
    uint64_t aclintSize_ = 0;
    uint64_t aclintSwStart_ = 0;
    uint64_t aclintSwEnd_ = 0;
    uint64_t aclintMtimerStart_ = 0;
    uint64_t aclintMtimerEnd_ = 0;
    uint64_t aclintMtimeStart_ = 0;
    uint64_t aclintMtimeEnd_ = 0;
    uint64_t aclintAlarm_ = ~uint64_t(0); // Interrupt when timer >= this
    bool aclintSiOnReset_ = false;
    bool aclintDeliverInterrupts_ = true;
    std::function<Hart<URV>*(unsigned ix)> indexToHart_ = nullptr;

    // True if we want to defer an interrupt for later. By default, take immediately.
    URV deferredInterrupts_ = 0;

    URV nmiPc_ = 0;             // Non-maskable interrupt handler.
    URV nmiExceptionPc_ = 0;    // Handler for exceptions during non-maskable interrupts.
    bool nmiPending_ = false;
    NmiCause nmiCause_ = NmiCause::UNKNOWN;

    // These must be cleared before each instruction when triggers enabled.
    bool hasException_ = false;      // True if current inst has an exception.
    bool csrException_ = false;      // True if there is a CSR related exception.
    bool hasInterrupt_ = false;      // True if there is an interrupt.
    bool triggerTripped_ = false;    // True if a trigger trips.
    bool dataAddrTrig_ = false;      // True if data address trigger hit.

    bool lastBranchTaken_ = false; // Useful for performance counters
    bool misalignedLdSt_ = false;  // Useful for performance counters

    bool misalAtomicCauseAccessFault_ = true;

    // True if effective and base addresses must be in regions of the
    // same type.
    bool eaCompatWithBase_ = false;

    bool csvTrace_ = false;      // Print trace in CSV format.

    bool instrLineTrace_ = false;
    bool dataLineTrace_ = false;
    bool indexedNmi_ = false;  // NMI handler is at a cause-scaled offset when true.

    unsigned cacheLineSize_ = 64;

    uint64_t& time_;             // Only hart 0 increments this value.
    uint64_t timeDownSample_ = 0;
    uint64_t timeSample_ = 0;

    uint64_t retiredInsts_ = 0;  // Proxy for minstret CSR.
    uint64_t cycleCount_ = 0;    // Proxy for mcycle CSR.
    URV      fcsrValue_ = 0;     // Proxy for FCSR.
    uint64_t instCounter_ = 0;   // Absolute retired instruction count.
    uint64_t instCountLim_ = ~uint64_t(0);
    uint64_t stimecmp_ = 0;      // Value of STIMECMP CSR.
    uint64_t vstimecmp_ = 0;     // Value of VSTIMECMP CSR.
    uint64_t htimedelta_ = 0;    // Value of HTIMEDELTA CSR.
    uint64_t exceptionCount_ = 0;
    uint64_t interruptCount_ = 0;   // Including non-maskable interrupts.
    uint64_t nmiCount_ = 0;
    uint64_t consecutiveIllegalCount_ = 0;
    uint64_t counterAtLastIllegal_ = 0;
    uint64_t lrCount_ = 0;    // Count of dispatched load-reserve instructions.
    uint64_t lrSuccess_ = 0;  // Count of successful LR (reservation acquired).
    uint64_t scCount_ = 0;    // Count of dispatched store-conditional instructions.
    uint64_t scSuccess_ = 0;  // Count of successful SC (store accomplished).
    unsigned lrResSize_ = sizeof(URV); // LR reservation size.
    bool keepReservOnScException_ = false; // Keep reservation on SC.W/D exception.

    bool instFreq_ = false;         // Collection instruction frequencies.
    bool enableCounters_ = false;   // Enable performance monitors.
    bool enableTriggers_ = false;   // Enable debug triggers.
    bool enableGdb_ = false;        // Enable gdb mode.
    int gdbTcpPort_ = -1;           // Enable gdb mode.
    bool newlib_ = false;           // Enable newlib system calls.
    bool linux_ = false;            // Enable linux system calls.
    bool amoInCacheableOnly_ = false;

    uint32_t perfControl_ = ~0;     // Performance counter control
    uint32_t prevPerfControl_ = ~0; // Value before current instruction.

    URV ldStAddr_ = 0;              // Addr of data of most recent ld/st inst.
    uint64_t ldStPhysAddr1_ = 0;    // Physical address
    uint64_t ldStPhysAddr2_ = 0;    // Physical address of 2nd page across page boundary.
    unsigned ldStSize_ = 0;         // Non-zero if ld/st/atomic.
    uint64_t ldStData_ = 0;         // For tracing
    uint64_t ldStFaultAddr_ = 0;
    bool ldStWrite_ = false;        // True if memory written by last store.
    bool ldStAtomic_ = false;       // True if amo or lr/sc

    PrivilegeMode privMode_ = PrivilegeMode::Machine;   // Privilege mode.
    PrivilegeMode lastPriv_ = PrivilegeMode::Machine;   // Before current inst.

    bool virtMode_ = false;         // True if virtual (V) mode is on.
    bool lastVirt_ = false;         // Before current inst.
    bool lastHyer_ = false;         // Hypervisor extension state before current inst.
    bool hyperLs_ = false;          // True if last instr is hypervisor load/store.

    // These are used to get fast access to the FS and VS bits.
    Emstatus<URV> mstatus_;         // Cached value of mstatus CSR or mstatush/mstatus.
    MstatusFields<URV> vsstatus_;   // Cached value of vsstatus CSR
    HstatusFields<URV> hstatus_;    // Cached value of hstatus CSR
    URV effectiveIe_ = 0;           // Effective interrupt enable.

    bool clearMprvOnRet_ = true;
    bool cancelLrOnTrap_ = false;   // Cancel reservation on traps when true.
    bool cancelLrOnDebug_ = false;  // Cancel

    // Make hfence.gvma ignore huest physical addresses when true.
    bool hfenceGvmaIgnoresGpa_ = false;

    VirtMem::Mode lastPageMode_ = VirtMem::Mode::Bare;  // Before current inst
    VirtMem::Mode lastVsPageMode_ = VirtMem::Mode::Bare;
    VirtMem::Mode lastPageModeStage2_ = VirtMem::Mode::Bare;

    bool debugMode_ = false;         // True on debug mode.
    bool dcsrStepIe_ = false;        // True if stepie bit set in dcsr.
    bool dcsrStep_ = false;          // True if step bit set in dcsr.
    bool ebreakInstDebug_ = false;   // True if debug mode entered from ebreak.
    URV debugParkLoop_ = ~URV(0);    // Jump to this address on entering debug mode.
    URV debugTrapAddr_ = ~URV(0);    // Jump to this address on exception in debug mode.

    bool inDebugParkLoop_ = false;    // True if BREAKP exception goes to DPL.

    bool clearMtvalOnIllInst_ = true;
    bool clearMtvalOnEbreak_ = true;

    bool targetProgFinished_ = false;
    bool stepResult_ = false;        // Set by singleStep on caught exception (program success/fail).
    bool tracePtw_ = false;          // Trace paget table walk.
    bool mipPoked_ = false;          // Prevent MIP pokes from being clobbered by CLINT.
    bool seiPin_ = false;            // Supervisor external interrupt pin value.
    unsigned mxlen_ = 8*sizeof(URV);
    FILE* consoleOut_ = nullptr;

    int gdbInputFd_ = -1;  // Input file descriptor when running in gdb mode.

    InstProfiles instProfs_; // Instruction frequency manager

    std::vector<uint64_t> interruptStat_;  // Count of different types of interrupts.

    // Indexed by exception cause.
    std::vector<uint64_t> exceptionStat_;

    // Decoded instruction cache.
    std::vector<DecodedInst> decodeCache_;
    uint32_t decodeCacheSize_ = 0;
    uint32_t decodeCacheMask_ = 0;  // Derived from decodeCacheSize_

    // Following is for test-bench support. It allow us to cancel div/rem
    bool hasLastDiv_ = false;
    URV priorDivRdVal_ = 0;  // Prior value of most recent div/rem dest register.
    URV lastDivRd_ = 0;  // Target register of most recent div/rem instruction.

    uint64_t alarmInterval_ = 0; // Timer interrupt interval.
    uint64_t alarmLimit_ = ~uint64_t(0); // Timer interrupt when inst counter reaches this.
    uint64_t logStart_ = 0; // Start logging at this instruction rank.

    uint64_t wfiTimeout_ = 1;  // If non-zero wfi will succeed.

    bool misalDataOk_ = true;
    bool misalHasPriority_ = true;
    bool trapNonZeroVstart_ = true;  // Trap if vstart > 0 in arith vec instructions
    bool bigEnd_ = false;            // True if big endian
    bool stimecmpActive_ = false;    // True if STIMECMP CSR is implemented.
    bool vstimecmpActive_ = false;   // True if VSTIMECMP CSR is implemented.

    // Physical memory protection.
    bool pmpEnabled_ = false; // True if one or more pmp register defined.
    PmpManager pmpManager_;

    // Static tee (truseted execution environment).
    bool steeEnabled_ = false;
    TT_STEE::Stee stee_;
    bool steeInsec1_ = false;  // True if insecure access to a secure region.
    bool steeInsec2_ = false;  // True if insecure access to a secure region.

    // Pointer masking
    unsigned mPmBits_ = 0;

    VirtMem virtMem_;
    Isa isa_;
    Decoder decoder_;
    Disassembler disas_;
    std::shared_ptr<TT_IMSIC::Imsic> imsic_;
    uint64_t imsicMbase_ = 0;
    uint64_t imsicMend_ = 0;
    uint64_t imsicSbase_ = 0;
    uint64_t imsicSend_ = 0;
    std::function<bool(uint64_t, unsigned, uint64_t&)> imsicRead_ = nullptr;
    std::function<bool(uint64_t, unsigned, uint64_t)> imsicWrite_ = nullptr;
    std::shared_ptr<Pci> pci_;

    // Callback invoked before a CSR instruction accesses a CSR.
    std::function<void(unsigned, CsrNumber)> preCsrInst_ = nullptr;

    // Callback invoked after a CSR instruction accesses a CSR or, in
    // the case of an exception, after the CSR instruction takes the
    // exception.
    std::function<void(unsigned, CsrNumber)> postCsrInst_ = nullptr;

    // Callback invoked before execution of an instruction. Callback
    // invoked as follows: preInst_(hart, halt, reset), and upon completion
    // the hart will halt if halt is true and will reset if reset is true.
    // If both halt and reset are true, reset takes precedence.
    std::function<void(Hart<URV>&, bool&, bool&)> preInst_ = nullptr;

    // Basic-block stats.
    struct BbStat
    {
      uint64_t count_ = 0;      // Number of times basic block is entered.
      uint64_t access_ = 0;     // Data cache accesses on 1st entry to block.
      uint64_t hit_ = 0;        // Data cache hits on 1st entry to block.
    };
    uint64_t bbInsts_ = 0;              // Count of basic-block instructions.
    uint64_t bbLimit_ = ~uint64_t(0);   // Threshold at which we dump data.
    uint64_t bbPc_ = 0;                 // Entry PC of current basic block.
    uint64_t bbCacheAccess_ = 0;
    uint64_t bbCacheHit_ = 0;
    bool bbPrevIsBranch_ = true;

    std::unordered_map<uint64_t, BbStat> basicBlocks_; // Map pc to basic-block frequency.
    FILE* bbFile_ = nullptr;            // Basic block file.

    TT_FETCH_CACHE::FetchCache fetchCache_;

    std::string branchTraceFile_;       // Branch trace file.
    struct BranchRecord
    {
      BranchRecord(char type = 0, uint64_t pc = 0, uint64_t nextPc = 0, uint8_t size = 0)
	: pc_(pc), nextPc_(nextPc), type_(type), size_(size)
      { }

      uint64_t pc_ = 0;
      uint64_t nextPc_ = 0;
      char type_ = 0;
      uint8_t size_ = 0;
    };
    boost::circular_buffer<BranchRecord> branchBuffer_;

    std::shared_ptr<Mcm<URV>> mcm_;    // Memory consistency model.
    std::shared_ptr<PerfApi> perfApi_; // Memory consistency model.
    bool ooo_ = false;                 // Out of order execution (mcm or perfApi).

    bool wrsCancelsLr_ = true;         // wrs_sto/wrs_nto instructions do cancel-lr.

    FILE* initStateFile_ = nullptr;
    std::unordered_set<uint64_t> initInstrLines_;
    std::unordered_set<uint64_t> initDataLines_;

    // Shift executed instruction counter by this amount to produce a
    // fake timer value. For example, if shift amount is 3, we are
    // dividing instruction count by 8 (2 to power 3) to produce a
    // timer value.
    unsigned timeShift_ = 0;

    bool traceHeaderPrinted_ = false;
    bool ownTrace_ = false;

    // For lockless handling of MIP. We assume the software won't
    // trigger multiple interrupts while handling. To be cleared when
    // hart marks relevant bit in MIP.
    union InterruptAlarm
    {
      struct
      {
        bool flag_ : 1;
        bool alarm_ : 1;
      } bits_;

      uint8_t value_ = 0;
    };
    InterruptAlarm swInterrupt_;

    bool suspended_ = false;      // If true, don't execute instructions.
    uint64_t resumeTime_ = 0;     // If non-zero, resume from suspension after time is greater than this value.
  };
}
<|MERGE_RESOLUTION|>--- conflicted
+++ resolved
@@ -2213,7 +2213,6 @@
     /// address.
     void deviceRead(uint64_t pa, unsigned size, uint64_t& value);
 
-<<<<<<< HEAD
     /// Write the given value to the device associated with the given phyiscal address.
     /// address.
     template <typename STORE_TYPE>
@@ -2247,12 +2246,11 @@
       time_ -= not (timeSample_ & ((URV(1) << timeDownSample_) - 1));
       --timeSample_;
     }
-=======
+
     /// Return the data vector register number associated with the given ld/st element
     /// info.  We return the individual register and not the base register of a group.
     unsigned identifyDataRegister(const VecLdStInfo& info, const VecLdStElem& elem) const
     { return vecRegs_.identifyDataRegister(info, elem); }
->>>>>>> 742abefe
 
   protected:
 
