// Copyright 2020 Western Digital Corporation or its affiliates.
//
// Licensed under the Apache License, Version 2.0 (the "License");
// you may not use this file except in compliance with the License.
// You may obtain a copy of the License at
//
//     http://www.apache.org/licenses/LICENSE-2.0
//
// Unless required by applicable law or agreed to in writing, software
// distributed under the License is distributed on an "AS IS" BASIS,
// WITHOUT WARRANTIES OR CONDITIONS OF ANY KIND, either express or implied.
// See the License for the specific language governing permissions and
// limitations under the License.


#pragma once

#include <cstdint>
#include <bitset>
#include <vector>
#include <unordered_map>
#include <unordered_set>
#include <type_traits>
#include <functional>
#include <boost/circular_buffer.hpp>
#include <atomic>
#include "IntRegs.hpp"
#include "CsRegs.hpp"
#include "float-util.hpp"
#include "FpRegs.hpp"
#include "VecRegs.hpp"
#include "Memory.hpp"
#include "InstProfile.hpp"
#include "Syscall.hpp"
#include "PmpManager.hpp"
#include "VirtMem.hpp"
#include "Isa.hpp"
#include "Decoder.hpp"
#include "Disassembler.hpp"
#include "util.hpp"
#include "Imsic.hpp"
#include "FetchCache.hpp"
#include "pci/Pci.hpp"
#include "Stee.hpp"


namespace TT_PERF
{
  class PerfApi;
}


namespace WdRiscv
{

  template <typename URV>
  class Mcm;
  

  class DecodedInst;
  class InstEntry;

  enum class InstId : uint32_t;

  /// Thrown by the simulator when a stop (store to to-host) is seen
  /// or when the target program reaches the exit system call.
  class CoreException : public std::exception
  {
  public:

    enum Type { Stop, Exit, Snapshot, SnapshotAndStop };

    CoreException(Type type, const char* message = "", uint64_t value = 0)
      : type_(type), msg_(message), val_(value)
    { }

    const char* what() const noexcept override
    { return msg_; }

    Type type() const
    { return type_; }

    uint64_t value() const
    { return val_; }

  private:

    Type type_ = Stop;
    const char* msg_ = "";
    uint64_t val_ = 0;
  };


  /// Changes made by the execution of one instruction. Useful for
  /// test pattern generation.
  struct ChangeRecord
  {
    void clear()
    { *this = ChangeRecord(); }

    uint64_t newPc = 0;        // Value of pc after instruction execution.
    bool hasException = false; // True if instruction causes an exception.

    bool hasIntReg = false;    // True if there is an integer register change.
    unsigned intRegIx = 0;     // Number of changed integer register if any.
    uint64_t intRegValue = 0;  // Value of changed integer register if any.

    bool hasFpReg = false;     // True if there is an FP register change.
    unsigned fpRegIx = 0;      // Number of changed fp register if any.
    uint64_t fpRegValue = 0;   // Value of changed fp register if any.

    unsigned memSize = 0;      // Size of changed memory (0 if none).
    uint64_t memAddr = 0;      // Address of changed memory if any.
    uint64_t memValue = 0;     // Value of changed memory if any.

    // An exception will result in changing multiple CSRs.
    std::vector<CsrNumber> csrIx;   // Numbers of changed CSRs if any.
    std::vector<uint64_t> csrValue; // Values of changed CSRs if any.
  };


  /// Model a RISCV hart with integer registers of type URV (uint32_t
  /// for 32-bit registers and uint64_t for 64-bit registers).
  template <typename URV_>
  class Hart
  {
  public:

    /// Alias the template parameter to allow it to be used outside this
    /// template.
    using URV = URV_;

    /// Signed register type corresponding to URV. For example, if URV
    /// is uint32_t, then SRV will be int32_t.
    using SRV = typename std::make_signed_t<URV>;

    /// Constructor: Define a hart with the given index (unique index
    /// within a system of cores -- see sysHartIndex method) and
    /// associate it with the given memory. The MHARTID is configured as
    /// a read-only CSR with a reset value of hartId.
    Hart(unsigned hartIx, URV hartId, Memory& memory, Syscall<URV>& syscall, uint64_t& time);

    /// Destructor.
    ~Hart();

    /// Return count of integer registers.
    unsigned intRegCount() const
    { return intRegs_.size(); }

    /// Return the name of the given integer register. Return an
    /// abi-name (e.g. sp) if abi names are enabled.
    std::string_view intRegName(unsigned regIx) const
    { return disas_.intRegName(regIx); }

    /// Return the name of the given floating point register. Return an
    /// abi-name (e.g. fa0) if abi names are enabled.
    std::string_view fpRegName(unsigned regIx) const
    { return disas_.fpRegName(regIx); }

    /// Return count of floating point registers. Return zero if
    /// extension f is not enabled.
    unsigned fpRegCount() const
    { return isRvf()? fpRegs_.size() : 0; }

    /// Return count of vector registers. Return zero if extension v
    /// is not enabled.
    unsigned vecRegCount() const
    { return isRvv()? vecRegs_.size() : 0; }

    unsigned vecRegSize() const
    { return isRvv()? vecRegs_.bytesPerRegister() : 0; }

    /// Return size of memory in bytes.
    uint64_t memorySize() const
    { return memory_.size(); }

    /// Return the value of the program counter.
    URV peekPc() const;

    /// Set the program counter to the given address.
    void pokePc(URV address);

    /// Set val to the value of integer register reg returning true on
    /// success. Return false leaving val unmodified if reg is out of
    /// bounds.
    bool peekIntReg(unsigned reg, URV& val) const;

    /// Set val to the value of integer register reg returning true on
    /// success. Return false leaving val unmodified if reg is out of
    /// bounds. If successful, set name to the register name.
    bool peekIntReg(unsigned reg, URV& val, std::string_view& name) const;

    /// Return to the value of integer register reg which must not be
    /// out of bounds (otherwise we trigger an assert).
    URV peekIntReg(unsigned reg) const;

    /// Set the given integer register, reg, to the given value
    /// returning true on success. Return false if reg is out of
    /// bound.
    bool pokeIntReg(unsigned reg, URV val);

    /// Set val to the bit-pattern of the value of the floating point
    /// register returning true on success. Return false leaving val
    /// unmodified if reg is out of bounds of if no floating point
    /// extension is enabled.
    bool peekFpReg(unsigned reg, uint64_t& val) const;

    /// Set val to the bit-pattern of the value of the floating point
    /// register (after unboxing that value if it is nan-boxed)
    /// returning true on success. Return false leaving val unmodified
    /// if reg is out of bounds of if no floating point extension is
    /// enabled.
    bool peekUnboxedFpReg(unsigned reg, uint64_t& val) const;

    /// Set the given FP register, reg, to the given value returning
    /// true on success. Return false if reg is out of bound.
    bool pokeFpReg(unsigned reg, uint64_t val);

    /// Set val to the value of the control and status register csr
    /// returning true on success. Return false leaving val unmodified
    /// if csr is out of bounds.
    [[nodiscard]] bool peekCsr(CsrNumber csr, URV& val) const
    { return csRegs_.peek(csr, val); }

    [[nodiscard]] bool peekCsr(CsrNumber csr, URV& val, bool virtMode) const
    { return csRegs_.peek(csr, val, virtMode); }

    /// Return value of the given csr. Throw exception if csr is out of bounds.
    URV peekCsr(CsrNumber csr) const;

    /// Set val, reset, writeMask, and pokeMask respectively to the
    /// value, reset-value, write-mask, poke-mask, and read-mask of
    /// the control and status register csr returning true on success.
    /// Return false leaving parameters unmodified if csr is out of bounds.
    bool peekCsr(CsrNumber csr, URV& val, URV& reset, URV& writeMask,
		 URV& pokeMask, URV& readMask) const
    { return peekCsr(csr, val, reset, writeMask, pokeMask, readMask, virtMode_); }

    bool peekCsr(CsrNumber csr, URV& val, URV& reset, URV& writeMask,
		 URV& pokeMask, URV& readMask, bool virtMode) const;

    /// Set val/name to the value/name of the control and status
    /// register csr returning true on success. Return false leaving
    /// val/name unmodified if csr is out of bounds.
    bool peekCsr(CsrNumber csr, URV& val, std::string_view& name) const;

    /// Set val to the value of the control and status register csr field
    /// returning true on success. Return false leaving val unmodified
    /// if csr is out of bounds.
    bool peekCsr(CsrNumber csr, std::string_view field, URV& val) const;

    /// Set the given control and status register, csr, to the given
    /// value returning true on success. Return false if csr is out of
    /// bound.
    bool pokeCsr(CsrNumber csr, URV val)
    { return pokeCsr(csr, val, virtMode_); }

    bool pokeCsr(CsrNumber csr, URV val, bool virtMode);

    /// Similar to pokeCsr but meant for server/interactive code: Keep
    /// track of external MIP pokes to avoid clobbering them with internal
    /// ones.
    bool externalPokeCsr(CsrNumber csr, URV val, bool virtMode)
    { if (csr == CsrNumber::MIP) mipPoked_ = true; return pokeCsr(csr, val, virtMode); }

    /// Put in value the bytes of the given vector register (most
    /// significant byte first). Return true on success, return false
    /// if reg is out of bounds.
    bool peekVecReg(unsigned reg, std::vector<uint8_t>& value) const;

    /// Put the bytes of the value in the given vector register.
    /// The first byte in value should be the most significant.
    /// If value is smaller than vector register size, it is padded
    /// with zeros on the most-significant side.
    bool pokeVecReg(unsigned reg, const std::vector<uint8_t>& value);

    /// Find the integer register with the given name (which may
    /// represent an integer or a symbolic name). Set num to the
    /// number of the corresponding register if found. Return true on
    /// success and false if no such register.
    bool findIntReg(std::string_view name, unsigned& num) const;

    /// Find the floating point with the given name.  Set num to the
    /// number of the corresponding register if found. Return true on
    /// success and false if no such register.
    bool findFpReg(std::string_view name, unsigned& num) const;

    /// Find vector register by name. See findFpReg.
    bool findVecReg(std::string_view name, unsigned& num) const;

    /// Find the control and status register with the given name
    /// (which may represent an integer or a symbolic name). Return
    /// pointer to CSR on success and nullptr if no such register.
    Csr<URV>* findCsr(std::string_view name);

    /// Find the control and status register with the given number.
    /// Return pointer to CSR on success and nullptr if no such
    /// register.
    const Csr<URV>* findCsr(CsrNumber number)
    { return csRegs_.findCsr(number); }

    /// Configure given CSR. Return true on success and false if no such CSR.
    bool configCsrByUser(std::string_view name, bool implemented, URV resetValue, URV mask,
			 URV pokeMask, bool shared, bool isDebug);

    /// Configure given CSR. Return true on success and false if no such CSR.
    bool configCsr(std::string_view name, bool implemented, URV resetValue, URV mask,
		   URV pokeMask, bool shared);

    /// Define a new CSR (beyond the standard CSRs defined by the
    /// RISCV spec). Return true on success and false if name/number
    /// already in use.
    bool defineCsr(std::string name, CsrNumber number, bool implemented, URV resetValue,
		   URV mask, URV pokeMask);

    /// Configure given trigger with given reset values, write and
    /// poke masks. Return true on success and false on failure.
    bool configTrigger(unsigned trigger,
                       const std::vector<uint64_t>& resets,
		       const std::vector<uint64_t>& masks,
		       const std::vector<uint64_t>& pokeMasks)
    { return csRegs_.configTrigger(trigger, resets, masks, pokeMasks); }

    /// Define the set of supported trigger types.
    bool setSupportedTriggerTypes(const std::vector<std::string>& types)
    { return csRegs_.triggers_.setSupportedTypes(types); }

    /// Enable the extensions defined by the given string. If
    /// updateMisa is true then the MISA CSR reset value is updated to
    /// enable the extensions defined by the given string (this is done
    /// for linux/newlib emulation).
    bool configIsa(std::string_view string, bool updateMisa);

    /// Enable/disable matching all addresses in a load/store access
    /// for debug triggering.
    void configAllLdStAddrTrigger(bool flag)
    { csRegs_.configAllLdStAddrTrigger(flag); }

    /// Enable/disable matching all addresses in a instruction fetch
    /// access for debug triggering.
    void configAllInstAddrTrigger(bool flag)
    { csRegs_.configAllInstAddrTrigger(flag); }

    /// Enable use of TCONTROL CSR to control triggers firing in machine mode.
    void configTriggerUseTcontrol(bool flag)
    { csRegs_.triggers_.enableTcontrol(flag); }

    /// Set the maximum NAPOT range with maskmax.
    void configTriggerNapotMaskMax(unsigned bits)
    { csRegs_.triggers_.configNapotMaskMax(bits); }

    /// Configure machine mode performance counters returning true on
    /// success and false on failure. N consecutive counters starting
    /// at MHPMCOUNTER3/MHPMCOUNTER3H are made read/write. The
    /// remaining counters are made write-any read-zero. For each
    /// counter that is made read-write the corresponding MHPMEVENT is
    /// made read-write otherwise it is make write-any read-zero.
    /// The cof flag indicates whether or not counter-overflow extension
    /// is enabled.
    bool configMachineModePerfCounters(unsigned n, bool cof);

    /// Configure user mode performance counters returning true on
    /// success and false on failure. N cannot exceed the number of machine
    /// mode performance registers. First N performance counters are configured
    /// as readable, the remaining ones are made read-zero.
    bool configUserModePerfCounters(unsigned n);

    /// Set the maximum event id that can be written to the MHPMEVENT
    /// registers. Larger values are replaced by this max-value before
    /// being written to the MHPMEVENT registers. Return true on
    /// success and false on failure.
    void configMachineModeMaxPerfEvent(URV maxId)
    { csRegs_.setMaxEventId(maxId); }

    /// Configure valid event. If this is used then events outside the
    /// given vector are replaced by zero before being assigned to an
    /// MHPMEVENT register. Otherwise, events greater that
    /// max-event-id are clamped to max-event-id before being assigned
    /// to an MHPMEVENT register.
    void configPerfEvents(std::vector<unsigned>& eventVec)
    { csRegs_.configPerfEvents(eventVec); }

    /// Map the give user event number to the given internal event id.
    /// When the given user number is written to an mphpmevent csr, then
    /// the corresponding event-id is associated with the event counter csr.
    void configEventNumber(URV userNumber, EventNumber eventId)
    { csRegs_.mPerfRegs_.configEventNumber(userNumber, eventId); }

    /// Configure the address translation modes supported by this hart.
    void configAddressTranslationModes(const std::vector<VirtMem::Mode>& modes)
    { virtMem_.setSupportedModes(modes); }

    /// Configure the address translation pointer masking modes supported by this hart.
    void configAddressTranslationPmms(const std::vector<VirtMem::Pmm>& pmms)
    { virtMem_.setSupportedPmms(pmms); }

    /// Enable support for ebreak semi-hosting.  See ebreak documentation in the
    /// unprivileged spec.
    void enableSemihosting(bool flag)
    { semihostOn_ = flag; }

    /// Enable whisper HINT ops for various functions.
    void enableHintOps(bool flag)
    { hintOps_ = flag; }

    /// Enable page based memory types.
    void enableTranslationPbmt(bool flag)
    { enableExtension(RvExtension::Svpbmt, flag); updateTranslationPbmt(); }

    /// Enable Svinval extension.
    void enableSvinval(bool flag)
    { enableExtension(RvExtension::Svinval, flag); }

    /// Enable Svadu extension.
    void enableTranslationAdu(bool flag)
    { enableExtension(RvExtension::Svadu, flag); updateTranslationAdu(); }

    /// Called when Svpbmt configuration changes. Enable/disable pbmt in
    /// virtual memory class.
    void updateTranslationPbmt()
    {
      bool flag = extensionIsEnabled(RvExtension::Svpbmt);
      csRegs_.enableSvpbmt(flag);

      auto menv = csRegs_.getImplementedCsr(CsrNumber::MENVCFG);
      if (menv)
	flag = flag and csRegs_.menvcfgPbmte();
      virtMem_.enablePbmt(flag);
      auto henv = csRegs_.getImplementedCsr(CsrNumber::HENVCFG);
      if (henv)
        flag = flag and csRegs_.henvcfgPbmte();
      virtMem_.enableVsPbmt(flag);
    }

    /// Called when Svadu configuration changes. Enable/disable A/D
    /// hardware updates.
    void updateTranslationAdu()
    {
      bool flag = extensionIsEnabled(RvExtension::Svadu);
      csRegs_.enableSvadu(flag);
      if (not flag)
	{
	  // Hardware access/dirty update extension is not enabled.
	  virtMem_.setFaultOnFirstAccess(true);
	  virtMem_.setFaultOnFirstAccessStage2(true);
	  return;
	}

      // Extension is enabled.
      virtMem_.setFaultOnFirstAccess(false);
      virtMem_.setFaultOnFirstAccessStage1(false);
      virtMem_.setFaultOnFirstAccessStage2(false);

      // And further controlled by menvcfg/henvcfg.
      auto menv = csRegs_.getImplementedCsr(CsrNumber::MENVCFG);
      if (menv)
	{
	  bool adu = csRegs_.menvcfgAdue();
	  virtMem_.setFaultOnFirstAccess(not adu);
	  virtMem_.setFaultOnFirstAccessStage2(not adu);
	}
      auto henv = csRegs_.getImplementedCsr(CsrNumber::HENVCFG);
      if (henv)
	{
	  bool adu = csRegs_.henvcfgAdue();
	  virtMem_.setFaultOnFirstAccessStage1(not adu);
	}
    }

    /// Called when pointer masking configuration changes.
    void updateTranslationPmm()
    {
      using PM = PrivilegeMode;

      if (isRvSmmpm())
        {
          uint8_t pmm = csRegs_.mseccfgPmm();
          virtMem_.enablePointerMasking(VirtMem::Pmm(pmm), PM::Machine, false);
        }

      if (isRvSsnpm())
        {
          uint8_t pmm = csRegs_.senvcfgPmm();
          if (isRvu())
            virtMem_.enablePointerMasking(VirtMem::Pmm(pmm), PM::User, false);

          pmm = csRegs_.henvcfgPmm();
          if (isRvh())
            virtMem_.enablePointerMasking(VirtMem::Pmm(pmm), PM::Supervisor, true);
        }

      if (isRvSmnpm())
        {
          uint8_t pmm = csRegs_.menvcfgPmm();
          if (isRvs())
            virtMem_.enablePointerMasking(VirtMem::Pmm(pmm), PM::Supervisor, false);
          else if (isRvu())
            virtMem_.enablePointerMasking(VirtMem::Pmm(pmm), PM::User, false);
        }
    }

    /// Called when landing pad configuration changes.
    void updateLandingPadEnable()
    {
      if (not isRvZicfilp())
        return;

      mLpEnabled_ = csRegs_.mseccfgMlpe();
      if (isRvs())
        {
          sLpEnabled_ = csRegs_.menvcfgLpe();
          if (isRvu())
            uLpEnabled_ = csRegs_.senvcfgLpe();
          if (isRvh())
            vsLpEnabled_ = csRegs_.henvcfgLpe();
        }
      else
        {
          if (isRvu())
            uLpEnabled_ = csRegs_.menvcfgLpe();
        }
    }

    /// Given the privilege and virtual mode, determines if landing
    /// pad is enabled.
    bool isLandingPadEnabled(PrivilegeMode mode, bool virt)
    {
      return (mode == PrivilegeMode::Machine and mLpEnabled_) or
             (mode == PrivilegeMode::Supervisor and not virt and sLpEnabled_) or
             (mode == PrivilegeMode::Supervisor and virt and vsLpEnabled_) or
             (mode == PrivilegeMode::User and uLpEnabled_);
    }

    /// Applies pointer mask w.r.t. effective privilege mode, effective
    /// virtual mode, and type of load/store instruction.
    uint64_t applyPointerMask(uint64_t addr, bool isLoad,
                              bool hyper = false) const
    {
      auto [pm, virt] = effLdStMode(hyper);
      return virtMem_.applyPointerMask(addr, pm, virt, isLoad);
    }

    /// Determines the load/store instruction's effective privilege mode
    /// and effective virtual mode.
    std::pair<PrivilegeMode, bool> effLdStMode(bool hyper = false) const
    {
      using PM = PrivilegeMode;
      PM pm = privMode_;
      bool virt = virtMode_;
      if (isRvs())
        {
          if (mstatusMprv() and not nmieOverridesMprv())
            {
              pm = mstatusMpp();
              virt = mstatus_.bits_.MPV;
            }

          if (hyper)
            {
              assert(not virtMode_);
              pm = hstatus_.bits_.SPVP ? PM::Supervisor : PM::User;
              virt = true;
            }
        }
      return {pm, virt};
    }

    /// Enable page translation naturally aligned power of 2 page sizes.
    void enableTranslationNapot(bool flag)
    { enableExtension(RvExtension::Svnapot, flag); virtMem_.enableNapot(flag); }

    /// Do not consider lr and sc instructions as load/store events for
    /// performance counter when flag is false. Do consider them when
    /// flag is true.
    void perfCountAtomicLoadStore(bool flag)
    { decoder_.perfCountAtomicLoadStore(flag); }

    /// Do not consider flw,fsw,fld,fsd...c instructions as load/store
    /// events for performance counter when flag is false. Do consider
    /// them when flag is true.
    void perfCountFpLoadStore(bool flag)
    { decoder_.perfCountFpLoadStore(flag); }

    /// Configure vector unit of this hart.
    void configVector(unsigned bytesPerVec, unsigned minBytesPerElem,
		      unsigned maxBytesPerElem,
                      std::unordered_map<GroupMultiplier, unsigned>* minSewPerLmul,
		      std::unordered_map<GroupMultiplier, unsigned>* maxSewPerLmul)
    { vecRegs_.config(bytesPerVec, minBytesPerElem, maxBytesPerElem, minSewPerLmul, maxSewPerLmul); }

    /// Configure mask agnostic policy. Allones if flag is true, undisturb if
    /// false.
    void configMaskAgnosticAllOnes(bool flag)
    { vecRegs_.configMaskAgnosticAllOnes(flag); }

    /// Configure tail agnostic policy. Allones if flag is true, undisturb if
    /// false.
    void configTailAgnosticAllOnes(bool flag)
    { vecRegs_.configTailAgnosticAllOnes(flag); }

    /// Return currently configured element width
    ElementWidth elemWidth() const
    { return vecRegs_.elemWidth(); }

    /// Return currently configured group multiplier
    GroupMultiplier groupMultiplier() const
    { return vecRegs_.groupMultiplier(); }

     /// Get per-operand EMUL information of last instruction executed.
     unsigned vecOpEmul(unsigned op) const
     { return vecRegs_.getOpEmul(op); }

    /// Configure the load-reserve reservation size in bytes.
    /// A size smaller than 4/8 in rv32/rv64 has the effect of 4/8.
    void configReservationSize(unsigned size)
    { lrResSize_ = size; }

    /// Configure SC.W/D to keep/drop (flag=true/false) reservation on
    /// exceptions in SC.W/D.
    void keepReservationOnScException(bool flag)
    { keepReservOnScException_ = flag; }

    /// Get the values of the three components of the given debug
    /// trigger. Return true on success and false if trigger is out of
    /// bounds.
    bool peekTrigger(unsigned trigger, uint64_t& data1, uint64_t& data2,
                     uint64_t& data3) const
    { return csRegs_.peekTrigger(trigger, data1, data2, data3); }

    /// Get the values of the three components of the given debug
    /// trigger as well as the components write and poke masks. Return
    /// true on success and false if trigger is out of bounds.
    bool peekTrigger(unsigned trigger,
                     uint64_t& val1, uint64_t& val2, uint64_t& val3,
		     uint64_t& wm1, uint64_t& wm2, uint64_t& wm3,
		     uint64_t& pm1, uint64_t& pm2, uint64_t& pm3) const
    { return csRegs_.peekTrigger(trigger, val1, val2, val3, wm1, wm2, wm3,
				 pm1, pm2, pm3); }

    /// Set the values of the three components of the given debug
    /// trigger. Return true on success and false if trigger is out of
    /// bounds.
    bool pokeTrigger(URV trigger, URV data1, URV data2, URV data3)
    { return csRegs_.pokeTrigger(trigger, data1, data2, data3); }

    /// Fill given vector (cleared on entry) with the numbers of
    /// implemented CSRs.
    void getImplementedCsrs(std::vector<CsrNumber>& vec) const;

    /// Reset this hart. Reset all CSRs to their initial value. Reset all
    /// integer registers to zero. Reset PC to the reset-pc as
    /// defined by defineResetPc (default is zero).
    void reset(bool resetMemoryMappedRegisters = false);

    /// Run fetch-decode-execute loop. If a stop address (see
    /// setStopAddress) is defined, stop when the program counter
    /// reaches that address. If a tohost address is defined (see
    /// setToHostAdress), stop when a store instruction writes into
    /// that address. If given file is non-null, then print to that
    /// file a record for each executed instruction.
    bool run(FILE* file = nullptr);

    /// Run one instruction at the current program counter. Update
    /// program counter. If file is non-null then print thereon
    /// tracing information related to the executed instruction.
    void singleStep(FILE* file = nullptr);

    /// Same as above but decoded istruction information is placed
    /// in given di object.
    void singleStep(DecodedInst& di, FILE* file = nullptr);

    /// Run until the program counter reaches the given address. Do
    /// execute the instruction at that address. If file is non-null
    /// then print thereon tracing information after each executed
    /// instruction. Similar to method run with respect to tohost.
    bool runUntilAddress(uint64_t address, FILE* file = nullptr);

    /// Helper to runUntiAddress: Same as runUntilAddress but does not
    /// print run-time and instructions per second.
    bool untilAddress(uint64_t address, FILE* file = nullptr);

    /// Helper to single step N times. Returns false if program terminated
    /// with failing condition and true otherwise. Sets stop
    /// if program is "finished".
    bool runSteps(uint64_t steps, bool& stop, FILE* file = nullptr);

    /// Define the program counter value at which the run method will
    /// stop.
    void setStopAddress(URV address)
    { stopAddr_ = address; stopAddrValid_ = true; }

    /// Undefine stop address (see setStopAddress).
    void clearStopAddress()
    { stopAddrValid_ = false; }

    /// Define the memory address corresponding to console io. Reading
    /// (lw/lh/lb) or writing (sw/sh/sb) from/to that address
    /// reads/writes a byte to/from the console.
    void setConsoleIo(URV address)
    { conIo_ = address; conIoValid_ = true; }

    /// Do not use console io address for input if flag is false:
    /// Loads from that address simply return last value stored there.
    void enableConsoleInput(bool flag)
    { enableConIn_ = flag; }

    /// Undefine console io address (see setConsoleIo).
    void clearConsoleIo()
    { conIoValid_ = false; }

    /// Console output gets directed to given file.
    void setConsoleOutput(FILE* out)
    { consoleOut_ = out; }

    /// If a console io memory mapped location is defined then put its
    /// address in address and return true; otherwise, return false
    /// leaving address unmodified.
    bool getConsoleIo(URV& address) const
    { if (conIoValid_) address = conIo_; return conIoValid_; }

    /// Start logging at the given instruction rank.
    void setLogStart(uint64_t rank)
    { logStart_ = rank; }

    /// Set whether this hart owns its trace file.
    void setOwnTrace(bool flag)
    { ownTrace_ = flag; }

    /// Define memory mapped locations for CLINT.
    void configAclint(uint64_t base, uint64_t size, uint64_t mswiOffset, bool hasMswi,
                      uint64_t mtimeCmpOffset, uint64_t mtimeOffset, bool hasMtimer,
		      bool softwareInterruptOnReset, bool deliverInterrupts,
                      std::function<Hart<URV>*(unsigned ix)> indexToHart)
    {
      aclintBase_ = base;
      aclintSize_ = size;

      if (hasMswi)
        {
          aclintSwStart_ = mswiOffset;
          aclintSwEnd_ = mswiOffset + 0x4000;
        }

      if (hasMtimer)
        {
          aclintMtimeCmpStart_ = mtimeCmpOffset;
          aclintMtimeCmpEnd_ = mtimeCmpOffset + 0x8000;
          aclintMtimeStart_ = mtimeOffset;
          aclintMtimeEnd_ = mtimeOffset + 0x8;
        }
      aclintSiOnReset_ = softwareInterruptOnReset;
      aclintDeliverInterrupts_ = deliverInterrupts;
      indexToHart_ = indexToHart;
    }

    /// Set the output file in which to dump the state of accessed
    /// memory lines. Return true on success and false if file cannot
    /// be opened.
    void setInitialStateFile(FILE* file)
    { initStateFile_ = file; }

    /// Disassemble given instruction putting results into the given
    /// string.
    void disassembleInst(uint32_t inst, std::string& str)
    { disas_.disassembleInst(inst, decoder_, str); }

    /// Disassemble given instruction putting results into the given
    /// string.
    void disassembleInst(const DecodedInst& di, std::string& str)
    { disas_.disassembleInst(di, str); }

    /// Decode given instruction returning a pointer to the
    /// instruction information and filling op0, op1 and op2 with the
    /// corresponding operand specifier values. For example, if inst
    /// is the instruction code for "addi r3, r4, 77", then the
    /// returned value would correspond to addi and op0, op1 and op2
    /// will be set to 3, 4, and 77 respectively. If an instruction
    /// has fewer than 3 operands then only a subset of op0, op1 and
    /// op2 will be set. If inst is not a valid instruction , then we
    /// return a reference to the illegal-instruction info.
    const InstEntry& decode(uint32_t inst, uint32_t& op0, uint32_t& op1,
			    uint32_t& op2, uint32_t& op3)
    { return decoder_.decode(inst, op0, op1, op2, op3); }

    /// Similar to the preceding decode method but with decoded data
    /// placed in the given DecodedInst object.
    void decode(URV addr, uint64_t physAddr, uint32_t inst, DecodedInst& decodedInst)
    { decoder_.decode(addr, physAddr, inst, decodedInst); }

    /// Return the 32-bit instruction corresponding to the given 16-bit
    /// compressed instruction. Return an illegal 32-bit opcode if given
    /// 16-bit code is not a valid compressed instruction.
    uint32_t expandCompressedInst(uint16_t inst) const
    { return decoder_.expandCompressedInst(inst); }

    /// Return the instruction table entry associated with the given
    /// instruction id. Return illegal instruction entry id is out of
    /// bounds.
    const InstEntry& getInstructionEntry(InstId id) const
    { return decoder_.getInstructionEntry(id); }

    /// Return the instruction table entry associated with the given
    /// instruction id. Return illegal instruction entry id is out of
    /// bounds.
    const InstEntry& getInstructionEntry(const std::string& name) const
    { return decoder_.getInstructionEntry(name); }

    /// Return the CS registers associated with this hart.
    const CsRegs<URV>& csRegs() const
    { return csRegs_; }

    /// Return the vector registers associated with this hart.
    const VecRegs& vecRegs() const
    { return vecRegs_; }

    /// Return the virtmem associated with this hart.
    const VirtMem& virtMem() const
    { return virtMem_; }

    /// Return the IMSIC associated with this hart.
    const std::shared_ptr<TT_IMSIC::Imsic> imsic() const
    { return imsic_; }

    /// Locate the ELF function containing the give address returning true
    /// on success and false on failure.  If successful set name to the
    /// corresponding function name and symbol to the corresponding symbol
    /// value.
    bool findElfFunction(URV addr, std::string& name, ElfSymbol& value) const
    { return memory_.findElfFunction(addr, name, value); }

    /// Set val to the value of the byte at the given address
    /// returning true on success and false if address is out of
    /// bounds. Memory is little-endian. Bypass physical memory
    /// attribute checking if usePma is false.
    bool peekMemory(uint64_t addr, uint8_t& val, bool usePma) const;

    /// Half-word version of the preceding method.
    bool peekMemory(uint64_t addr, uint16_t& val, bool usePma) const;

    /// Word version of the preceding method.
    bool peekMemory(uint64_t addr, uint32_t& val, bool usePma) const;

    /// Double-word version of the preceding method.
    bool peekMemory(uint64_t addr, uint64_t& val, bool usePma) const;

    /// Set the memory byte at the given address to the given value.
    /// Return true on success and false on failure (address out of
    /// bounds, location not mapped, location not writable etc...)
    /// Bypass physical memory attribute checking if usePma is false.
    bool pokeMemory(uint64_t addr, uint8_t val, bool usePma, bool skipFetch = false);

    /// Half-word version of the preceding method.
    bool pokeMemory(uint64_t addr, uint16_t val, bool usePma, bool skipFetch = false);

    /// Word version of the preceding method.
    bool pokeMemory(uint64_t addr, uint32_t val, bool usePma, bool skipFetch = false);

    /// Double-word version of the preceding method.
    bool pokeMemory(uint64_t addr, uint64_t val, bool usePma, bool skipFetch = false);

    /// Define value of program counter after a reset.
    void defineResetPc(URV addr)
    { resetPc_ = addr; }

    /// Define value of program counter after a non-maskable interrupt.
    void defineNmiPc(URV addr)
    { nmiPc_ = addr; }

    /// Define value of program counter after an exception in non-maskable
    /// interrupt code.
    void defineNmiExceptionPc(URV addr)
    { nmiExceptionPc_ = addr; }

    /// Clear/set pending non-maskable-interrupt.
    void setPendingNmi(NmiCause cause = NmiCause::UNKNOWN);

    /// Clear pending non-maskable-interrupt.
    void clearPendingNmi();

    /// Set/clear Supervisor external interrupt pin.
    void setSeiPin(bool flag)
    { seiPin_ = flag; csRegs_.setSeiPin(flag); }

    /// Return the current state of the Supervisor external interrupt pin.
    bool getSeiPin() const
    { return seiPin_; }

    /// Define address to which a write will stop the simulator. An
    /// sb, sh, or sw instruction will stop the simulator if the write
    /// address of the instruction is identical to the given address.
    void setToHostAddress(uint64_t address);

    void setFromHostAddress(uint64_t addr, bool enabled)
    { fromHost_ = addr; fromHostValid_ = enabled; }

    /// Undefine address to which a write will stop the simulator
    void clearToHostAddress();

    /// Set address to the special address writing to which stops the simulation. Return
    /// true on success and false on failure (no such address defined).
    bool getToHostAddress(uint64_t& address) const
    { if (toHostValid_) address = toHost_; return toHostValid_; }

    /// Set address to the special address writing to which stops the simulation. Return
    /// true on success and false on failure (no such address defined).
    bool getFromHostAddress(uint64_t& address) const
    { if (fromHostValid_) address = toHost_; return fromHostValid_; }

    /// Return true if given address is an HTIF address.
    bool isHtifAddr(uint64_t a) const
    { return (toHostValid_ and a == toHost_) or (fromHostValid_ and a == fromHost_); }

    /// Program counter.
    URV pc() const
    { return pc_; }

    /// Support for tracing: Return the pc of the last executed
    /// instruction.
    URV lastPc() const
    { return currPc_; }

    /// Support for tracing: Return the privilege mode before the last
    /// executed instruction.
    PrivilegeMode lastPrivMode() const
    { return lastPriv_; }

    /// Support for tracing: Return the index of the integer register
    /// written by the last executed instruction. Return -1 if no
    /// integer register was written.
    int lastIntReg() const
    { return intRegs_.getLastWrittenReg(); }

    /// Similar to lastIntReg() but if successful set val to the
    /// previous value of the integer register written by the last
    /// executed instruction.
    int lastIntReg(uint64_t& val) const
    { return intRegs_.getLastWrittenReg(val); }

    /// Support for tracing: Return the index of the floating point
    /// register written by the last executed instruction. Return -1
    /// it no FP register was written.
    int lastFpReg() const
    { return fpRegs_.getLastWrittenReg(); }

    /// Similar to lastFpReg() but if successful set val to the
    /// previous value of the integer register written by the last
    /// executed instruction.
    int lastFpReg(uint64_t& val) const
    { return fpRegs_.getLastWrittenReg(val); }

    /// Support for tracing: Return the incremental change to the FRM
    /// register by the last floating point instruction. Return zer0
    /// if last instruction was not FP or if it had no impact on FRM.
    unsigned lastFpFlags() const
    { return fpRegs_.getLastFpFlags(); }

    /// Support for tracing: Return the index of the destination
    /// vector register of the last executed instruction. Return -1 if
    /// no vector register was written. Set group to the effective
    /// group multiplier.
    int lastVecReg(const DecodedInst& di, unsigned& group) const;

    /// Support for tracing: Return incremental changes to fp flags and vxsat,
    /// but for vector instructions on per-element basis.
    void lastIncVec(std::vector<uint8_t>& fpFlags, std::vector<uint8_t>& vxsat,
                    std::vector<VecRegs::Step>& steps) const
    { return vecRegs_.lastIncVec(fpFlags, vxsat, steps); }

    /// Return true if the last executed instruction triggered a trap
    /// (had an exception or encoutered an interrupt).
    bool lastInstructionTrapped() const
    { return hasException_ or hasInterrupt_; }

    /// Return true if the last execution instruction entered debug
    /// mode because of a trigger or ebreak or if interrupt/exception.
    bool lastInstructionCancelled() const
    { return enteredDebugMode_ or hasException_ or hasInterrupt_; }

    /// Return true if the last executed instruction was interrupted.
    bool lastInstructionInterrupted() const
    { return hasInterrupt_; }

    /// Support for tracing: Fill the csrs vector with the
    /// register-numbers of the CSRs written by the execution of the
    /// last instruction. CSRs modified as a side effect (e.g. mcycle
    /// and minstret) are not included.
    void lastCsr(std::vector<CsrNumber>& csrs) const
    { csRegs_.getLastWrittenRegs(csrs); }

    /// Return the CSR value produced by the last executed instruction.
    URV lastCsrValue(CsrNumber csr)
    { return csRegs_.lastCsrValue(csr); }

    /// Support for tracing: Fill the csrs vector with the
    /// register-numbers of the CSRs written by the execution of the
    /// last instruction. CSRs modified as a side effect (e.g. mcycle
    /// and minstret) are not included. Fill the triggers vector with
    /// the numbers of the debug-trigger registers written by the
    /// execution of the last instruction.
    void lastCsr(std::vector<CsrNumber>& csrs,
		 std::vector<unsigned>& triggers) const;

    /// Support for tracing: Set address and value to the physical
    /// memory location changed by the last instruction and return the
    /// number of bytes written. Return 0 leaving addr and value
    /// unmodified if last instruction did not write memory (not a
    /// store or store got trapped).
    unsigned lastStore(uint64_t& addr, uint64_t& value) const
    {
      if (not ldStWrite_)
	return 0;
      addr = ldStPhysAddr1_;
      value = ldStData_;
      return ldStSize_;
    }

    /// Similar to the previous lastStore but for page crossing stores, pa2 will be set to
    /// the physical address of the second page. If store did not cross a page boundary
    /// pa2 will be the same as pa1. Va is the virtual address of the store data.
    unsigned lastStore(uint64_t& va, uint64_t& pa1, uint64_t& pa2, uint64_t& value) const
    {
      if (not ldStWrite_)
	return 0;
      va = ldStAddr_;
      pa1 = ldStPhysAddr1_;
      pa2 = ldStPhysAddr2_;
      value = ldStData_;
      return ldStSize_;
    }

    /// If last executed instruction is a CMO (cache maintenance operation), then set
    /// vaddr/paddr to the corresponding data virtual/physical address returning the
    /// cache line size. Return 0 otherwise leaving vadd/paddr unmodified.
    unsigned lastCmo(uint64_t& vaddr, uint64_t& paddr) const
    {
      if (ldStSize_ != cacheLineSize_)
	return 0;
      vaddr = ldStAddr_;
      paddr = ldStPhysAddr1_;
      return ldStSize_;
    }

    /// Return the cache line size.
    unsigned cacheLineSize() const
    { return cacheLineSize_; }

    const VecLdStInfo& getLastVectorMemory() const
    { return vecRegs_.getLastMemory(); }

    /// Computes the base register and registers used of a vector load/store
    /// instruction. This helper trims by vstart/vl (not vm). This is for MCM
    /// dependency tracking.
    bool getLastVecLdStRegsUsed(const DecodedInst& di, unsigned opIx,
                                unsigned& regBase, unsigned& regCount) const;

    /// Return data size if last instruction is a ld/st instruction (AMO is considered a
    /// store) setting virtAddr and physAddr to the corresponding virtual and physical
    /// data addresses. Return 0 if last instruction was not a ld/st instruction
    /// leaving virtAddr and physAddr unmodified. The value of physAddr will be zero
    /// if virtual to physical translation encountered an exception.
    unsigned lastLdStAddress(uint64_t& virtAddr, uint64_t& physAddr) const
    {
      if (ldStSize_ == 0)
	return 0;
      virtAddr = ldStAddr_;
      physAddr = ldStPhysAddr1_;
      return ldStSize_;
    }

    /// Return the size of the last ld/st instruction or 0 if last
    /// instruction was not a ld/st.
    unsigned lastLdStSize() const
    { return ldStSize_; }

    /// Return true if last branch instruction was taken.
    bool lastBranchTaken() const
    { return lastBranchTaken_; }

    /// Return true if last instruction is a ld/st instruction, setting misal
    /// to true if the memory access was misaligned
    bool misalignedLdSt(bool& misal) const
    {
      if (ldStSize_ == 0)
        return false;
      misal = misalignedLdSt_;
      return true;
    }

    /// Read instruction at given virtual address. Return true on success and false if
    /// address does not translate or if physical address is out of bounds. If successful
    /// set paddr to the translated address.
    bool readInst(uint64_t vaddr, uint64_t& paddr, uint32_t& instr);

    /// Similar to above but does not expose physical address.
    bool readInst(uint64_t vaddr, uint32_t& instr);

    /// Set instruction count limit: When running with tracing the
    /// run and the runUntil methods will stop if the retired instruction
    /// count (true count and not value of minstret) reaches or exceeds
    /// the limit.
    void setInstructionCountLimit(uint64_t limit)
    { instCountLim_ = limit; }

    /// Return current instruction count limit.
    uint64_t getInstructionCountLimit() const
    { return instCountLim_; }

    /// Reset executed instruction count.
    void setInstructionCount(uint64_t count)
    { instCounter_ = count; }

    /// Get executed instruction count.
    uint64_t getInstructionCount() const
    { return instCounter_; }

    /// Get the time CSR value.
    uint64_t getTime() const
    { return time_; }

    /// Return count of traps (exceptions or interrupts) seen by this
    /// hart.
    uint64_t getTrapCount() const
    { return exceptionCount_ + interruptCount_; }

    /// Return count of exceptions seen by this hart.
    uint64_t getExceptionCount() const
    { return exceptionCount_; }

    /// Return count of interrupts seen by this hart.
    uint64_t getInterruptCount() const
    { return interruptCount_; }

    /// Get the value of ELP.
    bool getElp() const
    { return elp_; }

    /// Set the ELP value.
    void setElp(bool val)
    { elp_ = val; }

    /// Set pre and post to the count of "before"/"after" triggers
    /// that tripped by the last executed instruction.
    void countTrippedTriggers(unsigned& pre, unsigned& post) const
    { csRegs_.countTrippedTriggers(pre, post); }

    /// Set change to the components of the given trigger that were changed by the last
    /// executed instruction. Each entry is a component number (e.g. TDATA1, TINFO, ...)
    /// with the corresponding value.
    void getTriggerChange(URV trigger, std::vector<std::pair<CsrNumber, uint64_t>>& change) const
    { csRegs_.getTriggerChange(trigger, change); }

    /// Enable collection of instruction frequencies.
    void enableInstructionFrequency(bool b);

    /// Enable/disable trapping of arithmetic vector instruction when
    /// vstart is non-zero.
    void enableTrapNonZeroVstart(bool flag)
    { trapNonZeroVstart_ = flag; }

    /// Enable/disable the c (compressed) extension.
    void enableRvc(bool flag)
    { enableExtension(RvExtension::C, flag); csRegs_.enableRvc(flag); }

    /// Enable/disable the f (floating point) extension.
    void enableRvf(bool flag);

    /// Enable/disable the d (double-precision floating point) extension.
    void enableRvd(bool flag)
    { enableExtension(RvExtension::D, flag); }

    /// Enable/disable the supervisor timer compare extension (sstc).
    void enableRvsstc(bool flag)
    { enableExtension(RvExtension::Sstc, flag); csRegs_.enableSstc(flag); }

    /// Enable/disable counter overflow extension (sscofpmf)
    void enableSscofpmf(bool flag)
    {
      enableExtension(RvExtension::Sscofpmf, flag);
      csRegs_.enableSscofpmf(flag);
    }

    /// Enable/disbale smstateen extension.
    void enableSmstateen(bool flag)
    {
      enableExtension(RvExtension::Smstateen, flag);
      csRegs_.enableSmstateen(flag);
    }

    /// Enable/disbale ssqosid extension.
    void enableSsqosid(bool flag)
    {
      enableExtension(RvExtension::Ssqosid, flag);
      csRegs_.enableSsqosid(flag);
    }

    /// Enable/disable the resumable non maskable interrupt (Smrnmi) extension.
    void enableSmrnmi(bool flag)
    { enableExtension(RvExtension::Smrnmi, flag); csRegs_.enableSmrnmi(flag); }

    /// Enable/disable smmpm extension.
    void enableSmmpm(bool flag)
    { enableExtension(RvExtension::Smmpm, flag); csRegs_.enableSmmpm(flag); }

    /// Enable/disable ssnpm extension.
    void enableSsnpm(bool flag)
    { enableExtension(RvExtension::Ssnpm, flag); csRegs_.enableSsnpm(flag); }

    /// Enable/disable smnpm extension.
    void enableSmnpm(bool flag)
    { enableExtension(RvExtension::Smnpm, flag); csRegs_.enableSmnpm(flag); }

    /// Enable/disable Zicntr extension.
    void enableZicntr(bool flag)
    { enableExtension(RvExtension::Zicntr, flag); csRegs_.enableZicntr(flag); }

    /// Enable/disable Zihpm extension.
    void enableZihpm(bool flag)
    { enableExtension(RvExtension::Zihpm, flag); csRegs_.enableZihpm(flag); }

    /// Enable/disable zkr extension.
    void enableZkr(bool flag)
    { enableExtension(RvExtension::Zkr, flag); csRegs_.enableZkr(flag); }

    /// Enable/disable Zicfilp extension.
    void enableZicfilp(bool flag)
    { enableExtension(RvExtension::Zicfilp, flag); csRegs_.enableZicfilp(flag); }

    /// Put this hart in debug mode setting the DCSR cause field to
    /// the given cause. Set the debug pc (DPC) to the given pc.
    void enterDebugMode_(DebugModeCause cause, URV pc);

    /// Put this hart in debug mode setting the DCSR cause field to
    /// either DEBUGGER or SETP depending on the step bit of DCSR.
    /// Set the debug pc (DPC) to the given pc.
    void enterDebugMode(URV pc);

    /// True if in debug mode.
    bool inDebugMode() const
    { return debugMode_; }

    /// True if DCSR.step is on.
    bool hasDcsrStep() const
    { return dcsrStep_; }

    /// Take this hart out of debug mode.
    void exitDebugMode();

    /// Print collected instruction frequency to the given file.
    void reportInstructionFrequency(FILE* file) const;

    /// Print collected trap stats to the given file.
    void reportTrapStat(FILE* file) const;

    /// Print collected load-reserve/store-conditional stats on the given file.
    void reportLrScStat(FILE* file) const;

    /// Reset trace data (items changed by the execution of an
    /// instruction.)
    void clearTraceData();

    /// Enable debug-triggers. Without this, triggers will not trip and will not cause
    /// exceptions.
    void enableSdtrig(bool flag)
    {
      sdtrigOn_ = flag;
      csRegs_.enableSdtrig(flag);
      updateCachedTriggerState();
    }

    /// Enable performance counters (count up for some enabled performance counters when
    /// their events do occur).
    void enablePerformanceCounters(bool flag)
    { enableCounters_ = flag;  }

    /// Enable gdb-mode.
    void enableGdb(bool flag)
    { enableGdb_ = flag; }

    /// Open TCP socket for gdb
    bool openTcpForGdb();

    /// Set TCP port for gdb
    void setGdbTcpPort(int port)
    { gdbTcpPort_ = port; }

    /// Enable use of ABI register names (e.g. sp instead of x2) in
    /// instruction disassembly.
    void enableAbiNames(bool flag)
    { disas_.enableAbiNames(flag); }

    /// Return true if ABI register names are enabled.
    bool abiNames() const
    { return disas_.abiNames(); }

    /// Enable emulation of newlib system calls.
    void enableNewlib(bool flag)
    { newlib_ = flag; }

    /// Enable emulation of Linux system calls.
    void enableLinux(bool flag)
    { linux_ = flag; syscall_.enableLinux(flag); }

    /// For Linux emulation: Set initial target program break to the
    /// RISCV page address larger than or equal to the given address.
    void setTargetProgramBreak(URV addr);

    /// For Linux emulation: Put the program arguments and user-specified
    /// environment variables on the stack suitable for calling the
    /// target program main from _start. Return true on success and
    /// false on failure (not all stack area required is writable).
    bool setTargetProgramArgs(const std::vector<std::string>& args,
                              const std::vector<std::string>& envVars);

    /// Return physical memory attribute region of a given address.
    Pma getPma(uint64_t addr) const
    { return memory_.pmaMgr_.getPma(addr); }

    /// Simialr to above but performs an "access".
    Pma accessPma(uint64_t addr, PmaManager::AccessReason reason) const
    { return memory_.pmaMgr_.accessPma(addr, reason); }

    /// Return true if given extension is statically enabled (enabled my
    /// --isa but may be turned off by the MSTATUS/MISA CSRs).
    bool hasIsaExtension(RvExtension ext) const
    { return isa_.isEnabled(ext); }

    /// Return true if rv32f (single precision floating point)
    /// extension is enabled in this hart.
    bool isRvf() const
    { return extensionIsEnabled(RvExtension::F); }

    /// Return true if the half-precision floating point extension is
    /// enabled.
    bool isRvzfh() const
    { return extensionIsEnabled(RvExtension::Zfh); }

    /// Return true if the minimal half-precision floating point
    /// extension is enabled.
    bool isRvzfhmin() const
    { return extensionIsEnabled(RvExtension::Zfhmin); }

    /// Return true if the scalar BF16 converts extension is enabled.
    bool isRvzfbfmin() const
    { return extensionIsEnabled(RvExtension::Zfbfmin); }

    /// Return true if rv64d (double precision floating point)
    /// extension is enabled in this hart.
    bool isRvd() const
    { return extensionIsEnabled(RvExtension::D); }

    /// Return true if the zknd extension (crypto nist decryption) is enabled.
    bool isRvzknd() const
    { return extensionIsEnabled(RvExtension::Zknd); }

    /// Return true if the zkne extension (crypto nist encryption) is enabled.
    bool isRvzkne() const
    { return extensionIsEnabled(RvExtension::Zkne); }

    /// Return true if the zksed extension (crypto sm4 block cipher) is enabled.
    bool isRvzksed() const
    { return extensionIsEnabled(RvExtension::Zksed); }

    /// Return true if the zksh extension (crypto sm3 block hash) is enabled.
    bool isRvzksh() const
    { return extensionIsEnabled(RvExtension::Zksh); }

    /// Return true if the zknh extension (crypto nist hash) is enabled.
    bool isRvzknh() const
    { return extensionIsEnabled(RvExtension::Zknh); }

    /// Return true if the zbkb extension (crypto bit manip) is enabled.
    bool isRvzbkb() const
    { return extensionIsEnabled(RvExtension::Zbkb); }

    /// Return true if the zbkx extension (crypto bit manip) is enabled.
    bool isRvzbkx() const
    { return extensionIsEnabled(RvExtension::Zbkx); }

    /// Return true if the svinval extension (TLB invalidate) is enabled.
    bool isRvsvinval() const
    { return extensionIsEnabled(RvExtension::Svinval); }

    /// Return true if the svnapot extension is enabled.
    bool isRvsvnapot() const
    { return extensionIsEnabled(RvExtension::Svnapot); }

    /// Return true if the zicbom extension (cache block management) is enabled.
    bool isRvzicbom() const
    { return extensionIsEnabled(RvExtension::Zicbom); }

    /// Return true if the zicboz extension (cache block zero) is enabled.
    bool isRvzicboz() const
    { return extensionIsEnabled(RvExtension::Zicboz); }

    /// Return true if the zicbop extension (cache block prefetch) is enabled.
    bool isRvzicbop() const
    { return extensionIsEnabled(RvExtension::Zicbop); }

    /// Return true if the zawrs extension (wait reservation store) is enabled.
    bool isRvzawrs() const
    { return extensionIsEnabled(RvExtension::Zawrs); }

    /// Return true if the zmmul extension (multiply) is enabled.
    bool isRvzmmul() const
    { return extensionIsEnabled(RvExtension::Zmmul); }

    /// Return true if rv64e (embedded) extension is enabled in this hart.
    bool isRve() const
    { return extensionIsEnabled(RvExtension::E); }

    /// Return true if rv64 (64-bit option) extension is enabled in
    /// this hart.
    static constexpr bool isRv64()
    { return rv64_; }

    /// Return true if rvm (multiply/divide) extension is enabled in
    /// this hart.
    bool isRvm() const
    { return extensionIsEnabled(RvExtension::M); }

    /// Return true if rvc (compression) extension is enabled in this
    /// hart.
    bool isRvc() const
    { return extensionIsEnabled(RvExtension::C); }

    /// Return true if rva (atomic) extension is enabled in this hart.
    bool isRva() const
    { return extensionIsEnabled(RvExtension::A); }

    /// Return true if rvb (bit-manup) extension is enabled in this hart.
    bool isRvb() const
    { return extensionIsEnabled(RvExtension::B); }

    /// Return true if rvs (supervisor-mode) extension is enabled in this
    /// hart.
    bool isRvs() const
    { return extensionIsEnabled(RvExtension::S); }

    /// Return true if rvh (hypervisor) extension is enabled in this hart.
    bool isRvh() const
    { return extensionIsEnabled(RvExtension::H); }

    /// Return true if rvu (user-mode) extension is enabled in this
    /// hart.
    bool isRvu() const
    { return extensionIsEnabled(RvExtension::U); }

    /// Return true if rvv (vector) extension is enabled in this hart.
    bool isRvv() const
    { return extensionIsEnabled(RvExtension::V); }

    /// Return true if rvn (user-mode-interrupt) extension is enabled
    /// in this hart.
    bool isRvn() const
    { return extensionIsEnabled(RvExtension::N); }

    /// Return true if zba extension is enabled in this hart.
    bool isRvzba() const
    { return isRvb() or extensionIsEnabled(RvExtension::Zba); }

    /// Return true if zbb extension is enabled in this hart.
    bool isRvzbb() const
    { return isRvb() or extensionIsEnabled(RvExtension::Zbb); }

    /// Return true if zbc extension is enabled in this hart.
    bool isRvzbc() const
    { return extensionIsEnabled(RvExtension::Zbc); }

    /// Return true if zbs extension is enabled in this hart.
    bool isRvzbs() const
    { return isRvb() or extensionIsEnabled(RvExtension::Zbs); }

    /// Return true if the half-precision vector floating point
    /// extension is enabled.
    bool isRvzvfh() const
    { return extensionIsEnabled(RvExtension::Zvfh); }

    /// Return true if the minimal half-precision vector floating
    /// point extension is enabled.
    bool isRvzvfhmin() const
    { return extensionIsEnabled(RvExtension::Zvfhmin); }

    /// Return true if the vector bfloat conversions extension is
    /// enabled.
    bool isRvzvfbfmin() const
    { return extensionIsEnabled(RvExtension::Zvfbfmin); }

    /// Return true if the vector BF16 widening mul-add extension
    /// extension is enabled.
    bool isRvzvfbfwma() const
    { return extensionIsEnabled(RvExtension::Zvfbfwma); }

    /// Return true if the supervisor timer compare extension is enabled.
    bool isRvsstc() const
    { return extensionIsEnabled(RvExtension::Sstc); }

    /// Return true if the bit-manip vector extension zvbb is enabled.
    bool isRvzvbb() const
    { return extensionIsEnabled(RvExtension::Zvbb); }

    /// Return true if the bit-manip vector extension zvbc is enabled.
    bool isRvzvbc() const
    { return extensionIsEnabled(RvExtension::Zvbc); }

    /// Return true if the vector zvkg extension is enabled.
    bool isRvzvkg() const
    { return extensionIsEnabled(RvExtension::Zvkg); }

    /// Return true if the vector zvkned extension is enabled.
    bool isRvzvkned() const
    { return extensionIsEnabled(RvExtension::Zvkned); }

    /// Return true if the vector secure hash zvknha extension is enabled.
    bool isRvzvknha() const
    { return extensionIsEnabled(RvExtension::Zvknha); }

    /// Return true if the vector secure hash zvknhb extension is enabled.
    bool isRvzvknhb() const
    { return extensionIsEnabled(RvExtension::Zvknhb); }

    /// Return true if the vector ShangMi extension is enabled.
    bool isRvzvksed() const
    { return extensionIsEnabled(RvExtension::Zvksed); }

    /// Return true if the vector Zvksh extension is enabled.
    bool isRvzvksh() const
    { return extensionIsEnabled(RvExtension::Zvksh); }

    /// Return true if the vector Zvkb extension is enabled.
    bool isRvzvkb() const
    { return extensionIsEnabled(RvExtension::Zvkb); }

    /// Return true if the zicond extension is enabled.
    bool isRvzicond() const
    { return extensionIsEnabled(RvExtension::Zicond); }

    /// Return true if the zca extension is enabled.
    bool isRvzca() const
    { return extensionIsEnabled(RvExtension::Zca); }

    /// Return true if the zcb extension is enabled.
    bool isRvzcb() const
    { return extensionIsEnabled(RvExtension::Zcb); }

    /// Return true if the zcb extension is enabled.
    bool isRvzcd() const
    { return extensionIsEnabled(RvExtension::Zcd); }

    /// Return true if the zcb extension is enabled.
    bool isRvzfa() const
    { return extensionIsEnabled(RvExtension::Zfa); }

    /// Return true if the AIA extension is enabled.
    bool isRvaia() const
    { return extensionIsEnabled(RvExtension::Smaia); }

    /// Return true if the Zacas extension is enabled.
    bool isRvzacas() const
    { return extensionIsEnabled(RvExtension::Zacas); }

    bool isRvzimop() const
    { return extensionIsEnabled(RvExtension::Zimop); }

    bool isRvzcmop() const
    { return extensionIsEnabled(RvExtension::Zcmop); }

    bool isRvSmmpm() const
    { return extensionIsEnabled(RvExtension::Smmpm); }

    bool isRvSsnpm() const
    { return extensionIsEnabled(RvExtension::Ssnpm); }

    bool isRvSmnpm() const
    { return extensionIsEnabled(RvExtension::Smnpm); }

    bool isRvZicfilp() const
    { return extensionIsEnabled(RvExtension::Zicfilp); }

    /// Return true if current program is considered finished (either
    /// reached stop address or executed exit limit).
    bool hasTargetProgramFinished() const
    { return targetProgFinished_; }

    /// Mark target program as finished/non-finished based on flag.
    void setTargetProgramFinished(bool flag)
    { targetProgFinished_ = flag; }

    /// Make atomic memory operations illegal/legal for non cacheable
    /// memory based on the value of flag (true/false).
    void setAmoInCacheableOnly(bool flag)
    { amoInCacheableOnly_ = flag; }

    /// Make load/store instructions take an exception if the base
    /// address (value in rs1) and the effective address refer to
    /// regions of different types.
    void setEaCompatibleWithBase(bool flag)
    { eaCompatWithBase_ = flag; }

    uint64_t getMemorySize() const
    { return memory_.size(); }

    /// Return the index of this hart within the system. Harts are
    /// assigned indices 0 to m*n - 1 where m is the number of cores
    /// and n is the number of harts per core.
    unsigned sysHartIndex() const
    { return hartIx_; }

    /// Return the value of the MHARTID CSR.
    URV hartId() const
    { return peekCsr(CsrNumber::MHARTID); }

    /// Tie the shared CSRs in this hart to the corresponding CSRs in
    /// the target hart making them share the same location for their
    /// value.
    void tieSharedCsrsTo(Hart<URV>& target)
    { return csRegs_.tieSharedCsrsTo(target.csRegs_); }

    /// Record given CSR number for later reporting of CSRs modified by
    /// an instruction.
    void recordCsrWrite(CsrNumber csr)
    { csRegs_.recordWrite(csr); }

    /// Enable/disable performance counters.
    void setPerformanceCounterControl(uint32_t control)
    {
      prevPerfControl_ = perfControl_;
      perfControl_ = control;
    }

    /// Redirect the given output file descriptor (typically that of
    /// stdout or stderr) to the given file. Return true on success
    /// and false on failure.
    bool redirectOutputDescriptor(int fd, const std::string& file);

    /// Redirect the given input file descriptor (typically that of
    /// stdin) to the given file. Return true on success and false on
    /// failure.
    bool redirectInputDescriptor(int fd, const std::string& file);

    /// Rollback destination register of most recent dev/rem
    /// instruction.  Return true on success and false on failure (no
    /// unrolled div/rem inst). This is for the test-bench.
    bool cancelLastDiv();

    // returns true if there is any valid LR reservation
    bool hasLr() const
    { return memory_.hasLr(hartIx_); }

    /// Cancel load reservation held by this hart (if any). Mark
    /// cause of cancellation which persists until overwritten
    /// by another cancelLr or until a new reservation is made.
    void cancelLr(CancelLrCause cause)
    { memory_.invalidateLr(hartIx_, cause); }

    /// Return the cause of the last LR reservation cancellation.
    CancelLrCause cancelLrCause() const
    { return memory_.cancelLrCause(hartIx_); }

    /// Cancel load reservations in all other harts.
    void cancelOtherHartsLr(uint64_t physAddr)
    {
      uint64_t lineAddr = physAddr - (physAddr % lrResSize_);
      memory_.invalidateOtherHartLr(hartIx_, lineAddr, lrResSize_);
    }

    /// Report the files opened by the target RISCV program during
    /// current run.
    void reportOpenedFiles(std::ostream& out)
    { syscall_.reportOpenedFiles(out); }

    /// Enable forcing a timer interrupt every n instructions.
    /// Nothing is forced if n is zero.
    void setupPeriodicTimerInterrupts(uint64_t n)
    {
      alarmInterval_ = n;
      alarmLimit_ = n? instCounter_ + alarmInterval_ : ~uint64_t(0);
    }

    /// Return the memory page size (e.g. 4096).
    uint64_t pageSize() const
    { return memory_.pageSize(); }

    /// Set the physical memory protection grain size (which must
    /// be a power of 2 greater than or equal to 4).
    bool configMemoryProtectionGrain(uint64_t size);

    /// Set the max number of guest external interrupts.
    bool configGuestInterruptCount(unsigned n);

    /// Set timeout of wfi instruction. A non-zero timeout will make wfi succeed
    /// if it can succeed within a bound timeout.
    void setWfiTimeout(uint64_t t)
    { wfiTimeout_ = t; }

    /// Enable user mode.
    void enableUserMode(bool flag)
    { enableExtension(RvExtension::U, flag); csRegs_.enableUserMode(flag); }

    /// Enable supervisor mode.
    void enableSupervisorMode(bool flag)
    { enableExtension(RvExtension::S, flag); csRegs_.enableSupervisorMode(flag); }

    /// Enable hypervisor mode.
    void enableHypervisorMode(bool flag)
    { enableExtension(RvExtension::H, flag); csRegs_.enableHypervisorMode(flag); }

    /// Enable vector extension.
    void enableVectorExtension(bool flag);

    /// Enable Advance Interrupt Architecture (AIA) extension.
    void enableAiaExtension(bool flag)
    { isa_.enable(RvExtension::Smaia, flag); enableExtension(RvExtension::Smaia, flag); csRegs_.enableAia(flag); }

    /// For privileged spec v1.12, we clear mstatus.MPRV if xRET
    /// causes us to enter a privilege mode not Machine.
    void enableClearMprvOnRet(bool flag)
    { clearMprvOnRet_ = flag; }

    /// Make hfence.gvma ignore guest physical addresses (over-invalidate) when flag is
    /// true.
    void hfenceGvmaIgnoresGpa(bool flag)
    { hfenceGvmaIgnoresGpa_ = flag; }

    /// Clear MTVAL on illegal instruction exception if flag is true.
    /// Otherwise, set MTVAL to the opcode of the illegal instruction.
    void enableClearMtvalOnIllInst(bool flag)
    { clearMtvalOnIllInst_ = flag; }

    /// Clear MTVAL on breakpoint exception if flag is true.
    /// Otherwise, set MTVAL to the virtual address of the instruction.
    void enableClearMtvalOnEbreak(bool flag)
    { clearMtvalOnEbreak_ = flag; }

    /// Enable/disable clearing of reservation set after xRET
    void enableCancelLrOnTrap(bool flag)
    { cancelLrOnTrap_ = flag; }

    /// Enable/disable clearing of reservation set on entering debug mode.
    void enableCancelLrOnDebug(bool flag)
    { cancelLrOnDebug_ = flag; }

    /// Enable/disable misaligned access. If disabled then misaligned
    /// ld/st will trigger an exception.
    void enableMisalignedData(bool flag)
    {
      misalDataOk_ = flag;
      memory_.pmaMgr_.enableMisalignedData(flag);
    }

    /// Make misaligned exceptions have priority over page/access fault.
    void misalignedExceptionHasPriority(bool flag)
    { misalHasPriority_ = flag; }

    /// Return current privilege mode.
    PrivilegeMode privilegeMode() const
    { return privMode_; }

    /// Defer interrupts received (to be taken later). This is for testbench
    /// to control when interrupts are handled without affecting architectural state.
    void setDeferredInterrupts(URV val)
    { deferredInterrupts_ = val; }

    /// Return the mask of deferred interrupts.
    URV deferredInterrupts()
    { return deferredInterrupts_; }

    /// This is for performance modeling. Enable a highest level cache
    /// with given size, line size, and set associativity.  Any
    /// previously enabled cache is deleted.  Return true on success
    /// and false if the sizes are not powers of 2 or if any of them
    /// is zero, or if they are too large (more than 64 MB for cache
    /// size, more than 1024 for line size, and more than 64 for
    /// associativity). This has no impact on functionality.  Cache
    /// consists of l lines (l = size/lineSize) organized in s sets (s
    /// = l/setSize) each set contains setSize lines.  An address is
    /// mapped to a memory-line ml (ml = address/lineSize) which is
    /// mapped to a set index (ml % s), then all the lines in that set
    /// are searched for that memory-line.
    bool configureCache(uint64_t size, unsigned lineSize,
                        unsigned setSize);

    /// Delete currently configured cache.
    void deleteCache();

    /// Set number of TLB entries.
    void setTlbSize(unsigned size)
    { virtMem_.setTlbSize(size); }

    /// Debug method: print address translation table.
    void printPageTable(std::ostream& out) const
    { virtMem_.printPageTable(out); }

    /// Trace the last n branches to the given file. No tracing is
    /// done if n is 0.
    void traceBranches(const std::string& file, uint64_t n)
    { branchTraceFile_ = file; branchBuffer_.resize(n); }

    /// Write the collected branch traces to the file at the given path.
    bool saveBranchTrace(const std::string& path);

    /// Restore the collected branch traces at the given path.
    bool loadBranchTrace(const std::string& path);

    /// Set behavior of first access to a virtual memory page: Either
    /// we take a page fault (flag is true) or we update the A/D bits
    /// of the PTE. When V is on, this applies to the first stage (VS)
    /// translation.
    void setFaultOnFirstAccess(bool flag)
    { virtMem_.setFaultOnFirstAccess(flag); }

    /// Similar to setFaultOnFirstAccess but applies to the first stage
    /// of 2-stage translation.
    void setFaultOnFirstAccessStage1(bool flag)
    { virtMem_.setFaultOnFirstAccessStage1(flag); }

    /// Similar to setFaultOnFirstAccess but applies to the second stage
    /// of 2-stage translation.
    void setFaultOnFirstAccessStage2(bool flag)
    { virtMem_.setFaultOnFirstAccessStage2(flag); }

    /// Translate virtual address without updating TLB or updating/checking A/D bits of
    /// PTE. Return ExceptionCause::NONE on success or fault/access exception on
    /// failure. If succesful set pa to the physical address.
    ExceptionCause transAddrNoUpdate(uint64_t va, PrivilegeMode pm,
				     bool twoStage, bool r,
				     bool w, bool x, uint64_t& pa)
    { return virtMem_.transAddrNoUpdate(va, pm, twoStage, r, w, x, pa); }

    /// Return the paging mode before last executed instruction.
    VirtMem::Mode lastPageMode() const
    { return lastPageMode_; }

    /// Return the VS paging mode before last executed instruction.
    VirtMem::Mode lastVsPageMode() const
    { return lastVsPageMode_; }

    /// Return the 2nd stage paging mode before last executed instruction.
    VirtMem::Mode lastPageModeStage2() const
    { return lastPageModeStage2_; }

    /// Return the current paging mode
    VirtMem::Mode pageMode() const
    { return virtMem_.mode(); }

    /// Return the current virtual mode (V bit).
    bool virtMode() const
    { return virtMode_; }

    /// Return the virtual mode before last executed instruction.
    bool lastVirtMode() const
    { return lastVirt_; }

    /// Return the number of page table walks of the last
    /// executed instruction
    unsigned getNumPageTableWalks(bool isInstr) const
    { return isInstr? virtMem_.numFetchWalks() : virtMem_.numDataWalks(); }

    /// Fill the addrs vector (cleared on entry) with the addresses of
    /// instruction/data the page table entries referenced by the
    /// instruction/data page table walk of the last executed
    /// instruction or make it empty if no page table walk took place.
    void getPageTableWalkAddresses(bool isInstr, unsigned ix, std::vector<VirtMem::WalkEntry>& addrs) const
    { addrs = isInstr? virtMem_.getFetchWalks(ix) : virtMem_.getDataWalks(ix); }

    /// Get the page table entries of the page table walk of the last
    /// executed instruction (see getPageTableWAlkAddresses).
    void getPageTableWalkEntries(bool isInstr, unsigned ix, std::vector<uint64_t>& ptes) const
    {
      const auto& addrs = isInstr? virtMem_.getFetchWalks(ix) : virtMem_.getDataWalks(ix);
      ptes.clear();
      for (const auto& addr : addrs)
	{
        if (addr.type_ == VirtMem::WalkEntry::Type::PA)
          {
            URV pte = 0;
            peekMemory(addr.addr_, pte, true);
            ptes.push_back(pte);
          }
	}
    }

    /// Get the page table walk of the last executed instruction.
    void getPageTableWalkEntries(bool isInstr, std::vector<std::vector<VirtMem::WalkEntry>>& walks) const
    {
      walks.clear();
      walks = isInstr? virtMem_.getFetchWalks() : virtMem_.getDataWalks();
    }

    /// Return PMP manager associated with this hart.
    const auto& pmpManager() const
    { return pmpManager_; }

    /// Return PMA manager associated with this hart.
    const auto& pmaManager() const
    { return memory_.pmaMgr_; }

    /// Get the PMP registers accessed by last executed instruction
    void getPmpsAccessed(std::vector<PmpManager::PmpTrace>& pmps) const
    {
      pmps.clear();
      pmps = pmpManager_.getPmpTrace();
    }

    /// Get PMP associated with an address
    Pmp getPmp(uint64_t addr) const
    { return pmpManager_.getPmp(addr); }

    /// Print current PMP map matching a particular address.
    void printPmps(std::ostream& os, uint64_t address) const
    { pmpManager_.printPmps(os, address); }

    /// Print current PMP map.
    void printPmps(std::ostream& os) const
    { pmpManager_.printPmps(os); }

    // Get the PMAs accessed by the last executed instruction
    void getPmasAccessed(std::vector<PmaManager::PmaTrace>& pmas) const
    {
      pmas.clear();
      pmas = memory_.pmaMgr_.getPmaTrace();
    }

    /// Print current PMA map matching a particular address.
    void printPmas(std::ostream& os, uint64_t address) const
    { memory_.pmaMgr_.printPmas(os, address); }

    /// Print current PMA map.
    void printPmas(std::ostream& os) const
    { memory_.pmaMgr_.printPmas(os); }

    /// Invalidate whole cache.
    void invalidateDecodeCache();

    /// Register a callback to be invoked before a CSR instruction
    /// accesses its target CSR. Callback is invoked with the
    /// hart-index (hart index in system) and CSR number. This is for
    /// the SOC (system on chip) model.
    void registerPreCsrInst(std::function<void(unsigned, CsrNumber)> callback)
    { preCsrInst_ = std::move(callback); }

    /// Register a callback to be invoked after a CSR accesses its
    /// target CSR, or in the case of an exception, after the CSR
    /// instruction takes the exception.  Callback is invoked with the
    /// hart-index (hart index in system) and CSR number. This is for
    /// the SOC model.
    void registerPostCsrInst(std::function<void(unsigned, CsrNumber)> callback)
    { postCsrInst_ = std::move(callback); }

    /// Callback to invoke before the execution of an instruction.
    void registerPreInst(std::function<void(Hart<URV>&, bool&, bool&)> callback)
    { preInst_ = std::move(callback); }

    /// Define/re-define a physical memory attribute region at index ix. Region addresses
    /// are between low and high inclusive. To define a 1024-byte region at address zero
    /// we would set low to zero and high to 1023. Regions are checked in order and the
    /// first matching region applies.
    bool definePmaRegion(unsigned ix, uint64_t low, uint64_t high, Pma pma)
    { return memory_.pmaMgr_.defineRegion(ix, low, high, pma); }

    /// Return true if given address is within a memory mapped register.
    bool isMemMappedReg(size_t addr) const
    { return memory_.pmaMgr_.isMemMappedReg(addr); }

    /// Mark as invalid entry with the given index.
    void invalidatePmaEntry(unsigned ix)
    { memory_.pmaMgr_.invalidateEntry(ix); }

    /// Called after a chance to a PMACFG CSR. Return true on success
    /// and false if num is not that of PMACFG CSR.
    bool processPmaChange(CsrNumber num);

    /// Define a memory mapped register with the given mask and size at the word-aligned
    /// word with the given address. Return true on success and flase if given address is
    /// not in a memory mapped region. The size must be 4 or 8. The address must be
    /// word/double-word aligned for size 4/8.
    bool defineMemMappedRegister(uint64_t addr, uint64_t mask, unsigned size, Pma pma)
    { return memory_.pmaMgr_.defineMemMappedReg(addr, mask, size, pma); }

    /// Unpack the memory protection information defined by the given
    /// physical memory protection entry (entry 0 corresponds to
    /// PMPADDR0, ... 63 to PMPADDR63). Return true on success setting
    /// type, mode, locked, low and high to the corresponding values
    /// associated with the entry. If entry mode is off the low and
    /// high will be set to zero. Return false on failure (entry
    /// index out of bounds or corresponding CSR not implemented).
    bool unpackMemoryProtection(unsigned entryIx, Pmp::Type& type,
                                Pmp::Mode& mode, bool& locked,
                                uint64_t& low, uint64_t& high) const;

    /// Force floating point rounding mode to the given mode
    /// regardless of the setting of the FRM CSR. This is useful for
    /// testing/bringup.
    void forceRoundingMode(RoundingMode mode)
    { forcedRounding_ = mode; forceRounding_ = true; }

    /// Enable logging in CSV (comma separated values) format.
    void enableCsvLog(bool flag)
    { csvTrace_ = flag; }

    /// Enable basic block stats if given file is non-null. Print
    /// stats every instCount instructions.
    void enableBasicBlocks(FILE* file, uint64_t instCount)
    { bbFile_ = file; bbLimit_ = instCount; }

    /// Enable memory consistency model.
    void setMcm(std::shared_ptr<Mcm<URV>> mcm);

    typedef TT_PERF::PerfApi PerfApi;

    /// Enable performance model API.
    void setPerfApi(std::shared_ptr<PerfApi> perfApi);

    /// Enable instruction line address tracing.
    void enableInstructionLineTrace(bool flag)
    { instrLineTrace_ = flag; }

    /// Enable instruction line address tracing.
    void enableDataLineTrace(bool flag)
    { dataLineTrace_ = flag; }

    /// Enable/disable page-table-walk info in log.
    void tracePtw(bool flag)
    { tracePtw_ = flag; }

    // PC after an NMI is nmi_vec when flag is false; otherwise, it is nmi_vec +
    // cause*4. Similarly after an exception while in the nmi interrupt handler, the PC is
    // is nmi_excetion_vec when flag is false; otherwise, it is nmi_exception_vec +
    // cause*4.
    void indexedNmi(bool flag)
    { indexedNmi_ = flag; }

    /// Enable/disable PMP access trace
    void tracePmp(bool flag)
    { pmpManager_.enableTrace(flag); }

    /// Enable/disable PMA access trace
    void tracePma(bool flag)
    { memory_.pmaMgr_.enableTrace(flag); }

    /// Enable/disable top-of-range mode in pmp configurations.
    void enablePmpTor(bool flag)
    { csRegs_.enablePmpTor(flag); }

    /// Enable/disable top-of-range mode in pmp configurations.
    void enablePmpNa4(bool flag)
    { csRegs_.enablePmpNa4(flag); }

    Syscall<URV>& getSyscall()
    { return syscall_; }

    /// Save snapshot of registers (PC, integer, floating point, CSR) into file
    bool saveSnapshotRegs(const std::string& path);

    // Load snapshot of registers (PC, integer, floating point, CSR) into file
    bool loadSnapshotRegs(const std::string& path);

    // Define the additional delay to add to the timecmp register
    // before the timer expires. This is relevant to the clint.
    void setTimeShift(unsigned shift)
    { timeShift_ = shift; }

    // Define time scaling factor such that the time value increment period
    // is scaled down by 2^N.
    void setTimeDownSample(unsigned n)
    { timeDownSample_ = n; }

    /// Return true if external interrupts are enabled and one or more
    /// external interrupt that is pending is also enabled. Set cause
    /// to the type of interrupt if one is possible, nextMode/nextVirt to
    /// which mode it should be taken; otherwise, leave
    /// it unmodified. If more than one interrupt is possible, set
    /// cause to the possible interrupt with the highest priority.
    bool isInterruptPossible(InterruptCause& cause, PrivilegeMode& nextMode, bool& nextVirt) const;

    /// Return true if this hart would take an interrupt if the interrupt
    /// pending CSRs would have the given value. Do not change MIP, do not
    /// change processor state. If interrupt is possible, set cause
    /// to the interrupt cause, nextMode/nextVirt to which mode it
    /// should be taken; otherwise, leave cause unmodified.
    bool isInterruptPossible(URV mipValue, URV sipValue, URV vsipValue,
                              InterruptCause& cause, PrivilegeMode& nextMode,
                              bool& nextVirt) const;

    /// Configure this hart to set its program counter to the given addr on entering debug
    /// mode. If addr bits are all set, then the PC is not changed on entering debug mode.
    void setDebugParkLoop(URV addr)
    { debugParkLoop_ = addr; }

    /// Return true if the hart is in the debug park loop (DPL): debug park loop is
    /// defined and an EBREAK exception was seen. We leave DPL when ebreak instruction is
    /// executed.
    bool inDebugParkLoop() const
    { return inDebugParkLoop_; }

    /// Configure this hart to set its program counter to the given
    /// addr on encountering a trap (except breakpoint) during debug
    /// mode. If addr bits are all set, then the PC is not changed on
    /// a trap.
    void setDebugTrapAddress(URV addr)
    { debugTrapAddr_ = addr; }

    /// Return true a park loop is defined for debug mode.
    bool hasDebugParkLoop() const
    { return debugParkLoop_ != ~URV(0); }

    /// Associate given IMSIC with this hart and define the address
    /// space for all IMSICs in the system.
    void attachImsic(std::shared_ptr<TT_IMSIC::Imsic> imsic,
		     uint64_t mbase, uint64_t mend,
		     uint64_t sbase, uint64_t send,
		     std::function<bool(uint64_t, unsigned, uint64_t&)> readFunc,
		     std::function<bool(uint64_t, unsigned, uint64_t)> writeFunc,
                     bool trace)
    {
      imsic_ = imsic;
      imsicMbase_ = mbase; imsicMend_ = mend;
      imsicSbase_ = sbase; imsicSend_ = send;
      imsicRead_ = readFunc;
      imsicWrite_ = writeFunc;
      imsic_->enableTrace(trace);
      csRegs_.attachImsic(imsic);

      using IC = InterruptCause;
      imsic_->attachMInterrupt([this] (bool flag) {
          URV mipVal = csRegs_.peekMip();
          URV prev = mipVal;

          if (flag)
	    mipVal = mipVal | (URV(1) << URV(IC::M_EXTERNAL));
          else
	    mipVal = mipVal & ~(URV(1) << URV(IC::M_EXTERNAL));

          if (mipVal != prev)
            csRegs_.poke(CsrNumber::MIP, mipVal);
        });

      imsic_->attachSInterrupt([this] (bool flag) {
	  setSeiPin(flag);
        });

      imsic_->attachGInterrupt([this] (bool flag, unsigned guest) {
	  URV gip = csRegs_.peekHgeip();
	  gip = flag ? (gip | (URV(1) << guest)) :  (gip & ~(URV(1) << guest));
	  csRegs_.poke(CsrNumber::HGEIP, gip);
          recordCsrWrite(CsrNumber::HGEIP);
        });
    }

    void attachPci(std::shared_ptr<Pci> pci)
    { pci_ = pci; }

    /// Return true if given extension is enabled.
    constexpr bool extensionIsEnabled(RvExtension ext) const
    {
      return ext_enabled_.test(static_cast<std::size_t>(ext));
    }

    /// Post a software interrupt to this hart.
    void setSwInterrupt(uint8_t value)
    { swInterrupt_.value_ = value; }

    /// Fetch an instruction cache line.
    bool mcmIFetch(uint64_t addr)
    {
      auto fetchMem =  [this](uint64_t addr, uint32_t& value) -> bool {
	if (pmpEnabled_)
	  {
	    const Pmp& pmp = pmpManager_.accessPmp(addr, PmpManager::AccessReason::Fetch);
	    if (not pmp.isExec(privMode_))
	      return false;
	  }
	return this->memory_.readInst(addr, value);
      };
      bool ok = fetchCache_.addLine(addr, fetchMem);
      if (not ok)
	fetchCache_.removeLine(addr);
      return ok;
    }

    /// Evict an instruction cache line.
    bool mcmIEvict(uint64_t addr)
    { fetchCache_.removeLine(addr); return true; }

    /// Poke given byte if corresponding line is in the cache. Otherwise, no-op.
    void pokeFetchCache(uint64_t addr, uint8_t byte)
    { fetchCache_.poke(addr, byte); }

    /// Return pointer to the memory consistency model object.
    std::shared_ptr<Mcm<URV>> mcm() 
    { return mcm_; }

    /// Config vector engine for updating whole mask register for mask-producing
    /// instructions (if flag is false, we only update body and tail elements; otherwise,
    /// we update body, tail, and elements within VLEN beyond tail).
    void configVectorUpdateWholeMask(bool flag)
    { vecRegs_.configUpdateWholeMask(flag); }

    /// When flag is true, trap on invalid/unsupported vtype configurations in vsetvl,
    /// vsetvli, vsetivli. When flag is false, set vtype.vill instead.  .
    void configVectorTrapVtype(bool flag)
    { vecRegs_.configVectorTrapVtype(flag); }

    /// When flag is true, use binary tree reduction for vfredusum and vfwredusum.
    void configVectorFpUnorderedSumRed(ElementWidth ew, bool flag)
    { vecRegs_.configVectorFpUnorderedSumRed(ew, flag); }

    /// When flag is true, when VL > VLMAX reduce AVL to match VLMAX and write
    /// to VL. This only applies to vsetvl/vsetvli instructions.
    void configVectorLegalizeVsetvlAvl(bool flag)
    { vecRegs_.configVectorLegalizeVsetvlAvl(flag); }

    void configVectorLegalizeVsetvliAvl(bool flag)
    { vecRegs_.configVectorLegalizeVsetvliAvl(flag); }

    /// If flag is true, make VL/VSTART value a multiple of EGS in vector-crypto
    /// instructions that have EGS. Otherwise, trigger an exceptio if VL/VSTART is not a
    /// mulitple of EGS for such instrucions.
    void configVectorLegalizeForEgs(bool flag)
    { vecRegs_.configLegalizeForEgs(flag); }

    /// If flag is true, apply NaN canonicalization to vfredusum/vfwredusum result.
    void configVectorFpUnorderedSumCanonical(ElementWidth ew, bool flag)
    { vecRegs_.configVectorFpUnorderedSumCanonical(ew, flag); }

    /// Support memory consistency model (MCM) instruction cache. Read 2 bytes from the
    /// given address (must be even) into inst. Return true on success.  Return false if
    /// the line of the given address is not in the cache.
    bool readInstFromFetchCache(uint64_t addr, uint16_t& inst) const
    { return fetchCache_.read(addr, inst); }

    /// Configure the mask defining which bits of a physical address must be zero for the
    /// address to be considered valid when STEE (static truested execution environment)
    /// is enabled. A bit set in the given mask must correspond to a zero bit in a physical
    /// address; otherwise, the STEE will deem the physical address invalid.
    void configSteeZeroMask(uint64_t mask)
    { stee_.configZeroMask(mask); }

    /// Configure the mask defining the bits of physical address that must be one for the
    /// address to be considered secure when STEE is enabled. For example if bit 55 of
    /// the given mask is 1, then an address with bit 55 set will be considered secure.
    void configSteeSecureMask(uint64_t mask)
    { stee_.configSecureMask(mask); }

    /// Configure the region of memory that is considered secure and that requires secure
    /// access when STEE is enabled. This is purely for testing as the secure region is a
    /// property of the platform.
    void configSteeSecureRegion(uint64_t low, uint64_t high)
    { stee_.configSecureRegion(low, high); }

    /// Enable STEE.
    void enableStee(bool flag)
    { steeEnabled_ = flag; csRegs_.enableStee(flag); }

    /// Return true if ACLINT is configured.
    bool hasAclint() const
    { return aclintSize_ > 0; }

    /// Return true if hart has a set of time-compare addresses setting addr
    /// to the their base address.
    bool hasAclintTimeCompare(uint64_t& addr) const
    {
      if (aclintMtimeCmpStart_ < aclintMtimeCmpEnd_)
	{
	  addr = aclintMtimeCmpStart_;
	  return true;
	}
      return false;
    }

    /// Set the CLINT alarm to the given value.
    void setAclintAlarm(uint64_t value)
    {
      if (hasAclint())
	aclintAlarm_ = value;
    }

    /// Fetch an instruction from the given virtual address. Return ExceptionCause::None
    /// on success. Return exception cause on fail. If successful set pysAddr to the
    /// physical address corresponding to the given virtual address, gPhysAddr to the
    /// guest physical address (0 if not in VS/VU mode), and instr to the fetched
    /// instruction. If a fetch crosses a page boundary then physAddr2 will be the address
    /// of the other paget, otherwise physAddr2 will be the same as physAddr.
    ExceptionCause fetchInstNoTrap(uint64_t& virAddr, uint64_t& physAddr, uint64_t& physAddr2,
				   uint64_t& gPhysAddr, uint32_t& instr);

    /// Return true if the given address is that of tohost.
    bool isToHostAddr(uint64_t addr) const
    { return toHostValid_ and addr == toHost_; }

    /// Return true if the given address is in the range of the ACLINT device.
    bool isAclintAddr(uint64_t addr) const
    { return hasAclint() and addr >= aclintBase_ and addr < aclintBase_ + aclintSize_; }

    /// Return true if the given adress is that of the timer of the ACLINT device.
    bool isAclintMtimeAddr(uint64_t addr) const
    { return addr >= aclintMtimeStart_ and addr < aclintMtimeEnd_; }

    /// Return true if given address is in the range of the IMSIC device.
    bool isImsicAddr(uint64_t addr) const
    {
      return (imsic_ and ((addr >= imsicMbase_ and addr < imsicMend_) or
			  (addr >= imsicSbase_ and addr < imsicSend_)));
    }

    /// Return true if the given address is in the range of the PCI decice.
    bool isPciAddr(uint64_t addr) const
    { return pci_ and pci_->contains_addr(addr); }

    /// Return true if there is one or more active performance counter (a counter that is
    /// assigned a valid event).
    bool hasActivePerfCounter() const
    { return csRegs_.mPerfRegs_.hasActiveCounter(); }

    /// Skip cancel-lr in wrs_sto/wrs_nto if flag is false. This is used in
    /// server/interactive mode where the driver (test-bench) will do an explicit
    /// cancel-lr at the right time.
    void setWrsCancelsLr(bool flag)
    { wrsCancelsLr_ = flag; }

    /// Set hart suspend state. If true, run will have no effect. If suspended,
    /// reset the resume time.
    void setSuspendState(bool flag, uint64_t timeout = 0)
    {
      suspended_ = flag;
      resumeTime_ = flag? time_ + timeout : 0;
    }

    /// Return true if hart is suspended.
    bool isSuspended()
    { return suspended_; }

    /// Set value to the value read from the device associated with the given physical
    /// address.
    void deviceRead(uint64_t pa, unsigned size, uint64_t& value);

    /// Write the given value to the device associated with the given phyiscal address.
    /// address.
    template <typename STORE_TYPE>
    void deviceWrite(uint64_t pa, STORE_TYPE value);

    /// Set current privilege mode.
    void setPrivilegeMode(PrivilegeMode m)
    { privMode_ = m; }

    /// Enable/disable virtual (V) mode.
    void setVirtualMode(bool mode)
    {
      virtMode_ = mode;
      csRegs_.setVirtualMode(mode);
      if (mode)
	updateCachedVsstatus();
      updateAddressTranslation();
    }

    /// Increment time base and timer value.
    void tickTime()
    {
      ++timeSample_;
      time_ += not (timeSample_ & ((URV(1) << timeDownSample_) - 1));
    }

    /// Decrement time base and timer value. This is used by PerfApi to undo effects of
    /// execute.
    void untickTime()
    {
      time_ -= not (timeSample_ & ((URV(1) << timeDownSample_) - 1));
      --timeSample_;
    }

    /// Return the data vector register number associated with the given ld/st element
    /// info.  We return the individual register and not the base register of a group.
    unsigned identifyDataRegister(const VecLdStInfo& info, const VecLdStElem& elem) const
    { return vecRegs_.identifyDataRegister(info, elem); }

    /// Report the number of retired instruction count and the simulation rate.
    void reportInstsPerSec(uint64_t instCount, double elapsed, bool userStop);

    /// Return true if vector component currently has mask-agnositic policy.
    bool isVectorMaskAgnostic() const
    { return vecRegs_.isMaskAgnostic(); }

    /// Return true if vector component currently has tail-agnositic policy.
    bool isVectorTailAgnostic() const
    { return vecRegs_.isTailAgnostic(); }

<<<<<<< HEAD
    /// Print the instructions of the extensions in the ISA string.
    void printInstructions(FILE* file) const;
=======
    /// Implement part of TIF protocol for writing the "tohost" magical location.
    template<typename STORE_TYPE>
    void handleStoreToHost(URV physAddr, STORE_TYPE value);
>>>>>>> 278882c5

  protected:

    // Retun cached value of the mpp field of the mstatus CSR.
    PrivilegeMode mstatusMpp() const
    { return PrivilegeMode{mstatus_.bits_.MPP}; }

    // Retun cached value of the mprv field of the mstatus CSR.
    bool mstatusMprv() const
    { return mstatus_.bits_.MPRV; }

    /// Return true if the NMIE bit of NMSTATUS overrides the effect of
    /// MSTATUS.MPRV. See Smrnmi secton in RISCV privileged spec.
    bool nmieOverridesMprv() const
    {
      return (extensionIsEnabled(RvExtension::Smrnmi) and
	      MnstatusFields{csRegs_.peekMnstatus()}.bits_.NMIE == 0);
    }

    /// Return the effective privilege mode: if MSTATUS.MPRV is set then it is the
    /// privilege mode in MSTATUS.MPP
    PrivilegeMode effectivePrivilege() const
    {
      PrivilegeMode pm = privMode_;
      if (mstatusMprv() and not nmieOverridesMprv())
	pm = mstatusMpp();
      return pm;
    }

    /// Return the effective virtual mode: if MSTATUS.MPRV is set then it is the virtual
    /// mode in MSTATUS.MPV
    bool effectiveVirtualMode() const
    {
      bool virt = virtMode_;
      if (mstatusMprv() and not nmieOverridesMprv())
	virt = mstatus_.bits_.MPV;
      return virt;
    }

    /// Read an item that may span 2 physical pages. If pa1 is the
    /// same as pa2 then the item is in one page: do a simple read. If
    /// pa1 is different from pa2, then the item crosses a page
    /// boundary: read the most sig bytes from pa1 and the remaining
    /// bytes from pa2.
    template <typename LOAD_TYPE>
    void memRead(uint64_t pa1, uint64_t pa2, LOAD_TYPE& value)
    {
      if (pa1 == pa2)
	{
	  if (not memory_.read(pa1, value))
	    assert(0);
	  if (steeInsec1_)
	    value = 0;
	  if (bigEnd_)
	    value = util::byteswap(value);
	  return;
	}

      unsigned size = sizeof(value);
      unsigned size1 = size - (pa1 & (size - 1));

      unsigned size2 = size - size1;

      value = 0;
      uint8_t byte = 0;
      unsigned destIx = 0;
      for (unsigned i = 0; i < size1; ++i, ++destIx)
	if (memory_.read(pa1 + i, byte))
	  {
	    if (steeInsec1_)
	      byte = 0;
	    value |= LOAD_TYPE(byte) << 8*destIx;
	  }
	else assert(0);
      for (unsigned i = 0; i < size2; ++i, ++destIx)
	if (memory_.read(pa2 + i, byte))
	  {
	    if (steeInsec2_)
	      byte = 0;
	    value |= LOAD_TYPE(byte) << 8*destIx;
	  }
	else assert(0);

      if (bigEnd_)
	value = util::byteswap(value);
    }

    /// Write an item that may span 2 physical pages. See memRead.
    template <typename STORE_TYPE>
    void memWrite(uint64_t pa1, uint64_t pa2, STORE_TYPE value)
    {
      if (bigEnd_)
	value = util::byteswap(value);

      if (pa1 == pa2)
	{
	  if (not steeInsec1_)
	    if (not memory_.write(hartIx_, pa1, value))
	      assert(0);
	  return;
	}
      unsigned size = sizeof(value);
      unsigned size1 = size - (pa1 & (size - 1));
      unsigned size2 = size - size1;

      if constexpr (sizeof(STORE_TYPE) > 1)
	{
	  if (not steeInsec1_)
	    for (unsigned i = 0; i < size1; ++i, value >>= 8)
	      if (not memory_.write(hartIx_, pa1 + i, uint8_t(value & 0xff)))
	      assert(0);
	  if (not steeInsec2_)
	    for (unsigned i = 0; i < size2; ++i, value >>= 8)
	      if (not memory_.write(hartIx_, pa2 + i, uint8_t(value & 0xff)))
		assert(0);
	}
    }

    /// Peek an item that may span 2 physical pages. See memRead.
    template <typename LOAD_TYPE>
    void memPeek(uint64_t pa1, uint64_t pa2, LOAD_TYPE& value, bool usePma)
    {
      if (pa1 == pa2)
	{
	  memory_.peek(pa1, value, usePma);
	  return;
	}
      unsigned size = sizeof(value);
      unsigned size1 = size - (pa1 & (size - 1));
      unsigned size2 = size - size1;

      value = 0;
      uint8_t byte = 0;
      unsigned destIx = 0;
      for (unsigned i = 0; i < size1; ++i, ++destIx)
	if (memory_.peek(pa1 + i, byte, usePma))
	  value |= LOAD_TYPE(byte) << 8*destIx;
      for (unsigned i = 0; i < size2; ++i, ++destIx)
	if (memory_.peek(pa2 + i, byte, usePma))
	  value |= LOAD_TYPE(byte) << 8*destIx;
    }

    /// Get the data value for an out of order read (mcm or perfApi).
    bool getOooLoadValue(uint64_t va, uint64_t pa1, uint64_t pa2, unsigned size,
			 bool isVec, uint64_t& value, unsigned elemIx = 0,
			 unsigned field = 0);

    /// Helper to reset: reset floating point related structures.
    /// No-op if no  floating point extension is enabled.
    void resetFloat();

    /// Helper to reset.
    void resetVector();

    // Return true if FS field of mstatus is not off.
    bool isFpEnabled() const
    {
      unsigned fpOff = unsigned(FpStatus::Off);
      if (virtMode_)
	return mstatus_.bits_.FS != fpOff and vsstatus_.bits_.FS != fpOff;
      return mstatus_.bits_.FS != fpOff;
    }

    // Return true if it is legal to execute a zfh instruction: f and zfh
    // extensions must be enabled and FS field of MSTATUS must not be
    // OFF.
    bool isZfhLegal() const
    { return isRvf() and isRvzfh() and isFpEnabled(); }

    // Return true if it is legal to execute a zfhmin instruction: f and zfhmin
    // extensions must be enabled and FS field of MSTATUS must not be
    // OFF.
    bool isZfhminLegal() const
    { return isRvf() and (isRvzfhmin() or isRvzfh()) and isFpEnabled(); }

    // Return true if it is legal to execute a zvfh instruction: f, v,
    // and zvfh extensions must be enabled and FS field of MSTATUS must
    // not be OFF.
    bool isZvfhLegal() const
    { return isRvf() and isRvv() and isRvzvfh() and isFpEnabled(); }

    // Return true if it is legal to execute a zfhmin instruction: f,
    // v, and zvfhmin extensions must be enabled and FS field of
    // MSTATUS must not be OFF.
    bool isZvfhminLegal() const
    { return isRvf() and isRvv() and (isRvzvfhmin() or isRvzvfh()) and isFpEnabled(); }

    // Return true if it is legal to execute a zfhmin instruction: f and zfhmin
    // extensions must be enabled and FS field of MSTATUS must not be
    // OFF.
    bool isZfbfminLegal() const
    { return isRvf() and isRvzfbfmin() and isFpEnabled(); }

    // Return true if it is legal to execute a zvfbfmin instruction: f,
    // v, and zvfbfmin extensions must be enabled and FS field of
    // MSTATUS must not be OFF.
    bool isZvfbfminLegal() const
    { return isRvf() and isRvv() and isRvzvfbfmin() and isFpEnabled(); }

    // Return true if it is legal to execute a zvfbfwma instruction: f,
    // v, and zvfbfwma extensions must be enabled and FS field of
    // MSTATUS must not be OFF.
    bool isZvfbfwmaLegal() const
    { return isRvf() and isRvv() and isRvzvfbfwma() and isFpEnabled(); }

    // Return true if it is legal to execute an FP instruction: F extension must
    // be enabled and FS field of MSTATUS must not be OFF.
    bool isFpLegal() const
    { return isRvf() and isFpEnabled(); }

    // Return true if it is legal to execute a double precision
    // floating point instruction: D extension must be enabled and FS
    // field of MSTATUS must not be OFF.
    bool isDpLegal() const
    { return isRvd() and isFpEnabled(); }

    // Set the FS field of mstatus to the given value.
    void setFpStatus(FpStatus value);

    // Mark FS field of mstatus as dirty.
    void markFsDirty();

    // Return true if VS field of mstatus is not off.
    bool isVecEnabled() const
    {
      unsigned vecOff = unsigned(VecStatus::Off);
      if (virtMode_)
	return mstatus_.bits_.VS != vecOff and vsstatus_.bits_.VS != vecOff;
      return mstatus_.bits_.VS != vecOff;
    }

    // Set the VS field of MSTATUS to the given value.
    void setVecStatus(VecStatus value);

    // Mark VS field of MSTATUS as dirty.
    void markVsDirty()
    {
#ifndef FAST_SLOPPY
      setVecStatus(VecStatus::Dirty);
#endif
    }

    // Return true if it is legal to execute a vector instruction: V
    // extension must be enabled and VS field of MSTATUS must not be
    // OFF.
    bool isVecLegal() const
    { return isRvv() and isVecEnabled(); }

    // Similar to isVecLegal but also saves copy of vstart ahead of
    // execution to use for logging/tracing after execution.
    bool preVecExec()
    {
      vecRegs_.setLastVstart(csRegs_.peekVstart());
      return isVecLegal();
    }

    // We avoid the cost of locating MSTATUS in the CSRs register file
    // by caching its value in this class. We do this whenever MSTATUS
    // is written/poked.
    void updateCachedMstatus();

    // We avoid the cost of locating VSSTATUS in the CSRs register file
    // by caching its value in this class. We do this whenever VSSTATUS
    // is written/poked.
    void updateCachedVsstatus();

    /// Update cached MSTATUS if non-virtual and VSSTATUS if virtual.
    void updateCachedSstatus()
    {
      if (virtMode_)
	updateCachedVsstatus();
      else
	updateCachedMstatus();
    }

    // We avoid the cost of locating HSTATUS in the CSRs register file
    // by caching its value in this class. We do this whenever HSTATUS
    // is written/poked.
    void updateCachedHstatus();

    /// Update cached HVICTL
    void updateCachedHvictl()
    {
      URV val = csRegs_.peekHvictl();
      hvictl_.value_ = val;
    }

    /// Write the cached value of MSTATUS (or MSTATUS/MSTATUSH) into the CSR.
    void writeMstatus();

    /// Update big endian mode.
    void updateBigEndian();

    /// Helper to reset: Return count of implemented PMP registers.
    /// If one PMP register is implemented, make sure they are all
    /// implemented.
    unsigned countImplementedPmpRegisters() const;

    /// Helper to reset: Enable/disable extensions based on the bits
    /// of the MISA CSR.
    void processExtensions(bool verbose = true);

    /// Simulate a periodic external timer interrupt: Count-down the
    /// periodic counter. Return true if counter reaches zero (and
    /// keep returning true thereafter until timer interrupt is taken).
    /// If counter reaches zero, it is reset to its initial value.
    bool doAlarmCountdown();

    /// Return the 8-bit content of the pmpconfig register
    /// corresponding to the given pmp entry (0 to 15). Return 0 if
    /// entry is out of bounds or if the corresponding pmpconfig
    /// register is not defined.
    unsigned getPmpConfig(unsigned pmpIx);

    /// Update the physical memory protection manager. This is called
    /// on reset or whenever a pmp address/config register is updated.
    void updateMemoryProtection();

    /// Update the address translation manager. This is called on
    /// reset or whenever the supervisor address translation register
    /// (SATP) is updated.
    void updateAddressTranslation();

    /// Helper to run method: Run until toHost is written or until
    /// exit is called.
    bool simpleRun();

    /// Helper to simpleRun method when an instruction count limit is
    /// present.
    bool simpleRunWithLimit();

    /// Helper to simpleRun method when no instruction count limit is
    /// present.
    bool simpleRunNoLimit();

    /// Helper to decode. Used for compressed instructions.
    const InstEntry& decode16(uint16_t inst, uint32_t& op0, uint32_t& op1,
			      uint32_t& op2);

    /// Return the effective rounding mode for the currently executing
    /// floating point instruction.
    RoundingMode effectiveRoundingMode(unsigned instMode);

    /// Update the accrued floating point bits in the FCSR
    /// register. No-op if a trigger has tripped.
    void updateAccruedFpBits();

    /// Set the flags field in FCSR to the least sig 5 bits of the
    /// given value
    void setFpFlags(unsigned value)
    {
      FcsrFields fields{fcsrValue_};
      fields.bits_.FFLAGS = value;
      fcsrValue_ = fields.value_;
    }

    /// Set the rounding-mode field in FCSR to the least sig 3 bits of
    /// the given value
    void setFpRoundingMode(unsigned value)
    {
      FcsrFields fields{fcsrValue_};
      fields.bits_.FRM = value;
      fcsrValue_ = fields.value_;
    }

    /// Return the rounding mode in FCSR.
    RoundingMode getFpRoundingMode() const
    { 
      unsigned frm = FcsrFields{fcsrValue_}.bits_.FRM;
      return RoundingMode(frm);
    }

    /// Return the flags in FCSR.
    uint32_t getFpFlags() const
    {
      return FcsrFields{fcsrValue_}.bits_.FFLAGS;
    }

    /// Intended to be called from within the checkRoundingMode<size>
    /// functions; if the instruction rounding mode is not valid,
    /// the take an illegal-instruction exception returning false;
    /// otherwise, return true.
    bool checkRoundingModeCommon(const DecodedInst* di);

    /// Preamble to single precision instruction execution: If F
    /// extension is not enabled or if the instruction rounding mode
    /// is not valid returning, the take an illegal-instruction
    /// exception returning false; otherwise, return true.
    bool checkRoundingModeSp(const DecodedInst* di);

    /// Similar to checkRoundingModeSp but for for half-precision (zfh
    /// extension) instructions.
    bool checkRoundingModeHp(const DecodedInst* di);

    /// Similar to checkRoundingModeSp but for for double-precision (D
    /// extension) instructions.
    bool checkRoundingModeDp(const DecodedInst* di);

    /// Similar to checkRoundingModeSp but for for bfloat16 (zfbfmin
    /// extension) instructions.
    bool checkRoundingModeBf16(const DecodedInst* di);

    /// Record the destination register and corresponding value (prior
    /// to execution) for a div/rem instruction. This is so we
    /// can undo such instruction on behalf of the test-bench.
    void recordDivInst(unsigned rd, URV value);

    // We have to undo an instruction execute when there is an instruction trigger. If
    // there is an instruction trigger, a higher priority exception trigger may exist (such as a
    // load/store exception) or it may need chaining so we execute the instruction to determine this.
    // In this case, we have to restore the original value if a trigger does fire. We never
    // commit load/store values if a trigger is fired (so no need to restore here).
    void undoForTrigger();

    /// Return true if the mie bit of the mstatus register is on.
    bool isInterruptEnabled() const
    { return csRegs_.isInterruptEnabled(); }

    /// Based on current trigger configurations, either take an exception returning false
    /// or enter debug mode returning true. If we take an exception epc goes into the
    /// MEPC/SEPC/... CSR and info goes into the MTVAL/STVAL/... CSR. The instrTag
    /// parameter is used to annotate the instruction rectord in the log file (if logging
    /// is enabeld).
    bool takeTriggerAction(FILE* traceFile, URV epc, URV info,
			   uint64_t instrTag, bool beforeTiming);

    /// Helper to load methods: Initiate an exception with the given
    /// cause and data address.
    void initiateLoadException(const DecodedInst* di, ExceptionCause cause, URV addr1, URV addr2 = 0);

    /// Helper to store methods: Initiate an exception with the given
    /// cause and data address.
    void initiateStoreException(const DecodedInst* di, ExceptionCause cause, URV addr1, URV addr2 = 0);

    /// Helper to lb, lh, lw and ld. Load type should be int_8, int16_t
    /// etc... for signed byte, halfword etc... and uint8_t, uint16_t
    /// etc... for lbu, lhu, etc...
    /// Return true if the load is successful. Return false if an exception
    /// or a trigger is encountered. On success, loaded value (sign extended for
    /// signed type) is placed in value. Updating the destination register is
    /// the responsibility of the caller. The hyper flag should be set to true
    /// for hypervisor load/store instruction to select 2-stage address
    /// translation.
    template<typename LOAD_TYPE>
    bool load(const DecodedInst* di, uint64_t virtAddr, bool hyper, uint64_t& value);

    /// For use by performance model.
    template<typename LOAD_TYPE>
    bool fastLoad(const DecodedInst* di, uint64_t virtAddr, uint64_t& value);

    /// Helper to load method: Return possible load exception (without
    /// taking any exception). If supervisor mode is enabled, and
    /// address translation is successful, then addr1 is changed to
    /// the translated physical address and addr2 to the physical
    /// address of the subsequent page in the case of page-crossing
    /// access. If there is an exception, the addr1 is set to the
    /// virtual address causing the trap. If no address translation or
    /// no page crossing, then addr2 will be equal to addr1. The hyper
    /// flags must be true if this is called on behalf of the hypervisor
    /// load/store instructions (e.g. hlv.b).
    ExceptionCause determineLoadException(uint64_t& addr1, uint64_t& addr2,
                                          uint64_t& gaddr1, uint64_t& gaddr2,
					  unsigned ldSize, bool hyper);

    /// Helper to load method. Vaddr is the virtual address. Paddr1 is the physical
    /// address.  Paddr2 is identical to paddr1 for non-page-crossing loads; otherwise, it
    /// is the physical address on the other page.
    template<typename LOAD_TYPE>
    bool readForLoad(const DecodedInst* di, uint64_t vaddr, uint64_t paddr1,
		     uint64_t paddr2, uint64_t& data, unsigned elemIx = 0,
		     unsigned field = 0);

    /// Helper to the cache block operation (cbo) instructions.
    ExceptionCause determineCboException(uint64_t& addr, uint64_t& gpa, uint64_t& pa,
					 bool isZero);

    /// Helper to sb, sh, sw ... Sore type should be uint8_t, uint16_t
    /// etc... for sb, sh, etc...
    /// Return true if store is successful. Return false if an
    /// exception or a trigger is encountered. The hyper flag should
    /// be set to true for hypervisor load/store instruction to select
    /// 2-stage address translation.
    template<typename STORE_TYPE>
    bool store(const DecodedInst* di, URV addr, bool hyper, STORE_TYPE value, bool amoLock = true);

    /// For use by performance model.
    template<typename STORE_TYPE>
    bool fastStore(const DecodedInst* di, URV addr, STORE_TYPE value);

    /// Helper to store method: Return possible exception (without
    /// taking any exception). Update stored value by doing memory
    /// mapped register masking.
    ExceptionCause determineStoreException(uint64_t& addr1, uint64_t& addr2,
                                           uint64_t& gaddr1, uint64_t& gaddr2,
					   unsigned stSize, bool hyper);

    /// Helper to store method. Vaddr is the virtual address. Paddr1 is the physical
    /// address.  Paddr2 is identical to paddr1 for non-page-crossing sores; otherwise, it
    /// is the physical address on the other page.
    template<typename STORE_TYPE>
    bool writeForStore(uint64_t vaddr, uint64_t paddr1, uint64_t paddr2, STORE_TYPE data);

    /// Helper to execLr. Load type must be int32_t, or int64_t.
    /// Return true if instruction is successful. Return false if an
    /// exception occurs or a trigger is tripped. If successful,
    /// physAddr is set to the result of the virtual to physical
    /// translation of the referenced memory address.
    template<typename LOAD_TYPE>
    bool loadReserve(const DecodedInst* di, uint32_t rd, uint32_t rs1);

    /// Helper to execSc. Store type must be uint32_t, or uint64_t.
    /// Return true if store is successful. Return false otherwise
    /// (exception or trigger or condition failed).
    template<typename STORE_TYPE>
    bool storeConditional(const DecodedInst* di, URV addr, STORE_TYPE value);

    /// Helper to the hypervisor load instructions.
    template<typename LOAD_TYPE>
    void hyperLoad(const DecodedInst* di);

    /// Helper to the hypervisor store instructions.
    template<typename LOAD_TYPE>
    void hyperStore(const DecodedInst* di);

    /// Helper for IMSIC csr accesses. Return false if access would
    /// raise virtual or illegal instruction exception and
    /// false otherwise.
    bool imsicAccessible(const DecodedInst* di, CsrNumber csr, PrivilegeMode mode, bool virtMode);

    /// Helper to CSR instructions: return true if given CSR is writebale in the given
    /// privielge level and virtual (V) mode and false otherwise.
    bool isCsrWriteable(CsrNumber csr, PrivilegeMode mode, bool virtMode) const;

    /// Helper to CSR instructions: Write csr and integer register if csr is writeable.
    void doCsrWrite(const DecodedInst* di, CsrNumber csr, URV csrVal,
                    unsigned intReg, URV intRegVal);

    /// Helper to CSR instructions: Read CSR register returning true on success and false
    /// on failure (CSR does not exist or is not accessible). The isWrite flags should be
    /// set to true if doCsrRead is called from a CSR instruction that would write the CSR
    /// register when the read is successful.
    bool doCsrRead(const DecodedInst* di, CsrNumber csr, bool isWrite, URV& csrVal);

    /// Helper to doCsrWrite/doCsrRead.
    bool checkCsrAccess(const DecodedInst* di, CsrNumber csr, bool isWrite);

    /// This is called after a csr is written/poked to update the
    /// procerssor state as a side effect to the csr change.
    void postCsrUpdate(CsrNumber csr, URV val, URV lastVal);

    /// Return true if one or more load-address/store-address trigger has a hit on the
    /// given address and given timing (before/after). Set the hit bit of all the triggers
    /// that trip.
    bool ldStAddrTriggerHit(URV addr, unsigned size, TriggerTiming t, bool isLoad)
    {
      return csRegs_.ldStAddrTriggerHit(addr, size, t, isLoad, privilegeMode(), virtMode(),
					isInterruptEnabled());
    }

    /// Return true if one or more load-address/store-address trigger has a hit on the
    /// given data value and given timing (before/after). Set the hit bit of all the
    /// triggers that trip.
    bool ldStDataTriggerHit(URV value, TriggerTiming t, bool isLoad)
    {
      return csRegs_.ldStDataTriggerHit(value, t, isLoad, privilegeMode(), virtMode(),
					isInterruptEnabled());
    }

    /// Return true if one or more execution trigger has a hit on the given address and
    /// given timing (before/after). Set the hit bit of all the triggers that trip.
    bool instAddrTriggerHit(URV addr, unsigned size, TriggerTiming t)
    {
      return csRegs_.instAddrTriggerHit(addr, size, t, privilegeMode(), virtMode(),
					isInterruptEnabled());
    }

    /// Return true if one or more execution trigger has a hit on the given opcode value
    /// and given timing (before/after). Set the hit bit of all the triggers that trip.
    bool instOpcodeTriggerHit(URV opcode, TriggerTiming t)
    {
      return csRegs_.instOpcodeTriggerHit(opcode, t, privilegeMode(), virtMode(),
					  isInterruptEnabled());
    }

    /// Make all active icount triggers count down, return true if any of them counts down
    /// to zero.
    bool icountTriggerHit()
    {
      return csRegs_.icountTriggerHit(lastPrivMode(), lastVirtMode(), privilegeMode(),
				      virtMode(), isInterruptEnabled());
    }

    /// Return true if this hart has one or more active debug triggers.
    bool hasActiveTrigger() const
    { return activeTrig_; }

    /// Return true if this hart has one or more active debug instruction (execute)
    /// triggers.
    bool hasActiveInstTrigger() const
    { return activeInstTrig_; }

    /// Called on reset, when we enter/exit debug, and when a CSR is written
    /// to update hasActiveTrigger_/hasActiveInstTrigger_;
    void updateCachedTriggerState()
    {
      bool on = sdtrigOn_ and not debugMode_;
      activeTrig_ =  on and  csRegs_.hasActiveTrigger();
      activeInstTrig_ = on and csRegs_.hasActiveInstTrigger();
    }

    /// Collect instruction stats (for instruction profile and/or
    /// performance monitors).
    void accumulateInstructionStats(const DecodedInst&);

    /// Collect exception/interrupt stats.
    void accumulateTrapStats(bool isNmi);

    /// Update performance counters: Enabled counters tick up
    /// according to the events associated with the most recent
    /// retired instruction.
    void updatePerformanceCounters(const DecodedInst& di);

    // For CSR instruction we need to let the counters count before
    // letting CSR instruction write. Consequently we update the
    // counters from within the code executing the CSR instruction
    // using this method.
    void updatePerformanceCountersForCsr(const DecodedInst& di);

    /// Fetch an instruction from the given virtual address. Return
    /// true on success. Return false on fail (in which case an
    /// exception is initiated). If successful set pysAddr to the
    /// physical address corresponding to the given virtual address.
    bool fetchInst(URV virAddr, uint64_t& physAddr, uint32_t& instr);

    /// Helper to the run methods: Fetch an instruction taking debug triggers
    /// into consideration. Return true if successful. Return false if
    /// instruction fetch fails (an exception is signaled in that case).
    bool fetchInstWithTrigger(URV addr, uint64_t& physAddr, uint32_t& inst,
			      FILE* trace);

    /// Helper to fetchInstWithTrigger. Fetch an instruction given that a trigger has
    /// tripped. Return true on success. Return false on a a fail in which case a trigger
    /// exception is initiated (as opposed to an instruction-fail exception).
    bool fetchInstPostTrigger(URV virtAddr, uint64_t& physAddr, uint32_t& inst,
			      FILE* trace);

    /// Write trace information about the given instruction to the
    /// given file. This is assumed to be called after instruction
    /// execution. Tag is the record tag (the retired instruction
    /// count after instruction is executed). Tmp is a temporary
    /// string (for performance).
    void printDecodedInstTrace(const DecodedInst& di, uint64_t tag, std::string& tmp,
                               FILE* out);

    /// Variant of the preceding method for cases where the trace is
    /// printed before decode. If the instruction is not available
    /// then a zero (illegal) value is required.
    void printInstTrace(uint32_t instruction, uint64_t tag, std::string& tmp,
			FILE* out);

    void printInstCsvTrace(const DecodedInst& di, FILE* out);

    /// Start a synchronous exceptions.
    void initiateException(ExceptionCause cause, URV pc, URV info, URV info2 = 0,
			   const DecodedInst* di = nullptr);

    /// Start an asynchronous exception (interrupt).
    void initiateInterrupt(InterruptCause cause, PrivilegeMode nextMode,
                           bool nextVirt, URV pc);

    /// Start a non-maskable interrupt. Return true if successful. Return false
    /// if Smrnmi and nmis are disabled.
    bool initiateNmi(URV cause, URV pc);

    /// interrupts without considering the delegation registers.
    void undelegatedInterrupt(URV cause, URV pcToSave, URV nextPc);

    /// If a non-maskable-interrupt is pending take it. If an external
    /// interrupt is pending and interrupts are enabled, then take
    /// it. Return true if an nmi or an interrupt is taken and false
    /// otherwise.
    bool processExternalInterrupt(FILE* traceFile, std::string& insStr);

    /// Return true if there is a hypervisor injected interrupt through
    /// hvictl.
    bool hasHvi() const
    { return (hvictl_.bits_.IID != 9) or (hvictl_.bits_.IPRIO != 0); }

    /// Helper to FP execution: Or the given flags values to FCSR
    /// recording a write. No-op if a trigger has already tripped.
    void orFcsrFlags(FpFlags value);

    /// Execute decoded instruction. Branch/jump instructions will
    /// modify pc_.
    void execute(const DecodedInst* di);

    /// Helper to disassembleInst32: Disassemble instructions
    /// associated with opcode 1010011.
    void disassembleFp(uint32_t inst, std::ostream& stream);

    /// Change machine state and program counter in reaction to an
    /// exception or an interrupt. Given pc is the program counter to
    /// save (address of instruction causing the asynchronous
    /// exception or the instruction to resume after asynchronous
    /// exception is handled). The info and info2 value holds additional
    /// information about an exception.
    void initiateTrap(const DecodedInst* di, bool interrupt, URV cause,
                      PrivilegeMode nextMode, bool nextVirt,
                      URV pcToSave, URV info, URV info2 = 0);

    /// Create trap instruction information for mtinst/htinst.
    uint32_t createTrapInst(const DecodedInst* di, bool interrupt, unsigned cause, URV info, URV info2) const;

    /// Illegal instruction. Initiate an illegal instruction trap.
    /// This is used for one of the following:
    ///   - Invalid opcode.
    ///   - Extension instruction executed when extension is off in mstatus or misa.
    ///   - Machine mode instruction executed when not in machine mode.
    ///   - Invalid CSR.
    ///   - Write to a read-only CSR.
    void illegalInst(const DecodedInst*);

    /// Initiate a virtual instruction trap.
    void virtualInst(const DecodedInst*);

    /// Place holder for not-yet implemented instructions. Calls
    /// illegal instruction.
    void unimplemented(const DecodedInst*);

    /// Check address associated with an atomic memory operation (AMO) instruction. Return
    /// true if AMO access is allowed. Return false triggering an exception if address is
    /// misaligned.  If successful, the given virtual addr is replaced by the translated
    /// physical address.
    ExceptionCause validateAmoAddr(uint64_t& addr, uint64_t& gaddr, unsigned accessSize);

    /// Do the load value part of a word-sized AMO instruction. Return
    /// true on success putting the loaded value in val. Return false
    /// if a trigger tripped or an exception took place in which case
    /// val is not modified. The loaded word is sign extended to fill
    /// the URV value (this is relevant for rv64). The accessed memory
    /// must have the given attribute (e.g. Pma::Arith, Pma::Swap ...)
    /// or access fault.
    bool amoLoad32(const DecodedInst* di, uint64_t vaddr, Pma::Attrib attrib, URV& val);

    /// Do the load value part of a double-word-sized AMO
    /// instruction. Return true on success putting the loaded value
    /// in val. Return false if a trigger tripped or an exception took
    /// place in which case val is not modified. The accessed memory
    /// must have the given attribute (e.g. Pma::Arith, Pma::Swap ...)
    /// or access fault.
    bool amoLoad64(const DecodedInst* di, uint64_t vaddr, Pma::Attrib attrib, URV& val);

    /// Invalidate cache entries overlapping the bytes written by a
    /// store.
    void invalidateDecodeCache(URV addr, unsigned storeSize);

    /// Helper to shift/bit execute instruction with immediate
    /// operands: Signal an illegal instruction if immediate value is
    /// greater than XLEN-1 returning false; otherwise return true.
    bool checkShiftImmediate(const DecodedInst* di, URV imm);

    /// Helper to the run methods: Log (on the standard error) the
    /// cause of a stop signaled with an exception. Return true if
    /// program finished successfully, return false otherwise.  If
    /// traceFile is non-null, then trace the instruction that caused
    /// the stop.
    bool logStop(const CoreException& ce, uint64_t instCount, FILE* traceFile);

    /// Return true if mcycle is enabled (not inhibited by mcountinhibit).
    bool mcycleEnabled() const
    { return prevPerfControl_ & 1; }

    /// Return true if minstret is enabled (not inhibited by mcountinhibit).
    bool minstretEnabled() const
    { return prevPerfControl_ & 0x4; }

    /// Called to check if a CLINT memory mapped register is written.
    /// Clear/set software-interrupt bit in the MIP CSR of
    /// corresponding hart if all the conditions are met. Set timer
    /// limit if timer-limit register is written. Update stVal: if location
    /// is outside the range of valid harts, set stVal to zero.  If it is
    /// in the software interrupt range then keep it least sig bit and zero
    /// the rest.
    void processClintWrite(uint64_t addr, unsigned stSize, URV& stVal);

    /// Mask to extract shift amount from a integer register value to use
    /// in shift instructions. This returns 0x1f in 32-bit more and 0x3f
    /// in 64-bit mode.
    uint32_t shiftMask() const
    {
      if constexpr (std::is_same<URV, uint32_t>::value)
	return 0x1f;
      if constexpr (std::is_same<URV, uint64_t>::value)
	return 0x3f;
      assert(0 and "Register value type must be uint32_t or uint64_t.");
      return 0x1f;
    }

    /// Return true if maskable integer vector instruction is legal for
    /// current sew and lmul, current vstart, and mask-register
    /// destination register overlap. Check if vector extension is
    /// enabled. Take an illegal instruction exception and return false
    /// otherwise. This is for non-load, non-mask destination,
    /// non-reduction instructions.
    bool checkVecIntInst(const DecodedInst* di);

    /// Same as above but with explicit group multiplier and element width.
    bool checkVecIntInst(const DecodedInst* di, GroupMultiplier gm, ElementWidth eew);

    /// Same as above but for vector load/store. Ignores vstart.
    bool checkVecLdStInst(const DecodedInst* di);

    /// Return true if given arithmetic (non load/store) instruction is
    /// legal. Check if vector extension is enabled. Check if the
    /// current sew/lmul is legal. Return true if legal. Take an
    /// illegal instruction exception and return false otherwise. This
    /// is for integer instructions.
    bool checkSewLmulVstart(const DecodedInst* di);

    /// Similar to above but includes check for floating point operations (is F/D/ZFH
    /// enabled ...).
    bool checkFpSewLmulVstart(const DecodedInst* di, bool wide = false,
			      bool (Hart::*fp16LegalFn)() const = &Hart::isZvfhLegal);

    /// Return true if maskable floating point vector instruction is
    /// legal. Take an illegal instruction exception and return false
    /// otherwise.
    bool checkVecFpInst(const DecodedInst* di, bool wide = false,
			bool (Hart::*fp16LegalFn)() const = &Hart::isZvfhLegal);

    /// Return true if vector operands are multiples of the given group
    /// multiplier (scaled by 8). Initiating an illegal instruction
    /// trap and return false otherwise.
    bool checkVecOpsVsEmul(const DecodedInst* di, unsigned op0, unsigned op1,
			   unsigned op2, unsigned groupX8);

    /// Similar to above but for vector instructions with 2 vector operands.
    bool checkVecOpsVsEmul(const DecodedInst* di, unsigned op0, unsigned op1,
			   unsigned groupX8);

    /// Similar to above but a vector instructions with 1 vector
    /// operand. This also work for checking one vector operand of a
    /// multi-operand instruction.
    bool checkVecOpsVsEmul(const DecodedInst* di, unsigned op, unsigned groupX8);

    /// Return if mask producing instruction (e.g. vmseq) is
    /// legal. Check if vector operands are multiples of the given
    /// group multiplier (scaled by 8). Return true if legal.  Return
    /// false initiating an illegal instruction trap otherwise.
    bool checkVecMaskInst(const DecodedInst* di, unsigned op0, unsigned op1,
			  unsigned groupX8);

    /// Similar to the above but for 3 vector operand instructions.
    bool checkVecMaskInst(const DecodedInst* di, unsigned op0, unsigned op1,
			  unsigned op2, unsigned groupX8);


    /// Similar to the above but for floating point instructions.
    bool checkVecFpMaskInst(const DecodedInst* di, unsigned op0, unsigned op1,
				 unsigned groupX8);

    /// Similar to the above but for floating point instructions with 3
    /// vector operands.
    bool checkVecFpMaskInst(const DecodedInst* di, unsigned op0, unsigned op1,
				 unsigned op2, unsigned groupX8);

    /// Similar to the above but for vector load/store indexed.
    /// Checks overlap for vd/vs3 and index registers.
    bool checkVecLdStIndexedInst(const DecodedInst* di, unsigned vd, unsigned vi,
                                  unsigned offsetWidth, unsigned offsetGroupX8,
                                  unsigned fieldCount);

    /// Check reduction vector operand against the group multiplier. Record operands
    /// group multiplier for tracing.
    bool checkRedOpVsEmul(const DecodedInst* di);

    /// Check destination and index operands against the group multipliers. Return
    /// true if operand is a multiple of multiplier and false otherwise. Record
    /// group multipliers for tracing
    bool checkIndexedOpsVsEmul(const DecodedInst* di, unsigned op0, unsigned op1,
                               unsigned groupX8, unsigned offsetGroupX8);

    /// Similar to above but 3 vector operands and 1st operand is wide.
    bool checkVecOpsVsEmulW0(const DecodedInst* di, unsigned op0, unsigned op1,
			     unsigned op2, unsigned groupX8);

    /// Similar to above but 2 vector operands and 1st operand is wide.
    [[deprecated]] bool checkVecOpsVsEmulW0(const DecodedInst* di, unsigned op0, unsigned op1,
			                      unsigned groupX8);

    /// Similar to above but ternary and 1st operand is wide.
    bool checkVecTernaryOpsVsEmulW0(const DecodedInst* di, unsigned op0, unsigned op1,
			            unsigned op2, unsigned groupX8);

    /// Similar to above but 3 vector operands and 1st 2 operands are wide.
    bool checkVecOpsVsEmulW0W1(const DecodedInst* di, unsigned op0, unsigned op1,
			       unsigned op2, unsigned groupX8);

    /// Similar to above but 2 vector operands and 1st 2 operands are wide.
    bool checkVecOpsVsEmulW0W1(const DecodedInst* di, unsigned op0, unsigned op1,
			       unsigned groupX8);

    /// Similar to above but 3 vector operands with 2nd operand wide.
    bool checkVecOpsVsEmulW1(const DecodedInst* di, unsigned op0, unsigned op1,
			     unsigned op2, unsigned groupX8);

    /// Similar to above but 2 vector operands with 2nd operand wide.
    bool checkVecOpsVsEmulW1(const DecodedInst* di, unsigned op0, unsigned op1,
			     unsigned groupX8);

    /// Performs an in-place group-wise reduction on a series of vector registers.
    /// Does nothing if LMUL <= 1.
    template <typename ELEM_TYPE>
    void doVecFpRedSumGroup(std::vector<ELEM_TYPE>& elems, ElementWidth eew, unsigned groupX8);

    /// Performs an in-place tree sum reduction on adjacent vector elements (starting
    /// at index 0) until numResult is remaining.
    template <typename ELEM_TYPE>
    void doVecFpRedSumAdjacent(std::vector<ELEM_TYPE>& elems, unsigned numElems,
                              unsigned numResult);

    /// Performs an in-place tree sum reduction on every other vector element (starting
    /// at index 0) until numResult is remaining.
    template <typename ELEM_TYPE>
    void doVecFpRedSumStride(std::vector<ELEM_TYPE>& elems, unsigned numElems,
                              unsigned numResult);

    /// Emit a trace record for the given branch instruction or trap in the
    /// branch trace file.
    void traceBranch(const DecodedInst* di);

    /// Called at the end of successful vector instruction to clear the
    /// vstart register and mark VS dirty if a vector register was
    /// updated.
    void postVecSuccess();

    /// Called at the end of a trapping vector instruction to mark VS
    /// dirty if a vector register was updated.
    void postVecFail(const DecodedInst* di);

    /// The program counter is adjusted (size of current instruction
    /// added) before any of the following exec methods are called. To
    /// get the address before adjustment, use currPc_.

    void execBeq(const DecodedInst*);
    void execBne(const DecodedInst*);
    void execBlt(const DecodedInst*);
    void execBltu(const DecodedInst*);
    void execBge(const DecodedInst*);
    void execBgeu(const DecodedInst*);
    void execJalr(const DecodedInst*);
    void execJal(const DecodedInst*);
    void execLui(const DecodedInst*);
    void execAuipc(const DecodedInst*);
    void execAddi(const DecodedInst*);
    void execSlli(const DecodedInst*);
    void execSlti(const DecodedInst*);
    void execSltiu(const DecodedInst*);
    void execXori(const DecodedInst*);
    void execSrli(const DecodedInst*);
    void execSrai(const DecodedInst*);
    void execOri(const DecodedInst*);
    void execAndi(const DecodedInst*);
    void execAdd(const DecodedInst*);
    void execSub(const DecodedInst*);
    void execSll(const DecodedInst*);
    void execSlt(const DecodedInst*);
    void execSltu(const DecodedInst*);
    void execXor(const DecodedInst*);
    void execSrl(const DecodedInst*);
    void execSra(const DecodedInst*);
    void execOr(const DecodedInst*);
    void execAnd(const DecodedInst*);

    void execFence(const DecodedInst*);
    void execFence_tso(const DecodedInst*);
    void execFencei(const DecodedInst*);

    void execEcall(const DecodedInst*);
    void execEbreak(const DecodedInst*);
    void execMret(const DecodedInst*);
    void execSret(const DecodedInst*);
    void execMnret(const DecodedInst*);
    void execWfi(const DecodedInst*);

    void execDret(const DecodedInst*);

    void execSfence_vma(const DecodedInst*);

    void execCsrrw(const DecodedInst*);
    void execCsrrs(const DecodedInst*);
    void execCsrrc(const DecodedInst*);
    void execCsrrwi(const DecodedInst*);
    void execCsrrsi(const DecodedInst*);
    void execCsrrci(const DecodedInst*);

    void execLb(const DecodedInst*);
    void execLh(const DecodedInst*);
    void execLw(const DecodedInst*);
    void execLbu(const DecodedInst*);
    void execLhu(const DecodedInst*);

    void execSb(const DecodedInst*);
    void execSh(const DecodedInst*);
    void execSw(const DecodedInst*);

    void execMul(const DecodedInst*);
    void execMulh(const DecodedInst*);
    void execMulhsu(const DecodedInst*);
    void execMulhu(const DecodedInst*);
    void execDiv(const DecodedInst*);
    void execDivu(const DecodedInst*);
    void execRem(const DecodedInst*);
    void execRemu(const DecodedInst*);

    // rv64i
    void execLwu(const DecodedInst*);
    void execLd(const DecodedInst*);
    void execSd(const DecodedInst*);
    void execSlliw(const DecodedInst*);
    void execSrliw(const DecodedInst*);
    void execSraiw(const DecodedInst*);
    void execAddiw(const DecodedInst*);
    void execAddw(const DecodedInst*);
    void execSubw(const DecodedInst*);
    void execSllw(const DecodedInst*);
    void execSrlw(const DecodedInst*);
    void execSraw(const DecodedInst*);

    // rv128i
    void execLq(const DecodedInst*);
    void execSq(const DecodedInst*);

    // rv64m
    void execMulw(const DecodedInst*);
    void execDivw(const DecodedInst*);
    void execDivuw(const DecodedInst*);
    void execRemw(const DecodedInst*);
    void execRemuw(const DecodedInst*);

    // rv32f
    void execFlw(const DecodedInst*);
    void execFsw(const DecodedInst*);
    void execFmadd_s(const DecodedInst*);
    void execFmsub_s(const DecodedInst*);
    void execFnmsub_s(const DecodedInst*);
    void execFnmadd_s(const DecodedInst*);
    void execFadd_s(const DecodedInst*);
    void execFsub_s(const DecodedInst*);
    void execFmul_s(const DecodedInst*);
    void execFdiv_s(const DecodedInst*);
    void execFsqrt_s(const DecodedInst*);
    void execFsgnj_s(const DecodedInst*);
    void execFsgnjn_s(const DecodedInst*);
    void execFsgnjx_s(const DecodedInst*);
    void execFmin_s(const DecodedInst*);
    void execFmax_s(const DecodedInst*);
    void execFcvt_w_s(const DecodedInst*);
    void execFcvt_wu_s(const DecodedInst*);
    void execFmv_x_w(const DecodedInst*);
    void execFeq_s(const DecodedInst*);
    void execFlt_s(const DecodedInst*);
    void execFle_s(const DecodedInst*);
    void execFclass_s(const DecodedInst*);
    void execFcvt_s_w(const DecodedInst*);
    void execFcvt_s_wu(const DecodedInst*);
    void execFmv_w_x(const DecodedInst*);

    // rv32f + rv64
    void execFcvt_l_s(const DecodedInst*);
    void execFcvt_lu_s(const DecodedInst*);
    void execFcvt_s_l(const DecodedInst*);
    void execFcvt_s_lu(const DecodedInst*);

    // rv32d
    void execFld(const DecodedInst*);
    void execFsd(const DecodedInst*);
    void execFmadd_d(const DecodedInst*);
    void execFmsub_d(const DecodedInst*);
    void execFnmsub_d(const DecodedInst*);
    void execFnmadd_d(const DecodedInst*);
    void execFadd_d(const DecodedInst*);
    void execFsub_d(const DecodedInst*);
    void execFmul_d(const DecodedInst*);
    void execFdiv_d(const DecodedInst*);
    void execFsgnj_d(const DecodedInst*);
    void execFsgnjn_d(const DecodedInst*);
    void execFsgnjx_d(const DecodedInst*);
    void execFmin_d(const DecodedInst*);
    void execFmax_d(const DecodedInst*);
    void execFcvt_d_s(const DecodedInst*);
    void execFcvt_s_d(const DecodedInst*);
    void execFsqrt_d(const DecodedInst*);
    void execFle_d(const DecodedInst*);
    void execFlt_d(const DecodedInst*);
    void execFeq_d(const DecodedInst*);
    void execFcvt_w_d(const DecodedInst*);
    void execFcvt_wu_d(const DecodedInst*);
    void execFcvt_d_w(const DecodedInst*);
    void execFcvt_d_wu(const DecodedInst*);
    void execFclass_d(const DecodedInst*);

    // rv32d + rv64
    void execFcvt_l_d(const DecodedInst*);
    void execFcvt_lu_d(const DecodedInst*);
    void execFcvt_d_l(const DecodedInst*);
    void execFcvt_d_lu(const DecodedInst*);
    void execFmv_d_x(const DecodedInst*);
    void execFmv_x_d(const DecodedInst*);

    // zfh (half precision floating point)
    void execFlh(const DecodedInst*);
    void execFsh(const DecodedInst*);
    void execFmadd_h(const DecodedInst*);
    void execFmsub_h(const DecodedInst*);
    void execFnmsub_h(const DecodedInst*);
    void execFnmadd_h(const DecodedInst*);
    void execFadd_h(const DecodedInst*);
    void execFsub_h(const DecodedInst*);
    void execFmul_h(const DecodedInst*);
    void execFdiv_h(const DecodedInst*);
    void execFsqrt_h(const DecodedInst*);
    void execFsgnj_h(const DecodedInst*);
    void execFsgnjn_h(const DecodedInst*);
    void execFsgnjx_h(const DecodedInst*);
    void execFmin_h(const DecodedInst*);
    void execFmax_h(const DecodedInst*);
    void execFcvt_s_h(const DecodedInst*);
    void execFcvt_d_h(const DecodedInst*);
    void execFcvt_h_s(const DecodedInst*);
    void execFcvt_h_d(const DecodedInst*);
    void execFcvt_w_h(const DecodedInst*);
    void execFcvt_wu_h(const DecodedInst*);
    void execFmv_x_h(const DecodedInst*);
    void execFeq_h(const DecodedInst*);
    void execFlt_h(const DecodedInst*);
    void execFle_h(const DecodedInst*);
    void execFclass_h(const DecodedInst*);
    void execFcvt_h_w(const DecodedInst*);
    void execFcvt_h_wu(const DecodedInst*);
    void execFmv_h_x(const DecodedInst*);

    // zfh + rv64
    void execFcvt_l_h(const DecodedInst*);
    void execFcvt_lu_h(const DecodedInst*);
    void execFcvt_h_l(const DecodedInst*);
    void execFcvt_h_lu(const DecodedInst*);

    // atomic
    template <typename OP>
    void execAmo32Op(const DecodedInst*, Pma::Attrib attrib, OP op);
    void execAmoadd_w(const DecodedInst*);
    void execAmoswap_w(const DecodedInst*);
    void execLr_w(const DecodedInst*);
    void execSc_w(const DecodedInst*);
    void execAmoxor_w(const DecodedInst*);
    void execAmoor_w(const DecodedInst*);
    void execAmoand_w(const DecodedInst*);
    void execAmomin_w(const DecodedInst*);
    void execAmomax_w(const DecodedInst*);
    void execAmominu_w(const DecodedInst*);
    void execAmomaxu_w(const DecodedInst*);

    // atomic + rv64
    template <typename OP>
    void execAmo64Op(const DecodedInst*, Pma::Attrib attrib, OP op);
    void execAmoadd_d(const DecodedInst*);
    void execAmoswap_d(const DecodedInst*);
    void execLr_d(const DecodedInst*);
    void execSc_d(const DecodedInst*);
    void execAmoxor_d(const DecodedInst*);
    void execAmoor_d(const DecodedInst*);
    void execAmoand_d(const DecodedInst*);
    void execAmomin_d(const DecodedInst*);
    void execAmomax_d(const DecodedInst*);
    void execAmominu_d(const DecodedInst*);
    void execAmomaxu_d(const DecodedInst*);

    // Bit manipulation: zbb
    void execClz(const DecodedInst*);
    void execCtz(const DecodedInst*);
    void execCpop(const DecodedInst*);
    void execClzw(const DecodedInst*);
    void execCtzw(const DecodedInst*);
    void execCpopw(const DecodedInst*);
    void execMin(const DecodedInst*);
    void execMax(const DecodedInst*);
    void execMinu(const DecodedInst*);
    void execMaxu(const DecodedInst*);
    void execSext_b(const DecodedInst*);
    void execSext_h(const DecodedInst*);
    void execAndn(const DecodedInst*);
    void execOrc_b(const DecodedInst*);
    void execOrn(const DecodedInst*);
    void execXnor(const DecodedInst*);
    void execRol(const DecodedInst*);
    void execRor(const DecodedInst*);
    void execRori(const DecodedInst*);
    void execRolw(const DecodedInst*);
    void execRorw(const DecodedInst*);
    void execRoriw(const DecodedInst*);
    void execPack(const DecodedInst*);
    void execSlli_uw(const DecodedInst*);
    void execPackh(const DecodedInst*);   // Zbkb
    void execPackw(const DecodedInst*);   // rename zext_h, in Zbb
    void execBrev8(const DecodedInst*);   // In Zbkb
    void execRev8_32(const DecodedInst*);
    void execRev8_64(const DecodedInst*);
    void execUnzip(const DecodedInst*);
    void execZip(const DecodedInst*);

    void execXperm_n(const DecodedInst*); // Zbkx
    void execXperm_b(const DecodedInst*); // Zbkx

    // Bit manipulation: zbs
    void execBset(const DecodedInst*);
    void execBclr(const DecodedInst*);
    void execBinv(const DecodedInst*);
    void execBext(const DecodedInst*);
    void execBseti(const DecodedInst*);
    void execBclri(const DecodedInst*);
    void execBinvi(const DecodedInst*);
    void execBexti(const DecodedInst*);

    void execClmul(const DecodedInst*);
    void execClmulh(const DecodedInst*);
    void execClmulr(const DecodedInst*);

    void execSh1add(const DecodedInst*);
    void execSh2add(const DecodedInst*);
    void execSh3add(const DecodedInst*);
    void execSh1add_uw(const DecodedInst*);
    void execSh2add_uw(const DecodedInst*);
    void execSh3add_uw(const DecodedInst*);
    void execAdd_uw(const DecodedInst*);

    /// Code common to execVsetvli, and execVsetvl. Return true on success and false if an
    /// illegal instruction trap must be taken.
    bool vsetvl(unsigned rd, unsigned rs1, URV vtypeVal, bool isVtypeImm);

    void execVsetvli(const DecodedInst*);
    void execVsetivli(const DecodedInst*);
    void execVsetvl(const DecodedInst*);

    /// Helper to vector vv instructions (eg vadd.vv, vsub.vv). Operation
    /// to be performed (eg. add, sub) is passed in op.
    template<typename ELEM_TYPE>
    void vop_vv(unsigned vd, unsigned vs1, unsigned vs2, unsigned group,
		unsigned start, unsigned elems, bool masked,
		std::function<ELEM_TYPE(ELEM_TYPE, ELEM_TYPE)> op);

    /// Same as vop_vv, but for floating-point operations. This updates
    /// incremental fp flags for each vector element.
    template<typename ELEM_TYPE>
    void vfop_vv(unsigned vd, unsigned vs1, unsigned vs2, unsigned group,
		 unsigned start, unsigned elems, bool masked,
		 std::function<ELEM_TYPE(ELEM_TYPE, ELEM_TYPE)> fop);

    /// Helper to vector vv instructions (eg vadd.vx, vsub.vx). Operation
    /// to be performed (eg. add, sub) is passed in op.
    template<typename ELEM_TYPE>
    void vop_vx(unsigned vd, unsigned vs1, ELEM_TYPE e2, unsigned group,
		unsigned start, unsigned elems, bool masked,
		std::function<ELEM_TYPE(ELEM_TYPE, ELEM_TYPE)> op);

    /// Helper to vector mask vv instructions (eg vmseq.vv). Operation
    /// to be performed (eg. equal_to) passed in op.
    template<typename ELEM_TYPE>
    void vmop_vv(unsigned vd, unsigned vs1, unsigned vs2, unsigned group,
		 unsigned start, unsigned elems, bool masked,
		 std::function<bool(ELEM_TYPE, ELEM_TYPE)> op);

    /// Helper to vector mask vv instructions (eg vmseq.vx). Operation
    /// to be performed (eg. equal_to) passed in op.
    template<typename ELEM_TYPE>
    void vmop_vx(unsigned vd, unsigned vs1, ELEM_TYPE e2, unsigned group,
		 unsigned start, unsigned elems, bool masked,
		 std::function<bool(ELEM_TYPE, ELEM_TYPE)> op);

    /// Helper to vector vv integer instructions. Operation to be
    /// performed (e.g. std::plus for vadd.vv) is passed in op.
    template<typename OP>
    void execVop_vv(const DecodedInst*, OP op);

    /// Helper to vector vv instructions and unsigned integer element
    /// types. Operation to be performed (e.g. std::plus for vadd.vv)
    /// is passed in op.
    template<typename OP>
    void execVopu_vv(const DecodedInst*, OP op);

    /// Helper to vector vx integer instructions. Operation to be
    /// performed (e.g. std::plus for vadd.vv) is passed in op.
    template<typename OP>
    void execVop_vx(const DecodedInst*, OP op);

    /// Helper to vector vx instructions and unsigned integer element
    /// types. Operation to be performed (e.g. std::plus for vadd.vv)
    /// is passed in op.
    template<typename OP>
    void execVopu_vx(const DecodedInst*, OP op);

    /// Helper to vector vi integer instructions. Operation to be
    /// performed (e.g. std::plus for vadd.vv) is passed in op.
    template<typename OP>
    void execVop_vi(const DecodedInst*, OP op);

    /// Helper to vector vi instructions and unsigned integer element
    /// types. Operation to be performed (e.g. std::plus for vadd.vv)
    /// is passed in op.
    template<typename OP>
    void execVopu_vi(const DecodedInst*, OP op);

    /// Helper to vector vs integer reduction instructions (eg
    /// vredsum.vs). Operation to be performed (eg. std::plus) is
    /// passed in op.
    template<typename ELEM_TYPE>
    void vredop_vs(unsigned vd, unsigned vs1, unsigned vs2, unsigned group,
		   unsigned start, unsigned elems, bool masked,
		   std::function<ELEM_TYPE(ELEM_TYPE, ELEM_TYPE)> op);

    /// Helper to vector vs integer reduction instructions (eg vredsum.vs). Operation
    /// to be performed (eg. std::plus) is passed in op.
    template<typename OP>
    void execVredop_vs(const DecodedInst*, OP op);

    /// Helper to vector vs unsigned integer reduction instructions
    /// (eg vredmaxu.vs). Operation to be performed (eg. std::max) is
    /// passed in op.
    template<typename OP>
    void execVredopu_vs(const DecodedInst*, OP op);

    /// Helper to vector mm mask bitwise instructions
    /// (eg vmand.mm). Operation to be performed (eg. std::max) is
    /// passed in op.
    template <typename OP>
    void execVmop_mm(const DecodedInst* di, OP op);

    void execVadd_vv(const DecodedInst*);
    void execVadd_vx(const DecodedInst*);
    void execVadd_vi(const DecodedInst*);

    void execVsub_vv(const DecodedInst*);
    void execVsub_vx(const DecodedInst*);

    void execVrsub_vx(const DecodedInst*);
    void execVrsub_vi(const DecodedInst*);

    template<typename ELEM_TYPE>
    void vwadd_vv(unsigned vd, unsigned vs1, unsigned vs2, unsigned group,
                  unsigned start, unsigned elems, bool masked);
    void execVwaddu_vv(const DecodedInst*);
    void execVwadd_vv(const DecodedInst*);

    template<typename ELEM_TYPE>
    void vwadd_vx(unsigned vd, unsigned vs1, ELEM_TYPE e2, unsigned group,
                  unsigned start, unsigned elems, bool masked);
    void execVwaddu_vx(const DecodedInst*);
    void execVwadd_vx(const DecodedInst*);

    template<typename ELEM_TYPE>
    void vwsub_vx(unsigned vd, unsigned vs1, ELEM_TYPE e2, unsigned group,
                  unsigned start, unsigned elems, bool masked);
    void execVwsubu_vx(const DecodedInst*);
    void execVwsub_vx(const DecodedInst*);

    template<typename ELEM_TYPE>
    void vwsub_vv(unsigned vd, unsigned vs1, unsigned vs2, unsigned group,
                  unsigned start, unsigned elems, bool masked);
    void execVwsubu_vv(const DecodedInst*);
    void execVwsub_vv(const DecodedInst*);

    template<typename ELEM_TYPE>
    void vwadd_wv(unsigned vd, unsigned vs1, unsigned vs2, unsigned group,
                  unsigned start, unsigned elems, bool masked);
    void execVwaddu_wv(const DecodedInst*);
    void execVwadd_wv(const DecodedInst*);

    void execVwaddu_wx(const DecodedInst*);
    void execVwadd_wx(const DecodedInst*);
    void execVwsubu_wx(const DecodedInst*);
    void execVwsub_wx(const DecodedInst*);

    template<typename ELEM_TYPE>
    void vwsub_wv(unsigned vd, unsigned vs1, unsigned vs2, unsigned group,
                  unsigned start, unsigned elems, bool masked);
    void execVwsubu_wv(const DecodedInst*);
    void execVwsub_wv(const DecodedInst*);

    void execVmseq_vv(const DecodedInst*);
    void execVmseq_vx(const DecodedInst*);
    void execVmseq_vi(const DecodedInst*);

    void execVmsne_vv(const DecodedInst*);
    void execVmsne_vx(const DecodedInst*);
    void execVmsne_vi(const DecodedInst*);

    void execVmsltu_vv(const DecodedInst*);
    void execVmslt_vv(const DecodedInst*);

    void execVmsltu_vx(const DecodedInst*);
    void execVmslt_vx(const DecodedInst*);

    void execVmsleu_vv(const DecodedInst*);
    void execVmsleu_vx(const DecodedInst*);
    void execVmsleu_vi(const DecodedInst*);

    void execVmsle_vv(const DecodedInst*);
    void execVmsle_vx(const DecodedInst*);
    void execVmsle_vi(const DecodedInst*);

    void execVmsgtu_vx(const DecodedInst*);
    void execVmsgtu_vi(const DecodedInst*);
    void execVmsgt_vx(const DecodedInst*);
    void execVmsgt_vi(const DecodedInst*);

    void execVminu_vv(const DecodedInst*);
    void execVminu_vx(const DecodedInst*);
    void execVmin_vv(const DecodedInst*);
    void execVmin_vx(const DecodedInst*);


    void execVmaxu_vv(const DecodedInst*);
    void execVmaxu_vx(const DecodedInst*);
    void execVmax_vv(const DecodedInst*);
    void execVmax_vx(const DecodedInst*);

    void execVand_vv(const DecodedInst*);
    void execVand_vx(const DecodedInst*);
    void execVand_vi(const DecodedInst*);

    void execVor_vv(const DecodedInst*);
    void execVor_vx(const DecodedInst*);
    void execVor_vi(const DecodedInst*);

    void execVxor_vv(const DecodedInst*);
    void execVxor_vx(const DecodedInst*);
    void execVxor_vi(const DecodedInst*);

    void execVsll_vv(const DecodedInst*);
    void execVsll_vx(const DecodedInst*);
    void execVsll_vi(const DecodedInst*);

    void execVsrl_vv(const DecodedInst*);
    void execVsrl_vx(const DecodedInst*);
    void execVsrl_vi(const DecodedInst*);

    void execVsra_vv(const DecodedInst*);
    void execVsra_vx(const DecodedInst*);
    void execVsra_vi(const DecodedInst*);

    template<typename ELEM_TYPE>
    void vnsr_wv(unsigned vd, unsigned vs1, unsigned vs2, unsigned group,
		unsigned start, unsigned elems, bool masked);
    void execVnsrl_wv(const DecodedInst*);
    void execVnsra_wv(const DecodedInst*);

    template<typename ELEM_TYPE>
    void vnsr_wx(unsigned vd, unsigned vs1, URV e2, unsigned group,
                 unsigned start, unsigned elems, bool masked);
    void execVnsrl_wx(const DecodedInst*);
    void execVnsrl_wi(const DecodedInst*);
    void execVnsra_wx(const DecodedInst*);
    void execVnsra_wi(const DecodedInst*);

    template<typename ELEM_TYPE>
    void vrgather_vv(unsigned vd, unsigned vs1, unsigned vs2, unsigned group,
                     unsigned start, unsigned elems, bool masked);
    void execVrgather_vv(const DecodedInst*);

    template<typename ELEM_TYPE>
    void vrgather_vx(unsigned vd, unsigned vs1, unsigned rs2, unsigned group,
                     unsigned start, unsigned elems, bool masked);
    void execVrgather_vx(const DecodedInst*);

    template<typename ELEM_TYPE>
    void vrgather_vi(unsigned vd, unsigned vs1, uint32_t imm, unsigned group,
                     unsigned start, unsigned elems, bool masked);
    void execVrgather_vi(const DecodedInst*);

    template<typename ELEM_TYPE>
    void vrgatherei16_vv(unsigned vd, unsigned vs1, unsigned vs2, unsigned group,
                         unsigned start, unsigned elems, bool masked);
    void execVrgatherei16_vv(const DecodedInst*);

    template<typename ELEM_TYPE>
    void vcompress_vm(unsigned vd, unsigned vs1, unsigned vs2, unsigned group,
                      unsigned start, unsigned elems);
    void execVcompress_vm(const DecodedInst*);

    void execVredsum_vs(const DecodedInst*);
    void execVredand_vs(const DecodedInst*);
    void execVredor_vs(const DecodedInst*);
    void execVredxor_vs(const DecodedInst*);
    void execVredminu_vs(const DecodedInst*);
    void execVredmin_vs(const DecodedInst*);
    void execVredmaxu_vs(const DecodedInst*);
    void execVredmax_vs(const DecodedInst*);

    template<typename ELEM_TYPE>
    void vwredsum_vs(unsigned vd, unsigned vs1, unsigned vs2, unsigned group,
		     unsigned start, unsigned elems, bool masked);
    void execVwredsumu_vs(const DecodedInst*);
    void execVwredsum_vs(const DecodedInst*);

    void execVmand_mm(const DecodedInst*);
    void execVmnand_mm(const DecodedInst*);
    void execVmandn_mm(const DecodedInst*);
    void execVmxor_mm(const DecodedInst*);
    void execVmor_mm(const DecodedInst*);
    void execVmnor_mm(const DecodedInst*);
    void execVmorn_mm(const DecodedInst*);
    void execVmxnor_mm(const DecodedInst*);
    void execVcpop_m(const DecodedInst*);
    void execVfirst_m(const DecodedInst*);
    void execVmsbf_m(const DecodedInst*);
    void execVmsif_m(const DecodedInst*);
    void execVmsof_m(const DecodedInst*);
    void execViota_m(const DecodedInst*);
    void execVid_v(const DecodedInst*);

    template<typename ELEM_TYPE>
    void vslideup(unsigned vd, unsigned vs1, URV amount, unsigned group,
                  unsigned start, unsigned elems, bool masked);
    void execVslideup_vx(const DecodedInst*);
    void execVslideup_vi(const DecodedInst*);
    void execVslide1up_vx(const DecodedInst*);

    template<typename ELEM_TYPE>
    void vslidedown(unsigned vd, unsigned vs1, URV amount, unsigned group,
                    unsigned start, unsigned elems, bool masked);
    void execVslidedown_vx(const DecodedInst*);
    void execVslidedown_vi(const DecodedInst*);
    void execVslide1down_vx(const DecodedInst*);

    void execVfslide1up_vf(const DecodedInst*);
    void execVfslide1down_vf(const DecodedInst*);

    void execVmul_vv(const DecodedInst*);
    void execVmul_vx(const DecodedInst*);

    template<typename ELEM_TYPE>
    void vmulh_vv(unsigned vd, unsigned vs1, unsigned vs2, unsigned group,
                  unsigned start, unsigned elems, bool masked);
    void execVmulh_vv(const DecodedInst*);

    template<typename ELEM_TYPE>
    void vmulh_vx(unsigned vd, unsigned vs1, unsigned vs2, unsigned group,
                  unsigned start, unsigned elems, bool masked);
    void execVmulh_vx(const DecodedInst*);

    void execVmulhu_vv(const DecodedInst*);

    template<typename ELEM_TYPE>
    void vmulhu_vx(unsigned vd, unsigned vs1, unsigned vs2, unsigned group,
                   unsigned start, unsigned elems, bool masked);
    void execVmulhu_vx(const DecodedInst*);

    template<typename ELEM_TYPE>
    void vmulhsu_vv(unsigned vd, unsigned vs1, unsigned vs2, unsigned group,
                    unsigned start, unsigned elems, bool masked);
    void execVmulhsu_vv(const DecodedInst*);

    template<typename ELEM_TYPE>
    void vmulhsu_vx(unsigned vd, unsigned vs1, unsigned vs2, unsigned group,
                    unsigned start, unsigned elems, bool masked);
    void execVmulhsu_vx(const DecodedInst*);

    template<typename ELEM_TYPE>
    void vmadd_vv(unsigned vd, unsigned rs1, unsigned v2, unsigned group,
                    unsigned start, unsigned elems, bool masked);
    void execVmadd_vv(const DecodedInst*);

    template<typename ELEM_TYPE>
    void vmadd_vx(unsigned vd, unsigned rs1, unsigned v2, unsigned group,
                    unsigned start, unsigned elems, bool masked);
    void execVmadd_vx(const DecodedInst*);

    template<typename ELEM_TYPE>
    void vnmsub_vv(unsigned vd, unsigned vs1, unsigned vs2, unsigned group,
                    unsigned start, unsigned elems, bool masked);
    void execVnmsub_vv(const DecodedInst*);

    template<typename ELEM_TYPE>
    void vnmsub_vx(unsigned vd, unsigned rs1, unsigned v2, unsigned group,
                    unsigned start, unsigned elems, bool masked);
    void execVnmsub_vx(const DecodedInst*);

    template<typename ELEM_TYPE>
    void vmacc_vv(unsigned vd, unsigned vs1, unsigned vs2, unsigned group,
                    unsigned start, unsigned elems, bool masked);
    void execVmacc_vv(const DecodedInst*);

    template<typename ELEM_TYPE>
    void vmacc_vx(unsigned vd, unsigned rs1, unsigned v2, unsigned group,
                    unsigned start, unsigned elems, bool masked);
    void execVmacc_vx(const DecodedInst*);

    template<typename ELEM_TYPE>
    void vnmsac_vv(unsigned vd, unsigned vs1, unsigned vs2, unsigned group,
                    unsigned start, unsigned elems, bool masked);
    void execVnmsac_vv(const DecodedInst*);

    template<typename ELEM_TYPE>
    void vnmsac_vx(unsigned vd, unsigned rs1, unsigned v2, unsigned group,
                    unsigned start, unsigned elems, bool masked);
    void execVnmsac_vx(const DecodedInst*);

    template<typename ELEM_TYPE>
    void vwmulu_vv(unsigned vd, unsigned vs1, unsigned vs2, unsigned group,
                   unsigned start, unsigned elems, bool masked);
    void execVwmulu_vv(const DecodedInst*);

    template<typename ELEM_TYPE>
    void vwmulu_vx(unsigned vd, unsigned vs1, ELEM_TYPE e2, unsigned group,
                   unsigned start, unsigned elems, bool masked);
    void execVwmulu_vx(const DecodedInst*);

    template<typename ELEM_TYPE>
    void vwmul_vv(unsigned vd, unsigned vs1, unsigned vs2, unsigned group,
                   unsigned start, unsigned elems, bool masked);
    void execVwmul_vv(const DecodedInst*);

    template<typename ELEM_TYPE>
    void vwmul_vx(unsigned vd, unsigned vs1, ELEM_TYPE e2, unsigned group,
                   unsigned start, unsigned elems, bool masked);
    void execVwmul_vx(const DecodedInst*);

    template<typename ELEM_TYPE>
    void vwmulsu_vv(unsigned vd, unsigned vs1, unsigned vs2, unsigned group,
                   unsigned start, unsigned elems, bool masked);
    void execVwmulsu_vv(const DecodedInst*);

    template<typename ELEM_TYPE>
    void vwmulsu_vx(unsigned vd, unsigned vs1, ELEM_TYPE e2, unsigned group,
                   unsigned start, unsigned elems, bool masked);
    void execVwmulsu_vx(const DecodedInst*);

    // This is used for vwmacc.vv and vwmaccu.vv.
    template<typename ELEM_TYPE>
    void vwmacc_vv(unsigned vd, unsigned vs1, unsigned vs2, unsigned group,
                   unsigned start, unsigned elems, bool masked);

    void execVwmaccu_vv(const DecodedInst*);

    template<typename ELEM_TYPE>
    void vwmaccu_vx(unsigned vd, ELEM_TYPE e1, unsigned vs2, unsigned group,
                    unsigned start, unsigned elems, bool masked);
    void execVwmaccu_vx(const DecodedInst*);

    void execVwmacc_vv(const DecodedInst*);

    template<typename ELEM_TYPE>
    void vwmacc_vx(unsigned vd, ELEM_TYPE e1, unsigned vs2, unsigned group,
                   unsigned start, unsigned elems, bool masked);
    void execVwmacc_vx(const DecodedInst*);

    template<typename ELEM_TYPE>
    void vwmaccsu_vv(unsigned vd, unsigned vs1, unsigned vs2, unsigned group,
                     unsigned start, unsigned elems, bool masked);
    void execVwmaccsu_vv(const DecodedInst*);

    template<typename ELEM_TYPE>
    void vwmaccsu_vx(unsigned vd, ELEM_TYPE e1, unsigned vs2, unsigned group,
                     unsigned start, unsigned elems, bool masked);
    void execVwmaccsu_vx(const DecodedInst*);

    template<typename ELEM_TYPE>
    void vwmaccus_vx(unsigned vd, ELEM_TYPE e1, unsigned vs2, unsigned group,
                     unsigned start, unsigned elems, bool masked);
    void execVwmaccus_vx(const DecodedInst*);

    template<typename ELEM_TYPE>
    void vdivu_vv(unsigned vd, unsigned vs1, unsigned vs2, unsigned group,
                  unsigned start, unsigned elems, bool masked);
    void execVdivu_vv(const DecodedInst*);

    template<typename ELEM_TYPE>
    void vdivu_vx(unsigned vd, unsigned vs1, unsigned vs2, unsigned group,
                  unsigned start, unsigned elems, bool masked);
    void execVdivu_vx(const DecodedInst*);

    template<typename ELEM_TYPE>
    void vdiv_vv(unsigned vd, unsigned vs1, unsigned vs2, unsigned group,
                 unsigned start, unsigned elems, bool masked);
    void execVdiv_vv(const DecodedInst*);

    template<typename ELEM_TYPE>
    void vdiv_vx(unsigned vd, unsigned vs1, unsigned vs2, unsigned group,
                 unsigned start, unsigned elems, bool masked);
    void execVdiv_vx(const DecodedInst*);

    template<typename ELEM_TYPE>
    void vremu_vv(unsigned vd, unsigned vs1, unsigned vs2, unsigned group,
                  unsigned start, unsigned elems, bool masked);
    void execVremu_vv(const DecodedInst*);

    template<typename ELEM_TYPE>
    void vremu_vx(unsigned vd, unsigned vs1, unsigned vs2, unsigned group,
                  unsigned start, unsigned elems, bool masked);
    void execVremu_vx(const DecodedInst*);

    template<typename ELEM_TYPE>
    void vrem_vv(unsigned vd, unsigned vs1, unsigned vs2, unsigned group,
                 unsigned start, unsigned elems, bool masked);
    void execVrem_vv(const DecodedInst*);

    template<typename ELEM_TYPE>
    void vrem_vx(unsigned vd, unsigned vs1, unsigned vs2, unsigned group,
                 unsigned start, unsigned elems, bool masked);
    void execVrem_vx(const DecodedInst*);

    template<typename ELEM_TYPE, typename FROM_TYPE>
    void vsext(unsigned vd, unsigned vs1, unsigned group, unsigned fromGroup,
               unsigned start, unsigned elems, bool masked);
    void execVsext_vf2(const DecodedInst*);
    void execVsext_vf4(const DecodedInst*);
    void execVsext_vf8(const DecodedInst*);

    template<typename ELEM_TYPE, typename FROM_TYPE>
    void vzext(unsigned vd, unsigned vs1, unsigned group, unsigned from,
               unsigned start, unsigned elems, bool masked);
    void execVzext_vf2(const DecodedInst*);
    void execVzext_vf4(const DecodedInst*);
    void execVzext_vf8(const DecodedInst*);

    template<typename ELEM_TYPE>
    void vadc_vvm(unsigned vd, unsigned vs1, unsigned vs2, unsigned vcin,
                  unsigned group, unsigned start, unsigned elems);

    template<typename ELEM_TYPE>
    void vadc_vxm(unsigned vd, unsigned vs1, ELEM_TYPE e2, unsigned vcin,
                  unsigned group, unsigned start, unsigned elems);

    template<typename ELEM_TYPE>
    void vsbc_vvm(unsigned vd, unsigned vs1, unsigned vs2, unsigned vbin,
                  unsigned group, unsigned start, unsigned elems);

    template<typename ELEM_TYPE>
    void vsbc_vxm(unsigned vd, unsigned vs1, ELEM_TYPE e2, unsigned vbin,
                  unsigned group, unsigned start, unsigned elems);

    template<typename ELEM_TYPE>
    void vmadc_vvm(unsigned vcout, unsigned vs1, unsigned vs2, bool carry,
                   unsigned vcin, unsigned group, unsigned start,
                   unsigned elems);

    template<typename ELEM_TYPE>
    void vmadc_vxm(unsigned vcout, unsigned vs1, ELEM_TYPE e2, bool carry,
                   unsigned vcin, unsigned group, unsigned start,
                   unsigned elems);

    template<typename ELEM_TYPE>
    void vmsbc_vvm(unsigned vbout, unsigned vs1, unsigned vs2, bool borrow,
                   unsigned vbin, unsigned group, unsigned start,
                   unsigned elems);

    template<typename ELEM_TYPE>
    void vmsbc_vxm(unsigned vbout, unsigned vs1, ELEM_TYPE e2, bool borrow,
                   unsigned vbin, unsigned group, unsigned start,
                   unsigned elems);

    void execVadc_vvm(const DecodedInst*);
    void execVadc_vxm(const DecodedInst*);
    void execVadc_vim(const DecodedInst*);
    void execVsbc_vvm(const DecodedInst*);
    void execVsbc_vxm(const DecodedInst*);
    void execVmadc_vvm(const DecodedInst*);
    void execVmadc_vxm(const DecodedInst*);
    void execVmadc_vim(const DecodedInst*);
    void execVmsbc_vvm(const DecodedInst*);
    void execVmsbc_vxm(const DecodedInst*);

    template<typename ELEM_TYPE>
    void vmerge_vvm(unsigned vd, unsigned vs1, unsigned vs2, unsigned group,
                   unsigned start, unsigned elems);
    void execVmerge_vvm(const DecodedInst*);

    template<typename ELEM_TYPE>
    void vmerge_vxm(unsigned vd, unsigned vs1, ELEM_TYPE e2, unsigned group,
                   unsigned start, unsigned elems);
    void execVmerge_vxm(const DecodedInst*);

    void execVmerge_vim(const DecodedInst*);

    void execVmv_x_s(const DecodedInst*);
    void execVmv_s_x(const DecodedInst*);
    void execVfmv_f_s(const DecodedInst*);
    void execVfmv_s_f(const DecodedInst*);

    template<typename ELEM_TYPE>
    void vmv_v_v(unsigned vd, unsigned vs1, unsigned group,
                 unsigned start, unsigned elems);
    void execVmv_v_v(const DecodedInst*);

    template<typename ELEM_TYPE>
    void vmv_v_x(unsigned vd, ELEM_TYPE e1, unsigned group,
                 unsigned start, unsigned elems);
    void execVmv_v_x(const DecodedInst*);
    void execVmv_v_i(const DecodedInst*);

    void vmvr_v(const DecodedInst*, unsigned nr);
    void execVmv1r_v(const DecodedInst*);
    void execVmv2r_v(const DecodedInst*);
    void execVmv4r_v(const DecodedInst*);
    void execVmv8r_v(const DecodedInst*);

    template<typename ELEM_TYPE>
    void vsaddu_vv(unsigned vd, unsigned vs1, unsigned vs2, unsigned group,
                   unsigned start, unsigned elems, bool masked);
    void execVsaddu_vv(const DecodedInst*);

    template<typename ELEM_TYPE>
    void vsaddu_vx(unsigned vd, unsigned vs1, ELEM_TYPE e2, unsigned group,
                   unsigned start, unsigned elems, bool masked);
    void execVsaddu_vx(const DecodedInst*);
    void execVsaddu_vi(const DecodedInst*);

    template<typename ELEM_TYPE>
    void vsadd_vv(unsigned vd, unsigned vs1, unsigned vs2, unsigned group,
                  unsigned start, unsigned elems, bool masked);
    void execVsadd_vv(const DecodedInst*);

    template<typename ELEM_TYPE>
    void vsadd_vx(unsigned vd, unsigned vs1, ELEM_TYPE e2, unsigned group,
                  unsigned start, unsigned elems, bool masked);
    void execVsadd_vx(const DecodedInst*);
    void execVsadd_vi(const DecodedInst*);

    template<typename ELEM_TYPE>
    void vssubu_vv(unsigned vd, unsigned vs1, unsigned vs2, unsigned group,
                   unsigned start, unsigned elems, bool masked);
    void execVssubu_vv(const DecodedInst*);

    template<typename ELEM_TYPE>
    void vssubu_vx(unsigned vd, unsigned vs1, ELEM_TYPE e2, unsigned group,
                   unsigned start, unsigned elems, bool masked);
    void execVssubu_vx(const DecodedInst*);

    template<typename ELEM_TYPE>
    void vssub_vv(unsigned vd, unsigned vs1, unsigned vs2, unsigned group,
                  unsigned start, unsigned elems, bool masked);
    void execVssub_vv(const DecodedInst*);

    template<typename ELEM_TYPE>
    void vssub_vx(unsigned vd, unsigned vs1, ELEM_TYPE e2, unsigned group,
                  unsigned start, unsigned elems, bool masked);
    void execVssub_vx(const DecodedInst*);

    template<typename ELEM_TYPE>
    void vaadd_vv(unsigned vd, unsigned vs1, unsigned vs2, unsigned group,
                  unsigned start, unsigned elems, bool masked);
    void execVaadd_vv(const DecodedInst*);
    void execVaaddu_vv(const DecodedInst*);

    template<typename ELEM_TYPE>
    void vaadd_vx(unsigned vd, unsigned vs1, ELEM_TYPE e2, unsigned group,
                  unsigned start, unsigned elems, bool masked);
    void execVaadd_vx(const DecodedInst*);
    void execVaaddu_vx(const DecodedInst*);

    template<typename ELEM_TYPE>
    void vasub_vv(unsigned vd, unsigned vs1, unsigned vs2, unsigned group,
                  unsigned start, unsigned elems, bool masked);
    void execVasub_vv(const DecodedInst*);
    void execVasubu_vv(const DecodedInst*);

    template<typename ELEM_TYPE>
    void vasub_vx(unsigned vd, unsigned vs1, ELEM_TYPE e2, unsigned group,
                  unsigned start, unsigned elems, bool masked);
    void execVasub_vx(const DecodedInst*);
    void execVasubu_vx(const DecodedInst*);

    template<typename ELEM_TYPE>
    void vsmul_vv(unsigned vd, unsigned vs1, unsigned vs2, unsigned group,
                  unsigned start, unsigned elems, bool masked);
    void execVsmul_vv(const DecodedInst*);

    template<typename ELEM_TYPE>
    void vsmul_vx(unsigned vd, unsigned vs1, ELEM_TYPE e2, unsigned group,
                  unsigned start, unsigned elems, bool masked);
    void execVsmul_vx(const DecodedInst*);

    template<typename ELEM_TYPE>
    void vssr_vv(unsigned vd, unsigned vs1, unsigned vs2, unsigned group,
                 unsigned start, unsigned elems, bool masked);
    void execVssrl_vv(const DecodedInst*);

    template<typename ELEM_TYPE>
    void vssr_vx(unsigned vd, unsigned vs1, ELEM_TYPE e2, unsigned group,
                  unsigned start, unsigned elems, bool masked);
    void execVssrl_vx(const DecodedInst*);
    void execVssrl_vi(const DecodedInst*);

    void execVssra_vv(const DecodedInst*);
    void execVssra_vx(const DecodedInst*);
    void execVssra_vi(const DecodedInst*);

    template<typename ELEM_TYPE>
    void vnclip_wv(unsigned vd, unsigned vs1, unsigned vs2, unsigned group,
                   unsigned start, unsigned elems, bool masked);
    void execVnclipu_wv(const DecodedInst*);

    template<typename ELEM_TYPE>
    void vnclip_wx(unsigned vd, unsigned vs1, ELEM_TYPE e2, unsigned group,
                   unsigned start, unsigned elems, bool masked);
    void execVnclipu_wx(const DecodedInst*);
    void execVnclipu_wi(const DecodedInst*);

    void execVnclip_wv(const DecodedInst*);
    void execVnclip_wx(const DecodedInst*);
    void execVnclip_wi(const DecodedInst*);

    template <typename ELEM_TYPE>
    [[nodiscard]]
    bool vectorLoad(const DecodedInst*, ElementWidth, bool faultOnFirstOnly);

    void execVle8_v(const DecodedInst*);
    void execVle16_v(const DecodedInst*);
    void execVle32_v(const DecodedInst*);
    void execVle64_v(const DecodedInst*);
    void execVle128_v(const DecodedInst*);
    void execVle256_v(const DecodedInst*);
    void execVle512_v(const DecodedInst*);
    void execVle1024_v(const DecodedInst*);

    template <typename ELEM_TYPE>
    [[nodiscard]]
    bool vectorStore(const DecodedInst*, ElementWidth);

    void execVse8_v(const DecodedInst*);
    void execVse16_v(const DecodedInst*);
    void execVse32_v(const DecodedInst*);
    void execVse64_v(const DecodedInst*);
    void execVse128_v(const DecodedInst*);
    void execVse256_v(const DecodedInst*);
    void execVse512_v(const DecodedInst*);
    void execVse1024_v(const DecodedInst*);

    void execVlm_v(const DecodedInst*);
    void execVsm_v(const DecodedInst*);

    template <typename ELEM_TYPE>
    [[nodiscard]]
    bool vectorLoadWholeReg(const DecodedInst*, ElementWidth);

    void execVlre8_v(const DecodedInst*);
    void execVlre16_v(const DecodedInst*);
    void execVlre32_v(const DecodedInst*);
    void execVlre64_v(const DecodedInst*);
    void execVlre128_v(const DecodedInst*);
    void execVlre256_v(const DecodedInst*);
    void execVlre512_v(const DecodedInst*);
    void execVlre1024_v(const DecodedInst*);

    [[nodiscard]]
    bool vectorStoreWholeReg(const DecodedInst*);

    void execVs1r_v(const DecodedInst*);
    void execVs2r_v(const DecodedInst*);
    void execVs4r_v(const DecodedInst*);
    void execVs8r_v(const DecodedInst*);

    void execVle8ff_v(const DecodedInst*);
    void execVle16ff_v(const DecodedInst*);
    void execVle32ff_v(const DecodedInst*);
    void execVle64ff_v(const DecodedInst*);
    void execVle128ff_v(const DecodedInst*);
    void execVle256ff_v(const DecodedInst*);
    void execVle512ff_v(const DecodedInst*);
    void execVle1024ff_v(const DecodedInst*);

    template <typename ELEM_TYPE>
    [[nodiscard]]
    bool vectorLoadStrided(const DecodedInst*, ElementWidth);

    void execVlse8_v(const DecodedInst*);
    void execVlse16_v(const DecodedInst*);
    void execVlse32_v(const DecodedInst*);
    void execVlse64_v(const DecodedInst*);
    void execVlse128_v(const DecodedInst*);
    void execVlse256_v(const DecodedInst*);
    void execVlse512_v(const DecodedInst*);
    void execVlse1024_v(const DecodedInst*);

    template <typename ELEM_TYPE>
    [[nodiscard]]
    bool vectorStoreStrided(const DecodedInst*, ElementWidth);

    void execVsse8_v(const DecodedInst*);
    void execVsse16_v(const DecodedInst*);
    void execVsse32_v(const DecodedInst*);
    void execVsse64_v(const DecodedInst*);
    void execVsse128_v(const DecodedInst*);
    void execVsse256_v(const DecodedInst*);
    void execVsse512_v(const DecodedInst*);
    void execVsse1024_v(const DecodedInst*);

    template <typename ELEM_TYPE>
    [[nodiscard]]
    bool vectorLoadIndexed(const DecodedInst*, ElementWidth);

    void execVloxei8_v(const DecodedInst*);
    void execVloxei16_v(const DecodedInst*);
    void execVloxei32_v(const DecodedInst*);
    void execVloxei64_v(const DecodedInst*);
    void execVluxei8_v(const DecodedInst*);
    void execVluxei16_v(const DecodedInst*);
    void execVluxei32_v(const DecodedInst*);
    void execVluxei64_v(const DecodedInst*);

    template <typename ELEM_TYPE>
    [[nodiscard]]
    bool vectorStoreIndexed(const DecodedInst*, ElementWidth);

    void execVsoxei8_v(const DecodedInst*);
    void execVsoxei16_v(const DecodedInst*);
    void execVsoxei32_v(const DecodedInst*);
    void execVsoxei64_v(const DecodedInst*);
    void execVsuxei8_v(const DecodedInst*);
    void execVsuxei16_v(const DecodedInst*);
    void execVsuxei32_v(const DecodedInst*);
    void execVsuxei64_v(const DecodedInst*);

    template <typename ELEM_TYPE>
    [[nodiscard]]
    bool vectorLoadSeg(const DecodedInst*, ElementWidth, unsigned fields,
		       uint64_t stride, bool faultOnFirstOnly);

    void execVlsege8_v(const DecodedInst*);
    void execVlsege16_v(const DecodedInst*);
    void execVlsege32_v(const DecodedInst*);
    void execVlsege64_v(const DecodedInst*);
    void execVlsege128_v(const DecodedInst*);
    void execVlsege256_v(const DecodedInst*);
    void execVlsege512_v(const DecodedInst*);
    void execVlsege1024_v(const DecodedInst*);

    template <typename ELEM_TYPE>
    [[nodiscard]]
    bool vectorStoreSeg(const DecodedInst*, ElementWidth, unsigned fields,
			uint64_t stride);

    void execVssege8_v(const DecodedInst*);
    void execVssege16_v(const DecodedInst*);
    void execVssege32_v(const DecodedInst*);
    void execVssege64_v(const DecodedInst*);
    void execVssege128_v(const DecodedInst*);
    void execVssege256_v(const DecodedInst*);
    void execVssege512_v(const DecodedInst*);
    void execVssege1024_v(const DecodedInst*);

    void execVlssege8_v(const DecodedInst*);
    void execVlssege16_v(const DecodedInst*);
    void execVlssege32_v(const DecodedInst*);
    void execVlssege64_v(const DecodedInst*);
    void execVlssege128_v(const DecodedInst*);
    void execVlssege256_v(const DecodedInst*);
    void execVlssege512_v(const DecodedInst*);
    void execVlssege1024_v(const DecodedInst*);

    void execVsssege8_v(const DecodedInst*);
    void execVsssege16_v(const DecodedInst*);
    void execVsssege32_v(const DecodedInst*);
    void execVsssege64_v(const DecodedInst*);
    void execVsssege128_v(const DecodedInst*);
    void execVsssege256_v(const DecodedInst*);
    void execVsssege512_v(const DecodedInst*);
    void execVsssege1024_v(const DecodedInst*);

    template <typename ELEM_TYPE>
    [[nodiscard]]
    bool vectorLoadSegIndexed(const DecodedInst*, ElementWidth, unsigned fields);

    void execVluxsegei8_v(const DecodedInst*);
    void execVluxsegei16_v(const DecodedInst*);
    void execVluxsegei32_v(const DecodedInst*);
    void execVluxsegei64_v(const DecodedInst*);
    void execVluxsegei128_v(const DecodedInst*);
    void execVluxsegei256_v(const DecodedInst*);
    void execVluxsegei512_v(const DecodedInst*);
    void execVluxsegei1024_v(const DecodedInst*);

    template <typename ELEM_TYPE>
    [[nodiscard]]
    bool vectorStoreSegIndexed(const DecodedInst*, ElementWidth, unsigned fields);

    void execVsuxsegei8_v(const DecodedInst*);
    void execVsuxsegei16_v(const DecodedInst*);
    void execVsuxsegei32_v(const DecodedInst*);
    void execVsuxsegei64_v(const DecodedInst*);
    void execVsuxsegei128_v(const DecodedInst*);
    void execVsuxsegei256_v(const DecodedInst*);
    void execVsuxsegei512_v(const DecodedInst*);
    void execVsuxsegei1024_v(const DecodedInst*);

    void execVloxsegei8_v(const DecodedInst*);
    void execVloxsegei16_v(const DecodedInst*);
    void execVloxsegei32_v(const DecodedInst*);
    void execVloxsegei64_v(const DecodedInst*);
    void execVloxsegei128_v(const DecodedInst*);
    void execVloxsegei256_v(const DecodedInst*);
    void execVloxsegei512_v(const DecodedInst*);
    void execVloxsegei1024_v(const DecodedInst*);

    void execVsoxsegei8_v(const DecodedInst*);
    void execVsoxsegei16_v(const DecodedInst*);
    void execVsoxsegei32_v(const DecodedInst*);
    void execVsoxsegei64_v(const DecodedInst*);
    void execVsoxsegei128_v(const DecodedInst*);
    void execVsoxsegei256_v(const DecodedInst*);
    void execVsoxsegei512_v(const DecodedInst*);
    void execVsoxsegei1024_v(const DecodedInst*);

    void execVlsege8ff_v(const DecodedInst*);
    void execVlsege16ff_v(const DecodedInst*);
    void execVlsege32ff_v(const DecodedInst*);
    void execVlsege64ff_v(const DecodedInst*);
    void execVlsege128ff_v(const DecodedInst*);
    void execVlsege256ff_v(const DecodedInst*);
    void execVlsege512ff_v(const DecodedInst*);
    void execVlsege1024ff_v(const DecodedInst*);

    void execVfadd_vv(const DecodedInst*);

    template<typename ELEM_TYPE>
    void vfadd_vf(unsigned vd, unsigned vs1, unsigned f2, unsigned group,
		  unsigned start, unsigned elems, bool masked);
    void execVfadd_vf(const DecodedInst*);

    void execVfsub_vv(const DecodedInst*);

    template<typename ELEM_TYPE>
    void vfsub_vf(unsigned vd, unsigned vs1, unsigned f2, unsigned group,
		  unsigned start, unsigned elems, bool masked);
    void execVfsub_vf(const DecodedInst*);

    template<typename ELEM_TYPE>
    void vfrsub_vf(unsigned vd, unsigned vs1, unsigned f2, unsigned group,
		   unsigned start, unsigned elems, bool masked);
    void execVfrsub_vf(const DecodedInst*);

    template<typename ELEM_TYPE>
    void vfwadd_vv(unsigned vd, unsigned vs1, unsigned vs2, unsigned group,
		   unsigned start, unsigned elems, bool masked);
    void execVfwadd_vv(const DecodedInst*);

    template<typename ELEM_TYPE>
    void vfwadd_vf(unsigned vd, unsigned vs1, unsigned f2, unsigned group,
		  unsigned start, unsigned elems, bool masked);
    void execVfwadd_vf(const DecodedInst*);

    template<typename ELEM_TYPE>
    void vfwsub_vv(unsigned vd, unsigned vs1, unsigned vs2, unsigned group,
                 unsigned start, unsigned elems, bool masked);
    void execVfwsub_vv(const DecodedInst*);

    template<typename ELEM_TYPE>
    void vfwsub_vf(unsigned vd, unsigned vs1, unsigned vs2, unsigned group,
		   unsigned start, unsigned elems, bool masked);
    void execVfwsub_vf(const DecodedInst*);

    template<typename ELEM_TYPE>
    void vfwadd_wv(unsigned vd, unsigned vs1, unsigned vs2, unsigned group,
		   unsigned start, unsigned elems, bool masked);
    void execVfwadd_wv(const DecodedInst*);

    template<typename ELEM_TYPE>
    void vfwadd_wf(unsigned vd, unsigned vs1, unsigned f2, unsigned group,
		  unsigned start, unsigned elems, bool masked);
    void execVfwadd_wf(const DecodedInst*);

    template<typename ELEM_TYPE>
    void vfwsub_wv(unsigned vd, unsigned vs1, unsigned vs2, unsigned group,
                 unsigned start, unsigned elems, bool masked);
    void execVfwsub_wv(const DecodedInst*);

    template<typename ELEM_TYPE>
    void vfwsub_wf(unsigned vd, unsigned vs1, unsigned vs2, unsigned group,
		   unsigned start, unsigned elems, bool masked);
    void execVfwsub_wf(const DecodedInst*);

    template<typename ELEM_TYPE>
    void vfmadd_vv(unsigned vd, unsigned vs1, unsigned vs2, unsigned group,
		   unsigned start, unsigned elems, bool masked);
    void execVfmadd_vv(const DecodedInst*);

    template<typename ELEM_TYPE>
    void vfmadd_vf(unsigned vd, unsigned f1, unsigned vs2, unsigned group,
		   unsigned start, unsigned elems, bool masked);
    void execVfmadd_vf(const DecodedInst*);

    template<typename ELEM_TYPE>
    void vfnmadd_vv(unsigned vd, unsigned vs1, unsigned vs2, unsigned group,
		   unsigned start, unsigned elems, bool masked);
    void execVfnmadd_vv(const DecodedInst*);

    template<typename ELEM_TYPE>
    void vfnmadd_vf(unsigned vd, unsigned f1, unsigned vs2, unsigned group,
		   unsigned start, unsigned elems, bool masked);
    void execVfnmadd_vf(const DecodedInst*);

    template<typename ELEM_TYPE>
    void vfmsub_vv(unsigned vd, unsigned vs1, unsigned vs2, unsigned group,
		   unsigned start, unsigned elems, bool masked);
    void execVfmsub_vv(const DecodedInst*);

    template<typename ELEM_TYPE>
    void vfmsub_vf(unsigned vd, unsigned f1, unsigned vs2, unsigned group,
		   unsigned start, unsigned elems, bool masked);
    void execVfmsub_vf(const DecodedInst*);

    template<typename ELEM_TYPE>
    void vfnmsub_vv(unsigned vd, unsigned vs1, unsigned vs2, unsigned group,
		    unsigned start, unsigned elems, bool masked);
    void execVfnmsub_vv(const DecodedInst*);

    template<typename ELEM_TYPE>
    void vfnmsub_vf(unsigned vd, unsigned f1, unsigned vs2, unsigned group,
		    unsigned start, unsigned elems, bool masked);
    void execVfnmsub_vf(const DecodedInst*);

    void execVfmul_vv(const DecodedInst*);

    template<typename ELEM_TYPE>
    void vfmul_vf(unsigned vd, unsigned vs1, unsigned vs2, unsigned group,
		  unsigned start, unsigned elems, bool masked);
    void execVfmul_vf(const DecodedInst*);

    void execVfdiv_vv(const DecodedInst*);

    template<typename ELEM_TYPE>
    void vfdiv_vf(unsigned vd, unsigned vs1, unsigned vs2, unsigned group,
		   unsigned start, unsigned elems, bool masked);
    void execVfdiv_vf(const DecodedInst*);

    template<typename ELEM_TYPE>
    void vfrdiv_vf(unsigned vd, unsigned vs1, unsigned vs2, unsigned group,
		   unsigned start, unsigned elems, bool masked);
    void execVfrdiv_vf(const DecodedInst*);

    template<typename ELEM_TYPE>
    void vfwmul_vv(unsigned vd, unsigned vs1, unsigned vs2, unsigned group,
		   unsigned start, unsigned elems, bool masked);
    void execVfwmul_vv(const DecodedInst*);

    template<typename ELEM_TYPE>
    void vfwmul_vf(unsigned vd, unsigned vs1, unsigned vs2, unsigned group,
		   unsigned start, unsigned elems, bool masked);
    void execVfwmul_vf(const DecodedInst*);

    template<typename ELEM_TYPE>
    void vfmacc_vv(unsigned vd, unsigned vs1, unsigned vs2, unsigned group,
		   unsigned start, unsigned elems, bool masked);
    void execVfmacc_vv(const DecodedInst*);

    template<typename ELEM_TYPE>
    void vfmacc_vf(unsigned vd, unsigned vf1, unsigned vs2, unsigned group,
		   unsigned start, unsigned elems, bool masked);
    void execVfmacc_vf(const DecodedInst*);

    template<typename ELEM_TYPE>
    void vfnmacc_vv(unsigned vd, unsigned vs1, unsigned vs2, unsigned group,
		   unsigned start, unsigned elems, bool masked);
    void execVfnmacc_vv(const DecodedInst*);

    template<typename ELEM_TYPE>
    void vfnmacc_vf(unsigned vd, unsigned vs1, unsigned vs2, unsigned group,
		   unsigned start, unsigned elems, bool masked);
    void execVfnmacc_vf(const DecodedInst*);

    template<typename ELEM_TYPE>
    void vfmsac_vv(unsigned vd, unsigned vs1, unsigned vs2, unsigned group,
		   unsigned start, unsigned elems, bool masked);
    void execVfmsac_vv(const DecodedInst*);

    template<typename ELEM_TYPE>
    void vfmsac_vf(unsigned vd, unsigned vs1, unsigned vs2, unsigned group,
		   unsigned start, unsigned elems, bool masked);
    void execVfmsac_vf(const DecodedInst*);

    template<typename ELEM_TYPE>
    void vfnmsac_vv(unsigned vd, unsigned vs1, unsigned vs2, unsigned group,
		   unsigned start, unsigned elems, bool masked);
    void execVfnmsac_vv(const DecodedInst*);

    template<typename ELEM_TYPE>
    void vfnmsac_vf(unsigned vd, unsigned vs1, unsigned vs2, unsigned group,
		   unsigned start, unsigned elems, bool masked);
    void execVfnmsac_vf(const DecodedInst*);

    template<typename ELEM_TYPE>
    void vfwmacc_vv(unsigned vd, unsigned vs1, unsigned vs2, unsigned group,
		    unsigned start, unsigned elems, bool masked);
    void execVfwmacc_vv(const DecodedInst*);

    template<typename ELEM_TYPE>
    void vfwmacc_vf(unsigned vd, unsigned vs1, unsigned vs2, unsigned group,
		    unsigned start, unsigned elems, bool masked);
    void execVfwmacc_vf(const DecodedInst*);

    template<typename ELEM_TYPE>
    void vfwnmacc_vv(unsigned vd, unsigned vs1, unsigned vs2, unsigned group,
		     unsigned start, unsigned elems, bool masked);
    void execVfwnmacc_vv(const DecodedInst*);

    template<typename ELEM_TYPE>
    void vfwnmacc_vf(unsigned vd, unsigned vs1, unsigned vs2, unsigned group,
		     unsigned start, unsigned elems, bool masked);
    void execVfwnmacc_vf(const DecodedInst*);

    template<typename ELEM_TYPE>
    void vfwmsac_vv(unsigned vd, unsigned vs1, unsigned vs2, unsigned group,
		    unsigned start, unsigned elems, bool masked);
    void execVfwmsac_vv(const DecodedInst*);

    template<typename ELEM_TYPE>
    void vfwmsac_vf(unsigned vd, unsigned vs1, unsigned vs2, unsigned group,
		    unsigned start, unsigned elems, bool masked);
    void execVfwmsac_vf(const DecodedInst*);

    template<typename ELEM_TYPE>
    void vfwnmsac_vv(unsigned vd, unsigned vs1, unsigned vs2, unsigned group,
		     unsigned start, unsigned elems, bool masked);
    void execVfwnmsac_vv(const DecodedInst*);

    template<typename ELEM_TYPE>
    void vfwnmsac_vf(unsigned vd, unsigned vs1, unsigned vs2, unsigned group,
		     unsigned start, unsigned elems, bool masked);
    void execVfwnmsac_vf(const DecodedInst*);

    template<typename ELEM_TYPE>
    void vfsqrt_v(unsigned vd, unsigned vs1, unsigned group,
		     unsigned start, unsigned elems, bool masked);
    void execVfsqrt_v(const DecodedInst*);

    template<typename ELEM_TYPE>
    void vfmerge(unsigned vd, unsigned vs1, unsigned rs2, unsigned group,
		 unsigned start, unsigned elems);
    void execVfmerge_vfm(const DecodedInst*);

    template<typename ELEM_TYPE>
    void vfmv_v_f(unsigned vd, unsigned rs1, unsigned group,
		  unsigned start, unsigned elems);
    void execVfmv_v_f(const DecodedInst*);

    template<typename ELEM_TYPE>
    void vmfeq_vv(unsigned vd, unsigned vs1, unsigned vs2, unsigned group,
                  unsigned start, unsigned elems, bool masked);
    void execVmfeq_vv(const DecodedInst*);

    template<typename ELEM_TYPE>
    void vmfeq_vf(unsigned vd, unsigned vs1, unsigned rs2, unsigned group,
                  unsigned start, unsigned elems, bool masked);
    void execVmfeq_vf(const DecodedInst*);

    template<typename ELEM_TYPE>
    void vmfne_vv(unsigned vd, unsigned vs1, unsigned vs2, unsigned group,
                  unsigned start, unsigned elems, bool masked);
    void execVmfne_vv(const DecodedInst*);

    template<typename ELEM_TYPE>
    void vmfne_vf(unsigned vd, unsigned vs1, unsigned rs2, unsigned group,
                  unsigned start, unsigned elems, bool masked);
    void execVmfne_vf(const DecodedInst*);

    template<typename ELEM_TYPE>
    void vmflt_vv(unsigned vd, unsigned vs1, unsigned vs2, unsigned group,
                  unsigned start, unsigned elems, bool masked);
    void execVmflt_vv(const DecodedInst*);

    template<typename ELEM_TYPE>
    void vmflt_vf(unsigned vd, unsigned vs1, unsigned rs2, unsigned group,
                  unsigned start, unsigned elems, bool masked);
    void execVmflt_vf(const DecodedInst*);

    template<typename ELEM_TYPE>
    void vmfle_vv(unsigned vd, unsigned vs1, unsigned vs2, unsigned group,
                  unsigned start, unsigned elems, bool masked);
    void execVmfle_vv(const DecodedInst*);

    template<typename ELEM_TYPE>
    void vmfle_vf(unsigned vd, unsigned vs1, unsigned rs2, unsigned group,
                  unsigned start, unsigned elems, bool masked);
    void execVmfle_vf(const DecodedInst*);

    template<typename ELEM_TYPE>
    void vmfgt_vf(unsigned vd, unsigned vs1, unsigned rs2, unsigned group,
                  unsigned start, unsigned elems, bool masked);
    void execVmfgt_vf(const DecodedInst*);

    template<typename ELEM_TYPE>
    void vmfge_vf(unsigned vd, unsigned vs1, unsigned rs2, unsigned group,
                  unsigned start, unsigned elems, bool masked);
    void execVmfge_vf(const DecodedInst*);

    template<typename ELEM_TYPE>
    void vfclass_v(unsigned vd, unsigned vs1, unsigned group,
		   unsigned start, unsigned elems, bool masked);
    void execVfclass_v(const DecodedInst*);

    template<typename ELEM_TYPE>
    void vfcvt_xu_f_v(unsigned vd, unsigned vs1, unsigned group,
		      unsigned start, unsigned elems, bool masked);
    void execVfcvt_xu_f_v(const DecodedInst*);

    template<typename ELEM_TYPE>
    void vfcvt_x_f_v(unsigned vd, unsigned vs1, unsigned group,
		      unsigned start, unsigned elems, bool masked);
    void execVfcvt_x_f_v(const DecodedInst*);

    void execVfcvt_rtz_xu_f_v(const DecodedInst*);

    void execVfcvt_rtz_x_f_v(const DecodedInst*);

    template<typename ELEM_TYPE>
    void vfcvt_f_xu_v(unsigned vd, unsigned vs1, unsigned group,
			  unsigned start, unsigned elems, bool masked);
    void execVfcvt_f_xu_v(const DecodedInst*);

    template<typename ELEM_TYPE>
    void vfcvt_f_x_v(unsigned vd, unsigned vs1, unsigned group,
			 unsigned start, unsigned elems, bool masked);
    void execVfcvt_f_x_v(const DecodedInst*);

    template<typename ELEM_TYPE>
    void vfwcvt_xu_f_v(unsigned vd, unsigned vs1, unsigned group,
		      unsigned start, unsigned elems, bool masked);
    void execVfwcvt_xu_f_v(const DecodedInst*);

    template<typename ELEM_TYPE>
    void vfwcvt_x_f_v(unsigned vd, unsigned vs1, unsigned group,
		      unsigned start, unsigned elems, bool masked);
    void execVfwcvt_x_f_v(const DecodedInst*);

    void execVfwcvt_rtz_xu_f_v(const DecodedInst*);

    void execVfwcvt_rtz_x_f_v(const DecodedInst*);

    template<typename ELEM_TYPE>
    void vfwcvt_f_xu_v(unsigned vd, unsigned vs1, unsigned group,
		       unsigned start, unsigned elems, bool masked);
    void execVfwcvt_f_xu_v(const DecodedInst*);

    template<typename ELEM_TYPE>
    void vfwcvt_f_x_v(unsigned vd, unsigned vs1, unsigned group,
		      unsigned start, unsigned elems, bool masked);
    void execVfwcvt_f_x_v(const DecodedInst*);

    template<typename ELEM_TYPE>
    void vfwcvt_f_f_v(unsigned vd, unsigned vs1, unsigned group,
		      unsigned start, unsigned elems, bool masked);
    void execVfwcvt_f_f_v(const DecodedInst*);

    template<typename ELEM_TYPE>
    void vfncvt_xu_f_w(unsigned vd, unsigned vs1, unsigned group,
		       unsigned start, unsigned elems, bool masked);
    void execVfncvt_xu_f_w(const DecodedInst*);

    template<typename ELEM_TYPE>
    void vfncvt_x_f_w(unsigned vd, unsigned vs1, unsigned group,
		      unsigned start, unsigned elems, bool masked);
    void execVfncvt_x_f_w(const DecodedInst*);

    void execVfncvt_rtz_xu_f_w(const DecodedInst*);

    void execVfncvt_rtz_x_f_w(const DecodedInst*);

    template<typename ELEM_TYPE>
    void vfncvt_f_xu_w(unsigned vd, unsigned vs1, unsigned group,
		       unsigned start, unsigned elems, bool masked);
    void execVfncvt_f_xu_w(const DecodedInst*);

    template<typename ELEM_TYPE>
    void vfncvt_f_x_w(unsigned vd, unsigned vs1, unsigned group,
		      unsigned start, unsigned elems, bool masked);
    void execVfncvt_f_x_w(const DecodedInst*);

    template<typename ELEM_TYPE>
    void vfncvt_f_f_w(unsigned vd, unsigned vs1, unsigned group,
		      unsigned start, unsigned elems, bool masked);
    void execVfncvt_f_f_w(const DecodedInst*);
    void execVfncvt_rod_f_f_w(const DecodedInst*);

    template<typename ELEM_TYPE>
    void vfredusum_vs(unsigned vd, unsigned vs1, unsigned vs2, unsigned group,
		      unsigned start, unsigned elems, bool masked);
    void execVfredusum_vs(const DecodedInst*);

    template<typename ELEM_TYPE>
    void vfredosum_vs(unsigned vd, unsigned vs1, unsigned vs2, unsigned group,
		      unsigned start, unsigned elems, bool masked);
    void execVfredosum_vs(const DecodedInst*);

    template<typename ELEM_TYPE>
    void vfredmin_vs(unsigned vd, unsigned vs1, unsigned vs2, unsigned group,
		      unsigned start, unsigned elems, bool masked);
    void execVfredmin_vs(const DecodedInst*);

    template<typename ELEM_TYPE>
    void vfredmax_vs(unsigned vd, unsigned vs1, unsigned vs2, unsigned group,
		      unsigned start, unsigned elems, bool masked);
    void execVfredmax_vs(const DecodedInst*);

    template<typename ELEM_TYPE>
    void vfwredusum_vs(unsigned vd, unsigned vs1, unsigned vs2, unsigned group,
		      unsigned start, unsigned elems, bool masked);
    void execVfwredusum_vs(const DecodedInst*);

    template<typename ELEM_TYPE>
    void vfwredosum_vs(unsigned vd, unsigned vs1, unsigned vs2, unsigned group,
		      unsigned start, unsigned elems, bool masked);
    void execVfwredosum_vs(const DecodedInst*);

    template<typename ELEM_TYPE>
    void vfrsqrt7_v(unsigned vd, unsigned vs1, unsigned group,
		    unsigned start, unsigned elems, bool masked);
    void execVfrsqrt7_v(const DecodedInst*);

    template<typename ELEM_TYPE>
    void vfrec7_v(unsigned vd, unsigned vs1, unsigned group,
		  unsigned start, unsigned elems, bool masked);
    void execVfrec7_v(const DecodedInst*);

    template<typename ELEM_TYPE>
    void vfmin_vv(unsigned vd, unsigned vs1, unsigned vs2, unsigned group,
                  unsigned start, unsigned elems, bool masked);
    void execVfmin_vv(const DecodedInst*);

    template<typename ELEM_TYPE>
    void vfmin_vf(unsigned vd, unsigned vs1, unsigned fs2, unsigned group,
		 unsigned start, unsigned elems, bool masked);
    void execVfmin_vf(const DecodedInst*);

    template<typename ELEM_TYPE>
    void vfmax_vv(unsigned vd, unsigned vs1, unsigned vs2, unsigned group,
                  unsigned start, unsigned elems, bool masked);
    void execVfmax_vv(const DecodedInst*);

    template<typename ELEM_TYPE>
    void vfmax_vf(unsigned vd, unsigned vs1, unsigned fs2, unsigned group,
		  unsigned start, unsigned elems, bool masked);
    void execVfmax_vf(const DecodedInst*);

    template<typename ELEM_TYPE>
    void vfsgnj_vv(unsigned vd, unsigned vs1, unsigned vs2, unsigned group,
		   unsigned start, unsigned elems, bool masked);
    void execVfsgnj_vv(const DecodedInst*);

    template<typename ELEM_TYPE>
    void vfsgnj_vf(unsigned vd, unsigned vs1, unsigned fs2, unsigned group,
		   unsigned start, unsigned elems, bool masked);
    void execVfsgnj_vf(const DecodedInst*);

    template<typename ELEM_TYPE>
    void vfsgnjn_vv(unsigned vd, unsigned vs1, unsigned vs2, unsigned group,
		   unsigned start, unsigned elems, bool masked);
    void execVfsgnjn_vv(const DecodedInst*);

    template<typename ELEM_TYPE>
    void vfsgnjn_vf(unsigned vd, unsigned vs1, unsigned fs2, unsigned group,
		   unsigned start, unsigned elems, bool masked);
    void execVfsgnjn_vf(const DecodedInst*);

    template<typename ELEM_TYPE>
    void vfsgnjx_vv(unsigned vd, unsigned vs1, unsigned vs2, unsigned group,
		   unsigned start, unsigned elems, bool masked);
    void execVfsgnjx_vv(const DecodedInst*);

    template<typename ELEM_TYPE>
    void vfsgnjx_vf(unsigned vd, unsigned vs1, unsigned fs2, unsigned group,
		   unsigned start, unsigned elems, bool masked);
    void execVfsgnjx_vf(const DecodedInst*);

    void execVandn_vv(const DecodedInst*);
    void execVandn_vx(const DecodedInst*);

    template<typename ELEM_TYPE>
    void vbrev_v(unsigned vd, unsigned vs1, unsigned group,
		unsigned start, unsigned elems, bool masked);
    void execVbrev_v(const DecodedInst*);

    template<typename ELEM_TYPE>
    void vbrev8_v(unsigned vd, unsigned vs1, unsigned group,
		unsigned start, unsigned elems, bool masked);
    void execVbrev8_v(const DecodedInst*);

    template<typename ELEM_TYPE>
    void vrev8_v(unsigned vd, unsigned vs1, unsigned group,
		unsigned start, unsigned elems, bool masked);
    void execVrev8_v(const DecodedInst*);

    template<typename ELEM_TYPE>
    void vclz_v(unsigned vd, unsigned vs1, unsigned group,
		unsigned start, unsigned elems, bool masked);
    void execVclz_v(const DecodedInst*);

    template<typename ELEM_TYPE>
    void vctz_v(unsigned vd, unsigned vs1, unsigned group,
		unsigned start, unsigned elems, bool masked);
    void execVctz_v(const DecodedInst*);

    template<typename ELEM_TYPE>
    void vcpop_v(unsigned vd, unsigned vs1, unsigned group,
		 unsigned start, unsigned elems, bool masked);
    void execVcpop_v(const DecodedInst*);

    template<typename ELEM_TYPE>
    void vrol_vv(unsigned vd, unsigned vs1, unsigned vs2, unsigned group,
		  unsigned start, unsigned elems, bool masked);
    void execVrol_vv(const DecodedInst*);

    template<typename ELEM_TYPE>
    void vrol_vx(unsigned vd, unsigned vs1, ELEM_TYPE e2, unsigned group,
                  unsigned start, unsigned elems, bool masked);
    void execVrol_vx(const DecodedInst*);

    template<typename ELEM_TYPE>
    void vror_vv(unsigned vd, unsigned vs1, unsigned vs2, unsigned group,
		  unsigned start, unsigned elems, bool masked);
    void execVror_vv(const DecodedInst*);

    template<typename ELEM_TYPE>
    void vror_vx(unsigned vd, unsigned vs1, ELEM_TYPE e2, unsigned group,
                  unsigned start, unsigned elems, bool masked);
    void execVror_vx(const DecodedInst*);
    void execVror_vi(const DecodedInst*);

    template<typename ELEM_TYPE>
    void vwsll_vv(unsigned vd, unsigned vs1, unsigned vs2, unsigned group,
		  unsigned start, unsigned elems, bool masked);
    void execVwsll_vv(const DecodedInst*);

    template<typename ELEM_TYPE>
    void vwsll_vx(unsigned vd, unsigned vs1, ELEM_TYPE e2, unsigned group,
                  unsigned start, unsigned elems, bool masked);
    void execVwsll_vx(const DecodedInst*);
    void execVwsll_vi(const DecodedInst*);

    void execVclmul_vv(const DecodedInst*);
    void execVclmul_vx(const DecodedInst*);
    void execVclmulh_vv(const DecodedInst*);
    void execVclmulh_vx(const DecodedInst*);
    void execVghsh_vv(const DecodedInst*);
    void execVgmul_vv(const DecodedInst*);
    void execVaesdf_vv(const DecodedInst*);
    void execVaesdf_vs(const DecodedInst*);
    void execVaesef_vv(const DecodedInst*);
    void execVaesef_vs(const DecodedInst*);
    void execVaesem_vv(const DecodedInst*);
    void execVaesem_vs(const DecodedInst*);
    void execVaesdm_vv(const DecodedInst*);
    void execVaesdm_vs(const DecodedInst*);
    void execVaeskf1_vi(const DecodedInst*);
    void execVaeskf2_vi(const DecodedInst*);
    void execVaesz_vs(const DecodedInst*);
    void execVsha2ms_vv(const DecodedInst*);
    void execVsha2ch_vv(const DecodedInst*);
    void execVsha2cl_vv(const DecodedInst*);
    void execVsm4k_vi(const DecodedInst*);
    void execVsm4r_vv(const DecodedInst*);
    void execVsm4r_vs(const DecodedInst*);
    void execVsm3me_vv(const DecodedInst*);
    void execVsm3c_vi(const DecodedInst*);

    void execAes32dsi(const DecodedInst*);
    void execAes32dsmi(const DecodedInst*);
    void execAes32esi(const DecodedInst*);
    void execAes32esmi(const DecodedInst*);
    void execAes64ds(const DecodedInst*);
    void execAes64dsm(const DecodedInst*);
    void execAes64es(const DecodedInst*);
    void execAes64esm(const DecodedInst*);
    void execAes64im(const DecodedInst*);
    void execAes64ks1i(const DecodedInst*);
    void execAes64ks2(const DecodedInst*);
    void execSha256sig0(const DecodedInst*);
    void execSha256sig1(const DecodedInst*);
    void execSha256sum0(const DecodedInst*);
    void execSha256sum1(const DecodedInst*);
    void execSha512sig0h(const DecodedInst*);
    void execSha512sig0l(const DecodedInst*);
    void execSha512sig1h(const DecodedInst*);
    void execSha512sig1l(const DecodedInst*);
    void execSha512sum0r(const DecodedInst*);
    void execSha512sum1r(const DecodedInst*);
    void execSha512sig0(const DecodedInst*);
    void execSha512sig1(const DecodedInst*);
    void execSha512sum0(const DecodedInst*);
    void execSha512sum1(const DecodedInst*);
    void execSm3p0(const DecodedInst*);
    void execSm3p1(const DecodedInst*);
    void execSm4ed(const DecodedInst*);
    void execSm4ks(const DecodedInst*);

    // Dot product (non standard) exntesion
    void execVqdot_vv(const DecodedInst*);
    void execVqdot_vx(const DecodedInst*);
    void execVqdotu_vv(const DecodedInst*);
    void execVqdotu_vx(const DecodedInst*);
    void execVqdotsu_vv(const DecodedInst*);
    void execVqdotsu_vx(const DecodedInst*);
    void execVqdotus_vx(const DecodedInst*);

    void execSinval_vma(const DecodedInst*);
    void execSfence_w_inval(const DecodedInst*);
    void execSfence_inval_ir(const DecodedInst*);

    void execCbo_clean(const DecodedInst*);
    void execCbo_flush(const DecodedInst*);
    void execCbo_inval(const DecodedInst*);
    void execCbo_zero(const DecodedInst*);
    void execPrefetch_i(const DecodedInst*);
    void execPrefetch_r(const DecodedInst*);
    void execPrefetch_w(const DecodedInst*);

    void execWrs_nto(const DecodedInst*);
    void execWrs_sto(const DecodedInst*);

    void execHfence_vvma(const DecodedInst*);
    void execHfence_gvma(const DecodedInst*);
    void execHlv_b(const DecodedInst*);
    void execHlv_bu(const DecodedInst*);
    void execHlv_h(const DecodedInst*);
    void execHlv_hu(const DecodedInst*);
    void execHlv_w(const DecodedInst*);
    void execHlvx_hu(const DecodedInst*);
    void execHlvx_wu(const DecodedInst*);
    void execHsv_b(const DecodedInst*);
    void execHsv_h(const DecodedInst*);
    void execHsv_w(const DecodedInst*);
    void execHlv_wu(const DecodedInst*);
    void execHlv_d(const DecodedInst*);
    void execHsv_d(const DecodedInst*);
    void execHinval_vvma(const DecodedInst*);
    void execHinval_gvma(const DecodedInst*);

    // zicond
    void execCzero_eqz(const DecodedInst*);
    void execCzero_nez(const DecodedInst*);

    // Zcb
    void execC_zext_h(const DecodedInst*);

    // Zfa
    void execFcvtmod_w_d(const DecodedInst*);
    void execFli_h(const DecodedInst*);
    void execFli_s(const DecodedInst*);
    void execFli_d(const DecodedInst*);
    void execFleq_h(const DecodedInst*);
    void execFleq_s(const DecodedInst*);
    void execFleq_d(const DecodedInst*);
    void execFltq_h(const DecodedInst*);
    void execFltq_s(const DecodedInst*);
    void execFltq_d(const DecodedInst*);
    void execFmaxm_h(const DecodedInst*);
    void execFmaxm_s(const DecodedInst*);
    void execFmaxm_d(const DecodedInst*);
    void execFminm_h(const DecodedInst*);
    void execFminm_s(const DecodedInst*);
    void execFminm_d(const DecodedInst*);
    void execFmvh_x_d(const DecodedInst*);
    void execFmvp_d_x(const DecodedInst*);
    void execFround_h(const DecodedInst*);
    void execFround_s(const DecodedInst*);
    void execFround_d(const DecodedInst*);
    void execFroundnx_h(const DecodedInst*);
    void execFroundnx_s(const DecodedInst*);
    void execFroundnx_d(const DecodedInst*);

    // Zfbfmin
    void execFcvt_bf16_s(const DecodedInst*);
    void execFcvt_s_bf16(const DecodedInst*);

    // Zvfbfmin
    void execVfncvtbf16_f_f_w(const DecodedInst*);
    void execVfwcvtbf16_f_f_v(const DecodedInst*);

    // Zfbfmin
    void execVfwmaccbf16_vv(const DecodedInst*);
    void execVfwmaccbf16_vf(const DecodedInst*);

    // Zacas
    void execAmocas_w(const DecodedInst*);
    void execAmocas_d(const DecodedInst*);
    void execAmocas_q(const DecodedInst*);

    //Zimop
    void execMop_r(const DecodedInst*);
    void execMop_rr(const DecodedInst*);

    //Zcmop
    void execCmop(const DecodedInst*);

    // Zicfilp
    void execLpad(const DecodedInst*);

  private:

    // We model non-blocking load buffer in order to undo load
    // effects after an imprecise load exception.
    struct LoadInfo
    {
      LoadInfo() = default;

      LoadInfo(unsigned size, uint64_t addr, unsigned regIx, uint64_t prev,
	       bool isWide, unsigned tag, bool fp)
	: size_(size), addr_(addr), regIx_(regIx), tag_(tag), prevData_(prev),
	  valid_(true), wide_(isWide), fp_(fp)
      { }

      bool isValid() const  { return valid_; }
      void makeInvalid() { valid_ = false; fp_ = false; }

      unsigned size_ = 0;
      uint64_t addr_ = 0;
      unsigned regIx_ = 0;
      unsigned tag_ = 0;
      uint64_t prevData_ = 0;
      bool valid_ = false;
      bool wide_ = false;
      bool fp_ = false;
    };

    // Set the program counter to the given value after clearing the
    // least significant bit.
    void setPc(URV value)
    { pc_ = value & pcMask_; }

    // Clear information changed by instruction execution.
    inline
    void resetExecInfo()
    {
      triggerTripped_ = enteredDebugMode_ =hasInterrupt_ = hasException_ = false;
      ebreakInstDebug_ = false;
      ldStSize_ = 0;
      lastPriv_ = privMode_;
      lastVirt_ = virtMode_;
      ldStWrite_ = false;
      ldStAtomic_ = false;
      lastPageMode_ = virtMem_.mode();
      lastVsPageMode_ = virtMem_.vsMode();
      lastPageModeStage2_ = virtMem_.modeStage2();
      virtMem_.clearExecInfo();
      vecRegs_.clearTraceData();
    }

    void countBasicBlocks(bool isBranch, uint64_t physPc);
    void dumpBasicBlocks();
    void dumpInitState(const char* tag, uint64_t vaddr, uint64_t paddr);

    /// Enable given extension.
    constexpr void enableExtension(RvExtension ext, bool isEnabled)
    {
      ext_enabled_.set(static_cast<std::size_t>(ext), isEnabled);
    }

    unsigned hartIx_ = 0;        // Hart ix in system, see sysHartIndex method.
    Memory& memory_;
    IntRegs<URV> intRegs_;       // Integer register file.
    CsRegs<URV> csRegs_;         // Control and status registers.
    FpRegs fpRegs_;              // Floating point registers.
    VecRegs vecRegs_;            // Vector register file.

    Syscall<URV>& syscall_;

    bool forceRounding_ = false;
    RoundingMode forcedRounding_ = RoundingMode::NearestEven;

    static constexpr bool rv64_ = sizeof(URV)==8; // True if 64-bit base (RV64I).
    std::bitset<static_cast<size_t>(RvExtension::None)> ext_enabled_;

    URV pc_ = 0;                 // Program counter. Incremented by instr fetch.
    URV currPc_ = 0;             // Addr instr being executed (pc_ before fetch).
    URV resetPc_ = 0;            // Pc to use on reset.
    URV stopAddr_ = 0;           // Pc at which to stop the simulator.
    URV pcMask_ = ~URV(1);       // Values are anded with this before being assigned to the program counter.
    bool stopAddrValid_ = false; // True if stopAddr_ is valid.

    URV toHost_ = 0;             // Writing to this stops the simulator.
    bool toHostValid_ = false;   // True if toHost_ is valid.

    URV fromHost_ = 0;
    bool fromHostValid_ = false;
    unsigned pendingHtifGetc_ = 0; // Count of pending HTIF get-character requests.

    URV conIo_ = 0;              // Writing a byte to this writes to console.
    bool conIoValid_ = false;    // True if conIo_ is valid.
    bool enableConIn_ = true;

    uint64_t aclintBase_ = 0;
    uint64_t aclintSize_ = 0;
    uint64_t aclintSwStart_ = 0;
    uint64_t aclintSwEnd_ = 0;
    uint64_t aclintMtimeCmpStart_ = 0;
    uint64_t aclintMtimeCmpEnd_ = 0;
    uint64_t aclintMtimeStart_ = 0;
    uint64_t aclintMtimeEnd_ = 0;
    uint64_t aclintAlarm_ = ~uint64_t(0); // Interrupt when timer >= this
    bool aclintSiOnReset_ = false;
    bool aclintDeliverInterrupts_ = true;
    std::function<Hart<URV>*(unsigned ix)> indexToHart_ = nullptr;

    // True if we want to defer an interrupt for later. By default, take immediately.
    URV deferredInterrupts_ = 0;

    URV nmiPc_ = 0;             // Non-maskable interrupt handler.
    URV nmiExceptionPc_ = 0;    // Handler for exceptions during non-maskable interrupts.
    bool nmiPending_ = false;
    NmiCause nmiCause_ = NmiCause::UNKNOWN;

    // These must be cleared before each instruction when triggers enabled.
    bool hasException_ = false;      // True if current inst has an exception.
    bool csrException_ = false;      // True if there is a CSR related exception.
    bool hasInterrupt_ = false;      // True if there is an interrupt.
    bool triggerTripped_ = false;    // True if a trigger trips.
    bool dataAddrTrig_ = false;      // True if data address trigger hit.

    bool lastBranchTaken_ = false; // Useful for performance counters
    bool misalignedLdSt_ = false;  // Useful for performance counters

    bool misalAtomicCauseAccessFault_ = true;

    // True if effective and base addresses must be in regions of the
    // same type.
    bool eaCompatWithBase_ = false;

    bool csvTrace_ = false;      // Print trace in CSV format.

    bool instrLineTrace_ = false;
    bool dataLineTrace_ = false;
    bool indexedNmi_ = false;  // NMI handler is at a cause-scaled offset when true.

    unsigned cacheLineSize_ = 64;

    uint64_t& time_;             // Only hart 0 increments this value.
    uint64_t timeDownSample_ = 0;
    uint64_t timeSample_ = 0;

    uint64_t retiredInsts_ = 0;  // Proxy for minstret CSR.
    uint64_t cycleCount_ = 0;    // Proxy for mcycle CSR.
    URV      fcsrValue_ = 0;     // Proxy for FCSR.
    uint64_t instCounter_ = 0;   // Absolute retired instruction count.
    uint64_t instCountLim_ = ~uint64_t(0);
    uint64_t stimecmp_ = 0;      // Value of STIMECMP CSR.
    uint64_t vstimecmp_ = 0;     // Value of VSTIMECMP CSR.
    uint64_t htimedelta_ = 0;    // Value of HTIMEDELTA CSR.
    uint64_t exceptionCount_ = 0;
    uint64_t interruptCount_ = 0;   // Including non-maskable interrupts.
    uint64_t nmiCount_ = 0;
    uint64_t consecutiveIllegalCount_ = 0;
    uint64_t counterAtLastIllegal_ = 0;
    uint64_t lrCount_ = 0;    // Count of dispatched load-reserve instructions.
    uint64_t lrSuccess_ = 0;  // Count of successful LR (reservation acquired).
    uint64_t scCount_ = 0;    // Count of dispatched store-conditional instructions.
    uint64_t scSuccess_ = 0;  // Count of successful SC (store accomplished).
    unsigned lrResSize_ = sizeof(URV); // LR reservation size.
    bool keepReservOnScException_ = false; // Keep reservation on SC.W/D exception.

    bool instFreq_ = false;         // Collection instruction frequencies.
    bool enableCounters_ = false;   // Enable performance monitors.
    bool sdtrigOn_ = false;         // Enable debug triggers.
    bool activeTrig_ = false;       // True if data triggers should be evaulated.
    bool activeInstTrig_ = false;   // True if instruction triggers should be evaluated.
    bool enableGdb_ = false;        // Enable gdb mode.
    int gdbTcpPort_ = -1;           // Enable gdb mode.
    bool newlib_ = false;           // Enable newlib system calls.
    bool linux_ = false;            // Enable linux system calls.
    bool amoInCacheableOnly_ = false;

    uint32_t perfControl_ = ~0;     // Performance counter control
    uint32_t prevPerfControl_ = ~0; // Value before current instruction.

    URV ldStAddr_ = 0;              // Addr of data of most recent ld/st inst.
    uint64_t ldStPhysAddr1_ = 0;    // Physical address
    uint64_t ldStPhysAddr2_ = 0;    // Physical address of 2nd page across page boundary.
    unsigned ldStSize_ = 0;         // Non-zero if ld/st/atomic.
    uint64_t ldStData_ = 0;         // For tracing
    uint64_t ldStFaultAddr_ = 0;
    bool ldStWrite_ = false;        // True if memory written by last store.
    bool ldStAtomic_ = false;       // True if amo or lr/sc

    PrivilegeMode privMode_ = PrivilegeMode::Machine;   // Privilege mode.
    PrivilegeMode lastPriv_ = PrivilegeMode::Machine;   // Before current inst.

    bool virtMode_ = false;         // True if virtual (V) mode is on.
    bool lastVirt_ = false;         // Before current inst.
    bool lastHyer_ = false;         // Hypervisor extension state before current inst.
    bool hyperLs_ = false;          // True if last instr is hypervisor load/store.

    // These are used to get fast access to the FS and VS bits.
    Emstatus<URV> mstatus_;         // Cached value of mstatus CSR or mstatush/mstatus.
    MstatusFields<URV> vsstatus_;   // Cached value of vsstatus CSR
    HstatusFields<URV> hstatus_;    // Cached value of hstatus CSR
    URV effectiveMie_ = 0;          // Effective machine interrupt enable.
    URV effectiveSie_ = 0;          // Effective supervisor interrupt enable.
    URV effectiveVsie_ = 0;         // Effective v supervisor interrupt enable.
    HvictlFields hvictl_;           // Cached value of hvictl CSR

    bool clearMprvOnRet_ = true;
    bool cancelLrOnTrap_ = false;   // Cancel reservation on traps when true.
    bool cancelLrOnDebug_ = false;  // Cancel

    // Make hfence.gvma ignore huest physical addresses when true.
    bool hfenceGvmaIgnoresGpa_ = false;

    VirtMem::Mode lastPageMode_ = VirtMem::Mode::Bare;  // Before current inst
    VirtMem::Mode lastVsPageMode_ = VirtMem::Mode::Bare;
    VirtMem::Mode lastPageModeStage2_ = VirtMem::Mode::Bare;

    bool debugMode_ = false;         // True when in debug mode.
    bool dcsrStepIe_ = false;        // True if stepie bit set in dcsr.
    bool dcsrStep_ = false;          // True if step bit set in dcsr.
    bool ebreakInstDebug_ = false;   // True if debug mode entered from ebreak.
    URV debugParkLoop_ = ~URV(0);    // Jump to this address on entering debug mode.
    URV debugTrapAddr_ = ~URV(0);    // Jump to this address on exception in debug mode.
    bool enteredDebugMode_ = false;  // True if entered debug mode because of trigger or ebreak.

    bool inDebugParkLoop_ = false;    // True if BREAKP exception goes to DPL.

    bool clearMtvalOnIllInst_ = true;
    bool clearMtvalOnEbreak_ = true;
    bool lastEbreak_ = false;

    bool targetProgFinished_ = false;
    bool stepResult_ = false;        // Set by singleStep on caught exception (program success/fail).
    bool tracePtw_ = false;          // Trace paget table walk.
    bool mipPoked_ = false;          // Prevent MIP pokes from being clobbered by CLINT.
    bool seiPin_ = false;            // Supervisor external interrupt pin value.
    unsigned mxlen_ = 8*sizeof(URV);
    FILE* consoleOut_ = nullptr;

    int gdbInputFd_ = -1;  // Input file descriptor when running in gdb mode.

    InstProfiles instProfs_; // Instruction frequency manager

    std::vector<uint64_t> interruptStat_;  // Count of different types of interrupts.

    // Indexed by exception cause.
    std::vector<uint64_t> exceptionStat_;

    // Decoded instruction cache.
    std::vector<DecodedInst> decodeCache_;
    uint32_t decodeCacheSize_ = 0;
    uint32_t decodeCacheMask_ = 0;  // Derived from decodeCacheSize_

    // Following is for test-bench support. It allow us to cancel div/rem
    bool hasLastDiv_ = false;
    URV priorDivRdVal_ = 0;  // Prior value of most recent div/rem dest register.
    URV lastDivRd_ = 0;  // Target register of most recent div/rem instruction.

    uint64_t alarmInterval_ = 0; // Timer interrupt interval.
    uint64_t alarmLimit_ = ~uint64_t(0); // Timer interrupt when inst counter reaches this.
    uint64_t logStart_ = 0; // Start logging at this instruction rank.

    uint64_t wfiTimeout_ = 1;  // If non-zero wfi will succeed.

    bool misalDataOk_ = true;
    bool misalHasPriority_ = true;
    bool trapNonZeroVstart_ = true;  // Trap if vstart > 0 in arith vec instructions
    bool bigEnd_ = false;            // True if big endian
    bool stimecmpActive_ = false;    // True if STIMECMP CSR is implemented.
    bool vstimecmpActive_ = false;   // True if VSTIMECMP CSR is implemented.

    // Physical memory protection.
    bool pmpEnabled_ = false; // True if one or more pmp register defined.
    PmpManager pmpManager_;

    // Static tee (truseted execution environment).
    bool steeEnabled_ = false;
    TT_STEE::Stee stee_;
    bool steeInsec1_ = false;  // True if insecure access to a secure region.
    bool steeInsec2_ = false;  // True if insecure access to a secure region.

    // Landing pad (zicfilp)
    bool mLpEnabled_ = false;
    bool sLpEnabled_ = false;
    bool vsLpEnabled_ = false;
    bool uLpEnabled_ = false;
    bool elp_ = false;

    VirtMem virtMem_;
    Isa isa_;
    Decoder decoder_;
    Disassembler disas_;
    std::shared_ptr<TT_IMSIC::Imsic> imsic_;
    uint64_t imsicMbase_ = 0;
    uint64_t imsicMend_ = 0;
    uint64_t imsicSbase_ = 0;
    uint64_t imsicSend_ = 0;
    std::function<bool(uint64_t, unsigned, uint64_t&)> imsicRead_ = nullptr;
    std::function<bool(uint64_t, unsigned, uint64_t)> imsicWrite_ = nullptr;
    std::shared_ptr<Pci> pci_;

    // Callback invoked before a CSR instruction accesses a CSR.
    std::function<void(unsigned, CsrNumber)> preCsrInst_ = nullptr;

    // Callback invoked after a CSR instruction accesses a CSR or, in
    // the case of an exception, after the CSR instruction takes the
    // exception.
    std::function<void(unsigned, CsrNumber)> postCsrInst_ = nullptr;

    // Callback invoked before execution of an instruction. Callback
    // invoked as follows: preInst_(hart, halt, reset), and upon completion
    // the hart will halt if halt is true and will reset if reset is true.
    // If both halt and reset are true, reset takes precedence.
    std::function<void(Hart<URV>&, bool&, bool&)> preInst_ = nullptr;

    // Basic-block stats.
    struct BbStat
    {
      uint64_t count_ = 0;      // Number of times basic block is entered.
      uint64_t access_ = 0;     // Data cache accesses on 1st entry to block.
      uint64_t hit_ = 0;        // Data cache hits on 1st entry to block.
    };
    uint64_t bbInsts_ = 0;              // Count of basic-block instructions.
    uint64_t bbLimit_ = ~uint64_t(0);   // Threshold at which we dump data.
    uint64_t bbPc_ = 0;                 // Entry PC of current basic block.
    uint64_t bbCacheAccess_ = 0;
    uint64_t bbCacheHit_ = 0;
    bool bbPrevIsBranch_ = true;

    std::unordered_map<uint64_t, BbStat> basicBlocks_; // Map pc to basic-block frequency.
    FILE* bbFile_ = nullptr;            // Basic block file.

    TT_FETCH_CACHE::FetchCache fetchCache_;

    std::string branchTraceFile_;       // Branch trace file.
    struct BranchRecord
    {
      BranchRecord(char type = 0, uint64_t pc = 0, uint64_t nextPc = 0, uint8_t size = 0)
	: pc_(pc), nextPc_(nextPc), type_(type), size_(size)
      { }

      uint64_t pc_ = 0;
      uint64_t nextPc_ = 0;
      char type_ = 0;
      uint8_t size_ = 0;
    };
    boost::circular_buffer<BranchRecord> branchBuffer_;

    std::shared_ptr<Mcm<URV>> mcm_;    // Memory consistency model.
    std::shared_ptr<PerfApi> perfApi_; // Memory consistency model.
    bool ooo_ = false;                 // Out of order execution (mcm or perfApi).

    bool wrsCancelsLr_ = true;         // wrs_sto/wrs_nto instructions do cancel-lr.

    FILE* initStateFile_ = nullptr;
    std::unordered_set<uint64_t> initInstrLines_;
    std::unordered_set<uint64_t> initDataLines_;

    // Shift executed instruction counter by this amount to produce a
    // fake timer value. For example, if shift amount is 3, we are
    // dividing instruction count by 8 (2 to power 3) to produce a
    // timer value.
    unsigned timeShift_ = 0;

    bool traceHeaderPrinted_ = false;
    bool ownTrace_ = false;

    bool semihostOn_ = false;
    uint64_t semihostSlliTag_ = 0;  // Tag (rank) of slli instruction.

    bool hintOps_ = false; // Enable HINT ops.

    // For lockless handling of MIP. We assume the software won't
    // trigger multiple interrupts while handling. To be cleared when
    // hart marks relevant bit in MIP.
    union InterruptAlarm
    {
      struct
      {
        bool flag_ : 1;
        bool alarm_ : 1;
      } bits_;

      uint8_t value_ = 0;
    };
    InterruptAlarm swInterrupt_;

    bool suspended_ = false;      // If true, don't execute instructions.
    uint64_t resumeTime_ = 0;     // If non-zero, resume from suspension after time is greater than this value.
  };
}
<|MERGE_RESOLUTION|>--- conflicted
+++ resolved
@@ -2383,14 +2383,12 @@
     bool isVectorTailAgnostic() const
     { return vecRegs_.isTailAgnostic(); }
 
-<<<<<<< HEAD
     /// Print the instructions of the extensions in the ISA string.
     void printInstructions(FILE* file) const;
-=======
+
     /// Implement part of TIF protocol for writing the "tohost" magical location.
     template<typename STORE_TYPE>
     void handleStoreToHost(URV physAddr, STORE_TYPE value);
->>>>>>> 278882c5
 
   protected:
 
