#include <cmath>
#include <iostream>
#include <ios>
#include "PmpManager.hpp"
#include "VirtMem.hpp"
#include "inttypes.h"

using namespace WdRiscv;


VirtMem::VirtMem(unsigned hartIx, Memory& memory, unsigned pageSize,
                 PmpManager& pmpMgr, unsigned tlbSize)
  : memory_(memory), mode_(Sv32), pageSize_(pageSize), hartIx_(hartIx),
    pmpMgr_(pmpMgr), tlb_(tlbSize)
{
  pageBits_ = static_cast<unsigned>(std::log2(pageSize_));
  unsigned p2PageSize =  unsigned(1) << pageBits_;

  assert(p2PageSize == pageSize);
  assert(pageSize >= 64);

  pageMask_ = pageSize_ - 1;
}


inline
ExceptionCause
pageFaultType(bool read, bool write, bool exec)
{
  if (exec)  return ExceptionCause::INST_PAGE_FAULT;
  if (read)  return ExceptionCause::LOAD_PAGE_FAULT;
  if (write) return ExceptionCause::STORE_PAGE_FAULT;
  assert(0);
  return ExceptionCause::STORE_PAGE_FAULT;
}


inline
ExceptionCause
accessFaultType(bool read, bool write, bool exec)
{
  if (exec)  return ExceptionCause::INST_ACC_FAULT;
  if (read)  return ExceptionCause::LOAD_ACC_FAULT;
  if (write) return ExceptionCause::STORE_ACC_FAULT;
  assert(0);
  return ExceptionCause::LOAD_ACC_FAULT;
}



ExceptionCause
VirtMem::translateForFetch(uint64_t va, PrivilegeMode priv, uint64_t& pa)
{
  if (mode_ == Bare)
    {
      pa = va;
      return ExceptionCause::NONE;
    }

  // Lookup virtual page number in TLB.
  uint64_t virPageNum = va >> pageBits_;
  TlbEntry* entry = tlb_.findEntry(virPageNum, asid_);
  if (entry)
    {
      // Use TLB entry.
      if (priv == PrivilegeMode::User and not entry->user_)
        return pageFaultType(false, true, true);
      if (priv == PrivilegeMode::Supervisor and entry->user_)
        return pageFaultType(false, false, true);
      if (not entry->exec_)
        return pageFaultType(false, false, true);
      if (not entry->accessed_)
        {
          if (faultOnFirstAccess_)
            return pageFaultType(false, false, true);
          entry->accessed_ = true;
        }
      pa = (entry->physPageNum_ << pageBits_) | (va & pageMask_);
      return ExceptionCause::NONE;
    }

  return pageTableWalkUpdateTlb(va, priv, false, false, true, pa);
}



ExceptionCause
VirtMem::translateForLoad(uint64_t va, PrivilegeMode priv, uint64_t& pa)
{
  if (mode_ == Bare)
    {
      pa = va;
      return ExceptionCause::NONE;
    }

  // Lookup virtual page number in TLB.
  uint64_t virPageNum = va >> pageBits_;
  TlbEntry* entry = tlb_.findEntry(virPageNum, asid_);
  if (entry)
    {
      // Use TLB entry.
      if (priv == PrivilegeMode::User and not entry->user_)
        return pageFaultType(true, false, false);
      if (priv == PrivilegeMode::Supervisor and entry->user_ and not supervisorOk_)
        return pageFaultType(true, false, false);
      bool entryRead = entry->read_ or (execReadable_ and entry->exec_);
      if (not entryRead)
        return pageFaultType(true, false, false);
      if (not entry->accessed_)
        {
          if (faultOnFirstAccess_)
            return pageFaultType(true, false, false);
          entry->accessed_ = true;
        }
      pa = (entry->physPageNum_ << pageBits_) | (va & pageMask_);
      return ExceptionCause::NONE;
    }

  return pageTableWalkUpdateTlb(va, priv, true, false, false, pa);
}


ExceptionCause
VirtMem::translateForStore(uint64_t va, PrivilegeMode priv, uint64_t& pa)
{
  if (mode_ == Bare)
    {
      pa = va;
      return ExceptionCause::NONE;
    }

  // Lookup virtual page number in TLB.
  uint64_t virPageNum = va >> pageBits_;
  TlbEntry* entry = tlb_.findEntry(virPageNum, asid_);
  if (entry)
    {
      // Use TLB entry.
      if (priv == PrivilegeMode::User and not entry->user_)
        return pageFaultType(false, true, false);
      if (priv == PrivilegeMode::Supervisor and entry->user_ and not supervisorOk_)
        return pageFaultType(false, true, false);
      if (not entry->write_)
        return pageFaultType(false, true, false);
      if (not entry->accessed_ or not entry->dirty_)
        {
          if (faultOnFirstAccess_)
            return pageFaultType(false, true, false);
          entry->accessed_ = true;
          entry->dirty_ = true;
        }
      pa = (entry->physPageNum_ << pageBits_) | (va & pageMask_);
      return ExceptionCause::NONE;
    }

  return pageTableWalkUpdateTlb(va, priv, false, true, false, pa);
}


ExceptionCause
VirtMem::translate(uint64_t va, PrivilegeMode priv, bool read, bool write,
                   bool exec, uint64_t& pa)
{
  if (mode_ == Bare)
    {
      pa = va;
      return ExceptionCause::NONE;
    }

  // Lookup virtual page number in TLB.
  uint64_t virPageNum = va >> pageBits_;
  TlbEntry* entry = tlb_.findEntry(virPageNum, asid_);
  if (entry)
    {
      // Use TLB entry.
      if (priv == PrivilegeMode::User and not entry->user_)
        return pageFaultType(read, write, exec);
      if (priv == PrivilegeMode::Supervisor and entry->user_ and not supervisorOk_)
        return pageFaultType(read, write, exec);
      bool entryRead = entry->read_ or (execReadable_ and entry->exec_);
      if ((read and not entryRead) or (write and not entry->write_) or
          (exec and not entry->exec_))
        return pageFaultType(read, write, exec);
      if (not entry->accessed_ or (write and not entry->dirty_))
        {
          if (faultOnFirstAccess_)
            return pageFaultType(read, write, exec);
          entry->accessed_ = true;
          if (write)
            entry->dirty_ = true;
        }
      pa = (entry->physPageNum_ << pageBits_) | (va & pageMask_);
      return ExceptionCause::NONE;
    }

  return pageTableWalkUpdateTlb(va, priv, read, write, exec, pa);
}


ExceptionCause
VirtMem::pageTableWalkUpdateTlb(uint64_t va, PrivilegeMode priv, bool read,
                                bool write, bool exec, uint64_t& pa)
{
  // Perform a page table walk.
  ExceptionCause cause = ExceptionCause::LOAD_PAGE_FAULT;
  TlbEntry tmpTlbEntry;

  if (mode_ == Sv32)
    cause = pageTableWalk<Pte32, Va32>(va, priv, read, write, exec, pa, tmpTlbEntry);
  else if (mode_ == Sv39)
    {
      // Part 1 of address translation: Bits 63-39 must equal bit 38
      uint64_t mask = (va >> 38) & 1;
      if (mask)
        mask = 0x1ffffff;  // Least sig 25 bits set
      if ((va >> 39) != mask)
        return pageFaultType(read, write, exec);
      cause = pageTableWalk<Pte39, Va39>(va, priv, read, write, exec, pa, tmpTlbEntry);
    }
  else if (mode_ == Sv48)
    {
      // Part 1 of address translation: Bits 63-47 muse equal bit 47
      uint64_t mask = (va >> 47) & 1;
      if (mask)
        mask = 0xffff;  // Least sig 16 bits set
      if ((va >> 48) != mask)
        return pageFaultType(read, write, exec);
      cause = pageTableWalk<Pte48, Va48>(va, priv, read, write, exec, pa, tmpTlbEntry);
    }
  else if (mode_ == Sv57)
    {
      // Part 1 of address translation: Bits 63-57 muse equal bit 56
      uint64_t mask = (va >> 56) & 1;
      if (mask)
        mask = 0x3f;  // Least sig 7 bits set
      if ((va >> 57) != mask)
        return pageFaultType(read, write, exec);
      cause = pageTableWalk<Pte57, Va57>(va, priv, read, write, exec, pa, tmpTlbEntry);
    }
  else
    assert(0 and "Unspupported virtual memory mode.");

  // If successful, cache translation results in TLB.
  if (cause == ExceptionCause::NONE)
    tlb_.insertEntry(tmpTlbEntry);

  return cause;
}


template<typename PTE, typename VA>
ExceptionCause
VirtMem::pageTableWalk(uint64_t address, PrivilegeMode privMode, bool read, bool write,
                       bool exec, uint64_t& pa, TlbEntry& tlbEntry)
{
  // 1. Done in translate method.

  PTE pte(0);

  const unsigned levels = pte.levels();
  const unsigned pteSize = pte.size();

  VA va(address);

  if (attFile_)
    fprintf(attFile_, "VA: 0x%jx\n", uintmax_t(address));

  // 2. Root is "a" in section 4.3.2 of privileged spec.
  uint64_t root = pageTableRootPage_ * pageSize_;
  uint64_t pteAddr = 0;
  int ii = levels - 1;

  while (true)
    {
      // 3.
      uint32_t vpn = va.vpn(ii);
      pteAddr = root + vpn*pteSize;

      // Check PMP. The privMode here is the effective one that
      // already accounts for MPRV.
      if (pmpMgr_.isEnabled())
	{
	  Pmp pmp = pmpMgr_.accessPmp(pteAddr);
	  if (not pmp.isRead(privMode, privMode, false))
	    return accessFaultType(read, write, exec);
	}

      if (! memory_.read(pteAddr, pte.data_))
        return pageFaultType(read, write, exec);

      if (attFile_)
        {
          bool leaf = pte.valid() and (pte.write() or pte.exec());
          fprintf(attFile_, "addr: 0x%jx\n", uintmax_t(pteAddr));
          fprintf(attFile_, "rwx: %d%d%d, ug: %d%d, ad: %d%d\n", pte.read(),
		  pte.write(), pte.exec(), pte.user(), pte.global(),
		  pte.accessed(), pte.dirty());
          fprintf(attFile_, "leaf: %d, pa:0x%jx\n", leaf,
		  uintmax_t(pte.ppn()) * pageSize_);
        }

      // 4.
      if (not pte.valid() or (not pte.read() and pte.write()))
        return pageFaultType(read, write, exec);

      // 5.
      if (not pte.read() and not pte.exec())
        {
          ii = ii - 1;
          if (ii < 0)
            return pageFaultType(read, write, exec);
          root = pte.ppn() * pageSize_;
          // goto 3.
        }
      else
        break;  // goto 6.
    }

  // 6.  pte.read_ or pte.exec_ : leaf pte
  if (pte.pbmt() != 0)
    return pageFaultType(read, write, exec);  // Leaf page must bave pbmt=0.
  if (privMode == PrivilegeMode::User and not pte.user())
    return pageFaultType(read, write, exec);
  if (privMode == PrivilegeMode::Supervisor and pte.user() and
      (not supervisorOk_ or exec))
    return pageFaultType(read, write, exec);

  bool pteRead = pte.read() or (execReadable_ and pte.exec());
  if ((read and not pteRead) or (write and not pte.write()) or
      (exec and not pte.exec()))
    return pageFaultType(read, write, exec);

  // 7.
  for (int j = 0; j < ii; ++j)
    if (pte.ppn(j) != 0)
      return pageFaultType(read, write, exec);

  // 8.
  if (not pte.accessed() or (write and not pte.dirty()))
    {
      // We have a choice:
      // A. Page fault
      if (faultOnFirstAccess_)
        return pageFaultType(read, write, exec);  // A

      // Or B
      // B1. Set pte->accessed_ to 1 and, if a write, set pte->dirty_ to 1.
      // B2. Access fault if PMP violation.
      pte.bits_.accessed_ = 1;
      if (write)
        pte.bits_.dirty_ = 1;

      // Check PMP. The privMode here is the effective one that
      // already accounts for MPRV.
      if (pmpMgr_.isEnabled())
	{
	  Pmp pmp = pmpMgr_.accessPmp(pteAddr);
	  if (not pmp.isWrite(privMode, privMode, false))
	    return accessFaultType(read, write, exec);
	}

      if (not memory_.write(hartIx_, pteAddr, pte.data_))
        return pageFaultType(read, write, exec);
    }

  // 9.
  pa = va.offset();

  for (int j = 0; j < ii; ++j)
    pa = pa | (va.vpn(j) << pte.paPpnShift(j)); // Copy from va to pa

  for (unsigned j = ii; j < levels; ++j)
    pa = pa | pte.ppn(j) << pte.paPpnShift(j);

  if (attFile_)
    fprintf(attFile_, "PA: 0x%jx\n\n", uintmax_t(pa));

  // Update tlb-entry with data found in page table entry.
  tlbEntry.virtPageNum_ = address >> pageBits_;
  tlbEntry.physPageNum_ = pa >> pageBits_;
  tlbEntry.asid_ = asid_;
  tlbEntry.valid_ = true;
  tlbEntry.global_ = pte.global();
  tlbEntry.user_ = pte.user();
  tlbEntry.read_ = pte.read();
  tlbEntry.write_ = pte.write();
  tlbEntry.exec_ = pte.exec();
  tlbEntry.accessed_ = pte.accessed();
  tlbEntry.dirty_ = pte.dirty();
  tlbEntry.levels_ = 1+ii;
<<<<<<< HEAD
=======
  return ExceptionCause::NONE;
}


template<typename PTE, typename VA>
ExceptionCause
VirtMem::pageTableWalk1p12(uint64_t address, PrivilegeMode privMode, bool read, bool write,
			   bool exec, uint64_t& pa, TlbEntry& tlbEntry)
{
  // 1. Root is "a" in section 4.3.2 of the privileged spec, ii is "i" in that section.
  uint64_t root = pageTableRootPage_ * pageSize_;

  PTE pte(0);
  const unsigned levels = pte.levels();
  const unsigned pteSize = pte.size();
  int ii = levels - 1;

  VA va(address);

  while (true)
    {
      // 2.
      uint64_t pteAddr = root + va.vpn(ii)*pteSize;

      // Check PMP. The privMode here is the effective one that
      // already accounts for MPRV.
      if (pmpMgr_.isEnabled())
	{
	  Pmp pmp = pmpMgr_.accessPmp(pteAddr);
	  if (not pmp.isRead(privMode, privMode, false))
	    return accessFaultType(read, write, exec);
	}

      if (! memory_.read(pteAddr, pte.data_))
        return pageFaultType(read, write, exec);

      if (attFile_)
        {
          bool leaf = pte.valid() and (pte.write() or pte.exec());
          fprintf(attFile_, "addr: 0x%jx\n", uintmax_t(pteAddr));
          fprintf(attFile_, "rwx: %d%d%d, ug: %d%d, ad: %d%d\n", pte.read(),
		  pte.write(), pte.exec(), pte.user(), pte.global(),
		  pte.accessed(), pte.dirty());
          fprintf(attFile_, "leaf: %d, pa:0x%jx\n\n", leaf,
		  uintmax_t(pte.ppn()) * pageSize_);
        }

      // 3.
      if (not pte.valid() or (not pte.read() and pte.write()))
        return pageFaultType(read, write, exec);

      // 4.
      if (not pte.read() and not pte.exec())
        {  // pte is a pointer to the next level
          ii = ii - 1;
          if (ii < 0)
            return pageFaultType(read, write, exec);
          root = pte.ppn() * pageSize_;
          continue;  // goto 2.
        }

      // 5.  pte.read_ or pte.exec_ : leaf pte
      if (pte.pbmt() != 0)
	return pageFaultType(read, write, exec);  // Leaf page must bave pbmt=0.
      if (privMode == PrivilegeMode::User and not pte.user())
	return pageFaultType(read, write, exec);
      if (privMode == PrivilegeMode::Supervisor and pte.user() and
	  (not supervisorOk_ or exec))
	return pageFaultType(read, write, exec);

      bool pteRead = pte.read() or (execReadable_ and pte.exec());
      if ((read and not pteRead) or (write and not pte.write()) or
	  (exec and not pte.exec()))
	return pageFaultType(read, write, exec);

      // 6.
      for (int j = 0; j < ii; ++j)
	if (pte.ppn(j) != 0)
	  return pageFaultType(read, write, exec);

      // 7.
      if (not pte.accessed() or (write and not pte.dirty()))
	{
	  // We have a choice:
	  // A. Page fault
	  if (faultOnFirstAccess_)
	    return pageFaultType(read, write, exec);  // A

	  // Or B

	  // B1. Check PMP. The privMode here is the effective one that
	  // already accounts for MPRV.
	  if (pmpMgr_.isEnabled())
	    {
	      Pmp pmp = pmpMgr_.accessPmp(pteAddr);
	      if (not pmp.isWrite(privMode, privMode, false))
		return accessFaultType(read, write, exec);
	    }

	  {
	    // TODO FIX : this has to be atomic
	    // B2. Compare pte to memory.
	    PTE pte2(0);
	    memory_.read(pteAddr, pte2.data_);
	    if (pte.data_ != pte2.data_)
	      continue;  // Comparison fails: return to step 2.
	    pte.bits_.accessed_ = 1;
	    if (write)
	      pte.bits_.dirty_ = 1;

	    if (not memory_.write(hartIx_, pteAddr, pte.data_))
	      return pageFaultType(read, write, exec);
	  }
	}
      break;
    }

  // 8.
  pa = va.offset();

  for (int j = 0; j < ii; ++j)
    pa = pa | (va.vpn(j) << pte.paPpnShift(j)); // Copy from va to pa

  for (unsigned j = ii; j < levels; ++j)
    pa = pa | pte.ppn(j) << pte.paPpnShift(j);

  // Update tlb-entry with data found in page table entry.
  tlbEntry.virtPageNum_ = address >> pageBits_;
  tlbEntry.physPageNum_ = pa >> pageBits_;
  tlbEntry.asid_ = asid_;
  tlbEntry.valid_ = true;
  tlbEntry.global_ = pte.global();
  tlbEntry.user_ = pte.user();
  tlbEntry.read_ = pte.read();
  tlbEntry.write_ = pte.write();
  tlbEntry.exec_ = pte.exec();
  tlbEntry.accessed_ = pte.accessed();
  tlbEntry.dirty_ = pte.dirty();
  tlbEntry.levels_ = 1+ii;
>>>>>>> eba5e1d3
  return ExceptionCause::NONE;
}


bool
VirtMem::setPageSize(uint64_t size)
{
  if (size == 0)
    return false;

  unsigned bits = static_cast<unsigned>(std::log2(pageSize_));
  uint64_t p2Size =  uint64_t(1) << bits;

  if (size != p2Size)
    return false;
  
  if (mode_ == Sv32)
    {
      if (size != 4096)
        return false;
      pageBits_ = bits;
      pageSize_ = size;
      return true;
    }

  if (mode_ == Sv39)
    {
      if (size != 4096 and size != 2*1024*1024 and size != 1024*1024*1024)
        return false;
      pageBits_ = bits;
      pageSize_ = size;
      return true;
    }

  if (mode_ == Sv48)
    {
      if (size != 4096 and size != 2*1024*1024 and size != 1024*1024*1024
          and size != 512L*1024L*1024L*1024L)
        return false;
      pageBits_ = bits;
      pageSize_ = size;
    }

  assert(0 && "Translation modes Sv57 and Sv64 are not currently supported");
  return false;
}


void
VirtMem::printPageTable(std::ostream& os) const
{
  std::ios_base::fmtflags flags(os.flags());

  os << "Page size: " << std::dec << pageSize_ << '\n';
  os << "Mode: ";
  switch(mode_)
    {
    case Bare: os << "Bare\n"; break;
    case Sv32: os << "Sv32\n"; break;
    case Sv39: os << "Sv39\n"; break;
    case Sv48: os << "Sv48\n"; break;
    case Sv57: os << "Sv57\n"; break;
    case Sv64: os << "Sv64\n"; break;
    default:   os << "???\n";  break;
    }

  os << "Root page number: 0x" << std::hex << pageTableRootPage_ << '\n';
  uint64_t addr = pageTableRootPage_ * pageSize_;
  os << "Root page addr: 0x" << std::hex << addr << '\n';

  std::string path = "/";

  if (mode_ == Bare)
    ;  // relax
  else if (mode_ == Sv32)
    printEntries<Pte32, Va32>(os, addr, path);
  else if (mode_ == Sv39)
    printEntries<Pte39, Va39>(os, addr, path);
  else if (mode_ == Sv48)
    printEntries<Pte48, Va48>(os, addr, path);
  else
    os << "Unsupported virtual memory mode\n";
  os << "TLB:\n";
  tlb_.printTlb(os);
  os.flags(flags);
}


template<typename PTE, typename VA>
void
VirtMem::printEntries(std::ostream& os, uint64_t addr, std::string path) const
{
  os << "\n";
  os << "Page table page addr: 0x" << std::hex << addr << '\n';
  os << "Path: " << path << '\n';

  unsigned entrySize = sizeof(PTE);
  unsigned entryCount = pageSize() / entrySize;

  uint64_t eaddr = addr;  // Entry address
  for (unsigned ix = 0; ix < entryCount; ++ix, eaddr += entrySize)
    {
      PTE pte(0);
      memory_.read(eaddr, pte.data_);

      if (not pte.valid())
        continue;

      bool leaf = pte.valid() and (pte.read() or pte.exec());
      os << "  ix:" << std::dec << ix << " addr:0x" << std::hex << eaddr
         << " data:0x" << std::hex << pte.data_
         << " rwx:" << pte.read() << pte.write() << pte.exec()
         << " leaf:" << leaf << " pa:0x" << (pte.ppn() * pageSize_) << '\n';
    }

  eaddr = addr;
  for (unsigned ix = 0; ix < entryCount; ++ix, eaddr += entrySize)
    {
      PTE pte(0);
      memory_.read(eaddr, pte.data_);

      if (not pte.valid())
        continue;

      bool leaf = pte.valid() and (pte.read() or pte.exec());
      if (leaf)
        continue;

      std::string nextPath;
      if (path == "/")
        nextPath = path + std::to_string(ix);
      else
        nextPath = path + "/" + std::to_string(ix);

      uint64_t nextAddr = pte.ppn() * pageSize_;
      printEntries<PTE, VA>(os, nextAddr, nextPath);
    }
}<|MERGE_RESOLUTION|>--- conflicted
+++ resolved
@@ -387,8 +387,6 @@
   tlbEntry.accessed_ = pte.accessed();
   tlbEntry.dirty_ = pte.dirty();
   tlbEntry.levels_ = 1+ii;
-<<<<<<< HEAD
-=======
   return ExceptionCause::NONE;
 }
 
@@ -528,7 +526,6 @@
   tlbEntry.accessed_ = pte.accessed();
   tlbEntry.dirty_ = pte.dirty();
   tlbEntry.levels_ = 1+ii;
->>>>>>> eba5e1d3
   return ExceptionCause::NONE;
 }
 
