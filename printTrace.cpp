#include <cinttypes>
#include <iostream>
#include <sstream>
#include "Hart.hpp"
#include "Trace.hpp"

using namespace WdRiscv;

static std::mutex printInstTraceMutex;

extern void (*tracerExtension)(void*);


static
const char*
privilegeModeToStr(bool vm, PrivilegeMode pm)
{
  if (not vm)
    {
      if (pm == PrivilegeMode::Machine)    return "M";
      if (pm == PrivilegeMode::Supervisor) return "S";
      if (pm == PrivilegeMode::User)       return "U";
    }
  else
    {
      if (pm == PrivilegeMode::Supervisor) return "VS";
      if (pm == PrivilegeMode::User) return "VU";
    }
  return "?";
}


template <typename URV>
void
formatVecInstTrace(FILE* out, uint64_t tag, unsigned hartId,
                   bool vm, PrivilegeMode pm,
		   URV currPc, const char* opcode, unsigned vecReg,
		   const uint8_t* data, unsigned byteCount, const char* assembly);


template <>
void
formatVecInstTrace<uint32_t>(FILE* out, uint64_t tag, unsigned hartId,
			     bool vm, PrivilegeMode pm,
			     uint32_t currPc, const char* opcode,
			     unsigned vecReg, const uint8_t* data,
			     unsigned byteCount, const char* assembly)
{
  const char* pmStr = privilegeModeToStr(vm, pm);
  fprintf(out, "#%jd %d %2s %08x %8s v %02x ",
	  uintmax_t(tag), hartId, pmStr, currPc, opcode, vecReg);
  for (unsigned i = 0; i < byteCount; ++i)
    fprintf(out, "%02x", data[byteCount - 1 - i]);
  fprintf(out, " %s", assembly);
}


template <>
void
formatVecInstTrace<uint64_t>(FILE* out, uint64_t tag, unsigned hartId,
			     bool vm, PrivilegeMode pm,
			     uint64_t currPc, const char* opcode,
			     unsigned vecReg, const uint8_t* data,
			     unsigned byteCount, const char* assembly)
{
  const char* pmStr = privilegeModeToStr(vm, pm);
  fprintf(out, "#%jd %d %2s %016jx %8s v %02x ",
          uintmax_t(tag), hartId, pmStr, uintmax_t(currPc), opcode, vecReg);
  for (unsigned i = 0; i < byteCount; ++i)
    fprintf(out, "%02x", data[byteCount - 1 - i]);
  fprintf(out, " %s", assembly);
}


template <typename URV>
void
formatInstTrace(FILE* out, uint64_t tag, unsigned hartId,
                bool vm, PrivilegeMode pm,
		URV currPc, const char* opcode, char resource, URV addr,
		URV value, const char* assembly);

template <>
void
formatInstTrace<uint32_t>(FILE* out, uint64_t tag, unsigned hartId,
			  bool vm, PrivilegeMode pm,
                          uint32_t currPc, const char* opcode, char resource, uint32_t addr,
                          uint32_t value, const char* assembly)
{
  const char* pmStr = privilegeModeToStr(vm, pm);

  if (resource == 'r')
    {
      fprintf(out, "#%jd %d %2s %08x %8s r %02x         %08x  %s",
              uintmax_t(tag), hartId, pmStr, currPc, opcode, addr, value, assembly);
    }
  else if (resource == 'c')
    {
      if ((addr >> 16) == 0)
        fprintf(out, "#%jd %d %2s %08x %8s c %04x       %08x  %s",
                uintmax_t(tag), hartId, pmStr, currPc, opcode, addr, value, assembly);
      else
        fprintf(out, "#%jd %d %2s %08x %8s c %08x   %08x  %s",
                uintmax_t(tag), hartId, pmStr, currPc, opcode, addr, value, assembly);
    }
  else
    {
      fprintf(out, "#%jd %d %2s %08x %8s %c %08x   %08x  %s", uintmax_t(tag), hartId,
              pmStr, currPc, opcode, resource, addr, value, assembly);
    }
}


template <>
void
formatInstTrace<uint64_t>(FILE* out, uint64_t tag, unsigned hartId,
                          bool vm, PrivilegeMode pm,
                          uint64_t currPc, const char* opcode, char resource, uint64_t addr,
                          uint64_t value, const char* assembly)
{
  const char* pmStr = privilegeModeToStr(vm, pm);
  fprintf(out, "#%jd %d %2s %016jx %8s %c %016jx %016jx %s",
          uintmax_t(tag), hartId, pmStr, uintmax_t(currPc), opcode, resource,
	  uintmax_t(addr), uintmax_t(value), assembly);
}


template <typename URV>
void
formatFpInstTrace(FILE* out, uint64_t tag, unsigned hartId, bool vm, PrivilegeMode pm,
		  URV currPc, const char* opcode, unsigned fpReg,
		  uint64_t fpVal, unsigned width, const char* assembly);

template <>
void
formatFpInstTrace<uint32_t>(FILE* out, uint64_t tag, unsigned hartId, bool vm, PrivilegeMode pm,
			    uint32_t currPc, const char* opcode, unsigned fpReg,
			    uint64_t fpVal, unsigned width,
			    const char* assembly)
{
  const char* pmStr = privilegeModeToStr(vm, pm);
  if (width == 64)
    {
      fprintf(out, "#%jd %d %2s %08x %8s f %02x %016jx  %s", uintmax_t(tag), hartId,
	      pmStr, currPc, opcode, fpReg, uintmax_t(fpVal), assembly);
    }
  else
    {
      uint32_t val32 = fpVal;
      fprintf(out, "#%jd %d %2s %08x %8s f %02x         %08x  %s",
	      uintmax_t(tag), hartId, pmStr, currPc, opcode, fpReg, val32, assembly);
    }
}

template <>
void
formatFpInstTrace<uint64_t>(FILE* out, uint64_t tag, unsigned hartId, bool vm, PrivilegeMode pm,
			    uint64_t currPc, const char* opcode, unsigned fpReg,
			    uint64_t fpVal, unsigned width,
			    const char* assembly)
{
  const char* pmStr = privilegeModeToStr(vm, pm);
  if (width == 64)
    {
      fprintf(out, "#%jd %d %2s %016jx %8s f %016jx %016jx %s",
	      uintmax_t(tag), hartId, pmStr, uintmax_t(currPc), opcode, uintmax_t(fpReg),
	      uintmax_t(fpVal), assembly);
    }
  else
    {
      uint32_t val32 = fpVal;
      fprintf(out, "#%jd %d %2s %016jx %8s f %016jx         %08x %s",
	      uintmax_t(tag), hartId, pmStr, uintmax_t(currPc), opcode, uintmax_t(fpReg),
	      val32, assembly);
    }
}


template <typename URV>
static
void
printPageTableWalk(FILE* out, const Hart<URV>& hart, const char* tag,
		   const std::vector<uint64_t>& addresses)
{
  fputs(tag, out);
  fputs(":", out);
  const char* sep = "";
  for (auto addr : addresses)
    {
      URV pte = 0;
      hart.peekMemory(addr, pte, true);
      uint64_t pte64 = pte;
      fputs(sep, out);
      fprintf(out, "0x%" PRIx64 "=0x%" PRIx64, addr, pte64);
      sep = ",";
    }
}


template <typename URV>
void
Hart<URV>::printInstTrace(uint32_t inst, uint64_t tag, std::string& tmp,
			  FILE* out)
{
  if (not out and not tracerExtension)
    return;

  uint32_t ix = (currPc_ >> 1) & decodeCacheMask_;
  DecodedInst* dip = &decodeCache_[ix];
  if (dip->isValid() and dip->address() == currPc_)
    printDecodedInstTrace(*dip, tag, tmp, out);
  else
    {
      DecodedInst di;
      uint64_t physPc = currPc_;
      decode(currPc_, physPc, inst, di);
      printDecodedInstTrace(di, tag, tmp, out);
    }
}


template <typename URV>
void
Hart<URV>::printDecodedInstTrace(const DecodedInst& di, uint64_t tag, std::string& tmp,
                                 FILE* out)
{
  if (tracerExtension)
    {
      TraceRecord<URV> tr(this, di);
      tracerExtension(&tr);
    }

  if (not out)
    return;

  if (csvTrace_)
    {
      printInstCsvTrace(di, out);
      return;
    }

  // Serialize to avoid jumbled output.
  std::lock_guard<std::mutex> guard(printInstTraceMutex);

  disassembleInst(di, tmp);
  if (hasInterrupt_)
    tmp += " (interrupted)";

  if (ldStSize_)
    {
      std::ostringstream oss;
      oss << "0x" << std::hex << ldStAddr_;
      tmp += " [" + oss.str() + "]";
    }
  else if (not vecRegs_.ldStAddr_.empty())
    {
      std::ostringstream oss;
      for (uint64_t i = 0; i < vecRegs_.ldStAddr_.size(); ++i)
	{
	  if (i > 0)
	    oss << ";";
	  oss << "0x" << std::hex << vecRegs_.ldStAddr_.at(i);
	  if (i < vecRegs_.stData_.size())
	    oss << '=' << "0x" << vecRegs_.stData_.at(i);
	}
      tmp += " [" + oss.str() + "]";
    }

  char instBuff[128];
  if (di.instSize() == 4)
    snprintf(instBuff, sizeof(instBuff), "%08x", di.inst());
  else
    snprintf(instBuff, sizeof(instBuff), "%04x", di.inst() & 0xffff);

  bool pending = false;  // True if a printed line need to be terminated.

  // Order: rfvmc (int regs, fp regs, vec regs, memory, csr)

  // Process integer register diff.
  int reg = intRegs_.getLastWrittenReg();
  URV value = 0;
  if (reg > 0)
    {
      value = intRegs_.read(reg);
      formatInstTrace<URV>(out, tag, hartIx_, lastVirt_, lastPriv_, currPc_, instBuff, 'r',
			   reg, value, tmp.c_str());
      pending = true;
    }

  // Process floating point register diff.
  int fpReg = fpRegs_.getLastWrittenReg();
  if (fpReg >= 0)
    {
      uint64_t val = fpRegs_.readBitsRaw(fpReg);
      if (pending) fprintf(out, "  +\n");
      unsigned width = isRvd() ? 64 : 32;
      formatFpInstTrace<URV>(out, tag, hartIx_, lastVirt_, lastPriv_, currPc_, instBuff, fpReg,
			     val, width, tmp.c_str());
      pending = true;
    }

  // Process vector register diff.
  unsigned groupSize = 0;
  int vecReg = lastVecReg(di, groupSize);
  if (vecReg >= 0)
    {
      for (unsigned i = 0; i < groupSize; ++i, ++vecReg)
	{
	  if (pending)
	    fprintf(out, " +\n");
	  formatVecInstTrace<URV>(out, tag, hartIx_, lastVirt_, lastPriv_, currPc_, instBuff,
				  vecReg, vecRegs_.getVecData(vecReg),
				  vecRegs_.bytesPerRegister(),
				  tmp.c_str());
	  pending = true;
	}
    }

  // Process memory diff.
  if (ldStWrite_)
    {
      if (pending)
	fprintf(out, "  +\n");
      formatInstTrace<URV>(out, tag, hartIx_, lastVirt_, lastPriv_, currPc_, instBuff, 'm',
			   URV(ldStAddr_), URV(ldStData_), tmp.c_str());
      pending = true;
    }

  // Process syscal memory diffs
  if (syscallSlam_ and di.instEntry()->instId() == InstId::ecall)
    {
      std::vector<std::pair<uint64_t, uint64_t>> scVec;
      lastSyscallChanges(scVec);
      for (auto al: scVec)
        {
          uint64_t addr = al.first, len = al.second;
          for (uint64_t ix = 0; ix < len; ix += 8, addr += 8)
            {
              uint64_t val = 0;
              peekMemory(addr, val, true);

              if (pending)
                fprintf(out, "  +\n");
              formatInstTrace<URV>(out, tag, hartIx_, lastVirt_, lastPriv_, currPc_, instBuff, 'm',
                                   addr, val, tmp.c_str());
              pending = true;
            }
        }
    }

  // Process CSR diffs.
  std::vector<CsrNumber> csrs;
  std::vector<unsigned> triggers;
  csRegs_.getLastWrittenRegs(csrs, triggers);

  typedef std::pair<URV, URV> CVP;  // CSR-value pair
  std::vector< CVP > cvps; // CSR-value pairs
  cvps.reserve(csrs.size() + triggers.size());

  // Collect non-trigger CSRs and their values.
  for (CsrNumber csr : csrs)
    {
      if (not csRegs_.peek(csr, value))
	continue;
      if (csr >= CsrNumber::TDATA1 and csr <= CsrNumber::TDATA3)
        continue; // Debug trigger values collected below.
      cvps.push_back(CVP(URV(csr), value));
    }

  // Collect trigger CSRs and their values. A synthetic CSR number
  // is used encoding the trigger number and the trigger component.
  for (unsigned trigger : triggers)
    {
      uint64_t data1(0), data2(0), data3(0);
      if (not peekTrigger(trigger, data1, data2, data3))
	continue;

      // Components of trigger that changed.
      bool t1 = false, t2 = false, t3 = false;
      getTriggerChange(trigger, t1, t2, t3);

      if (t1)
	{
	  URV ecsr = (trigger << 16) | URV(CsrNumber::TDATA1);
          cvps.push_back(CVP(ecsr, data1));
	}

      if (t2)
        {
	  URV ecsr = (trigger << 16) | URV(CsrNumber::TDATA2);
          cvps.push_back(CVP(ecsr, data2));
	}

      if (t3)
	{
	  URV ecsr = (trigger << 16) | URV(CsrNumber::TDATA3);
          cvps.push_back(CVP(ecsr, data3));
	}
    }

  // Sort by CSR number.
  std::sort(cvps.begin(), cvps.end(), [] (const CVP& a, const CVP& b) {
      return a.first < b.first; });

  for (const auto& cvp : cvps)
    {
      if (pending) fprintf(out, "  +\n");
      formatInstTrace<URV>(out, tag, hartIx_, lastVirt_, lastPriv_, currPc_, instBuff, 'c',
			   cvp.first, cvp.second, tmp.c_str());
      pending = true;
    }

  if (not pending)
    formatInstTrace<URV>(out, tag, hartIx_, lastVirt_, lastPriv_, currPc_, instBuff, 'r', 0, 0,
			 tmp.c_str());  // No change: emit X0 as modified reg.

  if (tracePtw_)
    {
      for (const auto& walk : virtMem_.getFetchWalks())
	{
	  fputs("  +\n", out);
	  printPageTableWalk(out, *this, "iptw", walk);
	}

      for (const auto& walk : virtMem_.getDataWalks())
	{
	  fputs("  +\n", out);
	  printPageTableWalk(out, *this, "dptw", walk);
	}
    }
  fputs("\n", out);
}


// We use custom code for speed. This makes a big difference in
// runtime for large traces.
namespace Whisper
{
  class PrintBuffer
  {
  public:

    PrintBuffer()
      : pos_(0)
    { }

    // Append to buffer hexadecimal string representing given number.
    inline
    PrintBuffer& print(uint64_t num)
    {
      if (num == 0)
	buff_.at(pos_++) = '0';
      else
	{
	  size_t beg = pos_;
	  for ( ; num; num = num >> 4 )
	    buff_.at(pos_++) = "0123456789abcdef"[num&0xf];
	  std::reverse(buff_.begin() + beg, buff_.begin() + pos_);
	}
      return *this;
    }

    // Append to buffer copy of given string excluding null char
    inline
    PrintBuffer& print(const char* str)
    {
      if (str)
	while (*str)
	  buff_.at(pos_++) = *str++;
      return *this;
    }

    // Append to buffer copy of given string excluding null char
    inline
    PrintBuffer& print(const std::string& str)
    {
      return print(str.c_str());
    }

    // Append char to buffer.
    inline
    PrintBuffer& printChar(char c)
    {
      buff_.at(pos_++) = c;
      return *this;
    }

    // Write contents of buffer to given file.
    inline
    void write(FILE* out)
    {
      size_t n = fwrite(buff_.data(), pos_, 1, out);
      assert(n == 1);
    }

    // Clear contents of buffer.
    inline
    void clear()
    { pos_ = 0; }

  private:
    typedef std::array<char, 12*1024> Buff;

    Buff buff_;
    size_t pos_ = 0;
  };
}


Whisper::PrintBuffer buffer;


template <typename URV>
void
Hart<URV>::printInstCsvTrace(const DecodedInst& di, FILE* out)
{
  // Serialize to avoid jumbled output.
  std::lock_guard<std::mutex> guard(printInstTraceMutex);

  if (not traceHeaderPrinted_)
    {
      traceHeaderPrinted_ = true;
      fprintf(out, "pc, inst, modified regs, source operands, memory, inst info, privilege, trap, disassembly, hartid");
      if (isRvs())
	fprintf(out, ", iptw, dptw");
      if (pmpEnabled_)
        fprintf(out, ", pmp");
      fprintf(out, "\n");
    }

  buffer.clear();

  // Program counter.
  uint64_t virtPc = di.address(), physPc = di.physAddress();
  buffer.print(virtPc);
  if (physPc != virtPc)
    buffer.printChar(':').print(physPc);

  // Instruction.
  buffer.printChar(',').print(di.inst()).printChar(',');

  // Changed integer register.
  unsigned regCount = 0;
  int reg = lastIntReg();
  uint64_t val64 = 0;
  if (reg > 0)
    {
      val64 = peekIntReg(reg);
      buffer.print(intRegs_.regName(reg)).printChar('=').print(val64);
      regCount++;
    }

  // Changed fp register.
  reg = lastFpReg();
  if (reg >= 0)
    {
      peekFpReg(reg, val64);
      if (not isRvd())
	val64 = uint32_t(val64);  // Clear top 32 bits if only F extension.
      if (regCount) buffer.printChar(';');
      buffer.print(fpRegs_.regName(reg)).printChar('=').print(val64);
      // Print incremental flags since FRM is sticky.
      unsigned fpFlags = lastFpFlags();
      if (fpFlags != 0)
	buffer.print(";ff=").print(fpFlags);
      regCount++;
    }

  // Changed CSR register(s).
  std::vector<CsrNumber> csrns;
  lastCsr(csrns);
  for (auto csrn : csrns)
    {
      URV val = 0;
      peekCsr(csrn, val);
      if (regCount) buffer.printChar(';');
      buffer.printChar('c').print(std::to_string(unsigned(csrn))).printChar('=').print(val);
      regCount++;
    }

  // Changed vector register group.
  unsigned groupSize = 0;
  int vecReg = lastVecReg(di, groupSize);
  if (vecReg >= 0)
    {
      for (unsigned i = 0; i < groupSize; ++i, ++vecReg)
	{
	  if (regCount) buffer.printChar(';');
	  buffer.printChar('v').print(std::to_string(vecReg)).printChar('=');
	  const uint8_t* data = vecRegs_.getVecData(vecReg);
	  unsigned byteCount = vecRegs_.bytesPerRegister();
	  for (unsigned i = 0; i < byteCount; ++i)
	    {
	      unsigned byte = data[byteCount - 1 - i];
	      if (byte < 16) buffer.printChar('0');
	      buffer.print(byte);
	    }
	  regCount++;
	}
    }

  // Non sequential PC change.
  auto instEntry = di.instEntry();
  bool hasTrap = hasInterrupt_ or hasException_;
  if (not hasTrap and instEntry->isBranch() and lastBranchTaken_)
    {
      if (regCount) buffer.printChar(';');
      buffer.print("pc=").print(pc_);
    }

  // Source operands.
  buffer.printChar(',');
  const char* sep = "";
  for (unsigned i = 0; i < di.operandCount(); ++i)
    {
      auto mode = instEntry->ithOperandMode(i);
      auto type = instEntry->ithOperandType(i);
      if (mode == OperandMode::Read or mode == OperandMode::ReadWrite or
	  type == OperandType::Imm)
	{
	  unsigned operand = di.ithOperand(i);
	  if (type ==  OperandType::IntReg)
	    buffer.print(sep).print(intRegs_.regName(operand));
	  else if (type ==  OperandType::FpReg)
	    buffer.print(sep).print(fpRegs_.regName(operand));
	  else if (type == OperandType::CsReg)
	    buffer.print(sep).printChar('c').print(std::to_string(operand));
	  else if (type == OperandType::VecReg)
	    {
	      buffer.print(sep).printChar('v').print(std::to_string(operand));
	      unsigned emul = i < vecRegs_.opsEmul_.size() ? vecRegs_.opsEmul_.at(i) : 1;
	      if (emul >= 2 and emul <= 8)
		buffer.printChar('m').print(emul);
	    }
	  else if (type == OperandType::Imm)
	    buffer.print(sep).printChar('i').print(operand);
	  sep = ";";
	}
    }

  // Print rounding mode with source operands.
  if (instEntry->hasRoundingMode())
    {
      RoundingMode rm = effectiveRoundingMode(di.roundingMode());
      buffer.print(sep).print("rm=").print(unsigned(rm));
      sep = ";";
    }

  // Memory
  buffer.printChar(',');
  uint64_t virtDataAddr = 0, physDataAddr = 0;
  bool load = false, store = false;
  if (lastLdStAddress(virtDataAddr, physDataAddr))
    {
      store = ldStWrite_;
      load = not store;
      buffer.print(virtDataAddr);
      if (physDataAddr != virtDataAddr)
	buffer.printChar(':').print(physDataAddr);
      if (store)
	buffer.printChar('=').print(ldStData_);
    }
  else if (not vecRegs_.ldStAddr_.empty())
    {
      for (uint64_t i = 0; i < vecRegs_.ldStAddr_.size(); ++i)
	{
	  if (i > 0)
	    buffer.printChar(';');
	  buffer.print(vecRegs_.ldStAddr_.at(i));
	  if (i < vecRegs_.maskedAddr_.size() and vecRegs_.maskedAddr_.at(i))
	    buffer.printChar('m');
	  if (i < vecRegs_.stData_.size())
	    buffer.printChar('=').print(vecRegs_.stData_.at(i));
	}
    }

  // Instruction information.
  buffer.printChar(',');
  RvExtension type = instEntry->extension();
  if (type == RvExtension::A)
    buffer.printChar('a');
  else if (load)
    buffer.printChar('l');
  else if (store)
    buffer.printChar('s');
  else if (instEntry->isBranch())
    {
      if (instEntry->isConditionalBranch())
	buffer.print(lastBranchTaken_ ? "t" : "nt");
      else
	{
	  if (di.isBranchToRegister() and
	      di.op0() == 0 and di.op1() == IntRegNumber::RegRa and di.op2() == 0)
	    buffer.printChar('r');
	  else if (di.op0() == IntRegNumber::RegRa)
	    buffer.printChar('c');
	  else
	    buffer.printChar('j');
	}
    }
  else if (type == RvExtension::F or type == RvExtension::D or type == RvExtension::Zfh)
    buffer.printChar('f');
  else if (type == RvExtension::V)
    buffer.printChar('v');

  // Privilege mode.
  if      (lastPriv_ == PrivilegeMode::Machine)    buffer.print(",m,");
<<<<<<< HEAD
  else if (lastPriv_ == PrivilegeMode::Supervisor) buffer.print(lastVirt_? ",vs," : ",s,");
  else if (lastPriv_ == PrivilegeMode::User)       buffer.print(lastVirt_? ",vu," : ",u,");
=======
  else if (lastPriv_ == PrivilegeMode::Supervisor) buffer.print((lastVirt_)? ",vs," : ",s,");
  else if (lastPriv_ == PrivilegeMode::User)       buffer.print((lastVirt_)? ",vu," : ",u,");
>>>>>>> f8d62181
  else                                             buffer.print(",,");

  // Interrupt/exception cause.
  if (hasTrap)
    {
      URV cause = 0;
      if (privilegeMode() == PrivilegeMode::Machine)
        peekCsr(CsrNumber::MCAUSE, cause);
      else if (privilegeMode() == PrivilegeMode::Supervisor)
        peekCsr(CsrNumber::SCAUSE, cause);
      buffer.print(uint64_t(cause));
    }
  buffer.printChar(',');

  // Disassembly.
  std::string tmp;
  disassembleInst(di, tmp);
  for (size_t i = 0; i < tmp.size(); ++i)
    if (tmp[i] == ',') tmp[i] = ';';
  buffer.print(tmp);

  // Hart Id.
  buffer.printChar(',').print(sysHartIndex());

  // Page table walk.
  if (isRvs() and tracePtw_)
    {
      buffer.printChar(',');
      std::vector<uint64_t> addrs, entries;
      getPageTableWalkAddresses(true, 0, addrs);
      getPageTableWalkEntries(true, 0, entries);
      sep = "";
      uint64_t n = std::min(addrs.size(), entries.size());
      for (uint64_t i = 0; i < n; ++i)
	{
	  buffer.print(sep).print(addrs.at(i)).printChar('=').print(entries.at(i));
	  sep = ";";
	}

      buffer.printChar(',');
      getPageTableWalkAddresses(false, 0, addrs);
      getPageTableWalkEntries(false, 0, entries);
      sep = "";
      n = std::min(addrs.size(), entries.size());
      for (uint64_t i = 0; i < n; ++i)
	{
	  buffer.print(sep).print(addrs.at(i)).printChar('=').print(entries.at(i));
	  sep = ";";
	}
    }

  // PMP
  if (pmpEnabled_ and tracePmp_)
    {
      buffer.printChar(',');
      std::vector<std::pair<uint32_t, Pmp>> pmps;
      getPmpsAccessed(pmps);
      sep = "";
      for (auto& pmp : pmps)
        {
          buffer.print(sep).print(pmp.first).printChar('=').print(pmp.second.val());
          sep = ";";
        }
    }

  buffer.printChar('\n');
  buffer.write(out);
}


/// Report the number of retired instruction count and the simulation
/// rate.
template <typename URV>
void
Hart<URV>::reportInstsPerSec(uint64_t instCount, double elapsed, bool userStop)
{
  std::lock_guard<std::mutex> guard(printInstTraceMutex);

  std::cout.flush();

  char secStr[20];
  snprintf(secStr, sizeof(secStr), "%.2fs", elapsed);

  if (userStop)
    std::cerr << "User stop\n";
  std::cerr << "Retired " << instCount << " instruction"
	    << (instCount > 1? "s" : "") << " in "
	    << secStr;
  if (elapsed > 0)
    std::cerr << "  " << uint64_t(double(instCount)/elapsed) << " inst/s";
  std::cerr << '\n';
}


template <typename URV>
bool
Hart<URV>::logStop(const CoreException& ce, uint64_t counter, FILE* traceFile)
{
  bool success = false;
  bool isRetired = false;

  if (ce.type() == CoreException::Stop)
    {
      isRetired = true;
      success = (ce.value() >> 1) == 0;
      setTargetProgramFinished(true);
    }
  else if (ce.type() == CoreException::Exit)
    {
      isRetired = true;
      success = ce.value() == 0;
      setTargetProgramFinished(true);
    }

  if (isRetired)
    {
      if (minstretEnabled())
        retiredInsts_++;

      uint32_t inst = 0;
      readInst(currPc_, inst);
      std::string instStr;
      printInstTrace(inst, counter, instStr, traceFile);
    }

  using std::cerr;

  {
    std::lock_guard<std::mutex> guard(printInstTraceMutex);

    cerr << std::dec;
    if (ce.type() == CoreException::Stop)
      cerr << (success? "Successful " : "Error: Failed ")
           << "stop: " << ce.what() << ": " << ce.value() << "\n";
    else if (ce.type() == CoreException::Exit)
      cerr << "Target program exited with code " << ce.value() << '\n';
    else
      cerr << "Stopped -- unexpected exception\n";
  }

  return success;
}


template class WdRiscv::Hart<uint32_t>;
template class WdRiscv::Hart<uint64_t>;<|MERGE_RESOLUTION|>--- conflicted
+++ resolved
@@ -704,13 +704,8 @@
 
   // Privilege mode.
   if      (lastPriv_ == PrivilegeMode::Machine)    buffer.print(",m,");
-<<<<<<< HEAD
-  else if (lastPriv_ == PrivilegeMode::Supervisor) buffer.print(lastVirt_? ",vs," : ",s,");
-  else if (lastPriv_ == PrivilegeMode::User)       buffer.print(lastVirt_? ",vu," : ",u,");
-=======
   else if (lastPriv_ == PrivilegeMode::Supervisor) buffer.print((lastVirt_)? ",vs," : ",s,");
   else if (lastPriv_ == PrivilegeMode::User)       buffer.print((lastVirt_)? ",vu," : ",u,");
->>>>>>> f8d62181
   else                                             buffer.print(",,");
 
   // Interrupt/exception cause.
