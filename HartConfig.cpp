--- conflicted
+++ resolved
@@ -1621,19 +1621,18 @@
       hart.tracePmp(flag);
     }
 
-<<<<<<< HEAD
+  tag = "trace_pma";
+  if (config_ -> contains(tag))
+    {
+      getJsonBoolean(tag, config_ ->at(tag), flag) or errors++;
+      hart.tracePma(flag);
+    }
+
   tag = "enable_pmp_tor";
   if (config_ -> contains(tag))
     {
       getJsonBoolean(tag, config_ ->at(tag), flag) or errors++;
       hart.enablePmpTor(flag);
-=======
-  tag = "trace_pma";
-  if (config_ -> contains(tag))
-    {
-      getJsonBoolean(tag, config_ ->at(tag), flag) or errors++;
-      hart.tracePma(flag);
->>>>>>> 50ec8840
     }
 
   tag = "address_translation_modes";
