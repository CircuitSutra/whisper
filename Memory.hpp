// Copyright 2020 Western Digital Corporation or its affiliates.
// 
// Licensed under the Apache License, Version 2.0 (the "License");
// you may not use this file except in compliance with the License.
// You may obtain a copy of the License at
// 
//     http://www.apache.org/licenses/LICENSE-2.0
// 
// Unless required by applicable law or agreed to in writing, software
// distributed under the License is distributed on an "AS IS" BASIS,
// WITHOUT WARRANTIES OR CONDITIONS OF ANY KIND, either express or implied.
// See the License for the specific language governing permissions and
// limitations under the License.

#pragma once

#include <cstdint>
#include <vector>
#include <unordered_map>
#include <functional>
#include <mutex>
#include <type_traits>
#include <cassert>
#include "PmaManager.hpp"
#include "Cache.hpp"


namespace ELFIO
{
  class elfio;
}


namespace WdRiscv
{

  template <typename URV>
  class Hart;

  /// Location and size of an ELF file symbol.
  struct ElfSymbol
  {
    ElfSymbol(size_t addr = 0, size_t size = 0)
      : addr_(addr), size_(size)
    { }

    size_t addr_ = 0;
    size_t size_ = 0;
  };


  /// Model physical memory of system.
  class Memory
  {
  public:

    friend class Hart<uint32_t>;
    friend class Hart<uint64_t>;

    /// Constructor: define a memory of the given size initialized to
    /// zero. Given memory size (byte count) must be a multiple of 4
    /// otherwise, it is truncated to a multiple of 4. The memory
    /// is partitioned into regions according to the region size which
    /// must be a power of 2.
    Memory(size_t size, size_t pageSize = 4*1024,
	   size_t regionSize = 256*1024*1024);

    /// Destructor.
    ~Memory();

    /// Define number of hardware threads for LR/SC. FIX: put this in
    /// constructor.
    void setHartCount(unsigned count)
    { reservations_.resize(count); lastWriteData_.resize(count); }

    /// Return memory size in bytes.
    size_t size() const
    { return size_; }

    /// Read an unsigned integer value of type T from memory at the
    /// given address into value assuming a little-endian memory
    /// organization. Return true on success. Return false if any of
    /// the requested bytes is out of memory bounds, fall in unmapped
    /// memory, are in a region marked non-read, or if is to a
    /// memory-mapped-register aht the access size is different than
    /// 4.
    template <typename T>
    bool read(size_t address, T& value) const
    {
#ifdef FAST_SLOPPY
      if (address + sizeof(T) > size_)
        return false;
#else
      Pma pma1 = pmaMgr_.getPma(address);
      if (not pma1.isRead())
	return false;

      if (address & (sizeof(T) - 1))  // If address is misaligned
	{
          Pma pma2 = pmaMgr_.getPma(address + sizeof(T) - 1);
          if (not pma2.isRead())
            return false;
        }

      // Memory mapped region accessible only with word-size read.
      if (pma1.isMemMappedReg())
        {
          if constexpr (sizeof(T) == 4)
            return readRegister(address, value);
          else
            return false;
        }
#endif

#ifdef MEM_CALLBACKS
      uint64_t val = 0;
      if (not readCallback_(address, sizeof(T), val))
        return false;
      value = val;
#else
      value = *(reinterpret_cast<const T*>(data_ + address));
#endif

      if (cache_)
	{
	  cache_->insert(address);
	  if (address & (sizeof(T) - 1))  // If misaligned
	    if (cache_->getLineNumber(address) != cache_->getLineNumber(address + sizeof(T) - 1))
	      cache_->insert(address + sizeof(T) - 1);
	}

      return true;
    }

    /// Read an unsigned integer ot type T from memory for instruction
    /// fetch. Return true on success and false if address is not
    /// executable or if an iccm boundary is corssed.
    template <typename T>
    bool readInst(size_t address, T& value) const
    {
      Pma pma = pmaMgr_.getPma(address);
      if (pma.isExec())
	{
	  if (address & (sizeof(T) -1))
	    {
              // Misaligned address: Check next address.
              Pma pma2 = pmaMgr_.getPma(address + sizeof(T) - 1);
	      if (pma != pma2)
                return false;  // Cannot cross an ICCM boundary.
	    }

#ifdef MEM_CALLBACKS
          uint64_t val = 0;
          if (not readCallback_(address, sizeof(T), val))
            return false;
          value = val;
#else
          value = *(reinterpret_cast<const T*>(data_ + address));
#endif

          // if (cache_)
          //   cache_->insert(address);
	  return true;
	}
      return false;
    }

    /// Return true if write will be successful if tried. Do not
    /// write.  Change value to the maksed value if write is to a
    /// memory mapped register.
    template <typename T>
    bool checkWrite(size_t address, T& value)
    {
      Pma pma1 = pmaMgr_.getPma(address);
      if (not pma1.isWrite())
	return false;

      if (address & (sizeof(T) - 1))  // If address is misaligned
	{
          Pma pma2 = pmaMgr_.getPma(address + sizeof(T) - 1);
          if (pma1 != pma2)
            return false;
	}

      // Memory mapped region accessible only with word-size write.
      if (pma1.isMemMappedReg())
        {
          if constexpr (sizeof(T) != 4)
            return false;
          if ((address & 3) != 0)
            return false;
          value = doRegisterMasking(address, value);
        }

      return true;
    }

    /// Write given unsigned integer value of type T into memory
    /// starting at the given address and assuming little-endian
    /// origanization. Return true on success. Return false if any of
    /// the target memory bytes are out of bounds or fall in
    /// inaccessible regions or if the write crosses memory region of
    /// different attributes.
    template <typename T>
    bool write(unsigned sysHartIx, size_t address, T value)
    {
#ifdef FAST_SLOPPY
      if (address + sizeof(T) > size_)
        return false;
      sysHartIx = sysHartIx; // Avoid unused var warning.
      *(reinterpret_cast<T*>(data_ + address)) = value;

      auto& lwd = lastWriteData_.at(sysHartIx);
      lwd.size_ = sizeof(T);
      lwd.addr_ = address;
      lwd.value_ = value;
<<<<<<< HEAD
      lwd.prevValue_ = *(reinterpret_cast<T*>(data_ + address));
      *(reinterpret_cast<T*>(data_ + address)) = value;

      return true;
=======
      *(reinterpret_cast<T*>(data_ + address)) = value;
>>>>>>> eba5e1d3
#else

      Pma pma1 = pmaMgr_.getPma(address);
      if (not pma1.isWrite())
	return false;

      if (address & (sizeof(T) - 1))  // If address is misaligned
	{
          Pma pma2 = pmaMgr_.getPma(address + sizeof(T) - 1);
          if (pma1 != pma2)
            return false;
	}

      // Memory mapped region accessible only with word-size write.
      if (pma1.isMemMappedReg())
        {
          if constexpr (sizeof(T) != 4)
            return false;
          return writeRegister(sysHartIx, address, value);
	}

      auto& lwd = lastWriteData_.at(sysHartIx);
      lwd.size_ = sizeof(T);
      lwd.addr_ = address;
      lwd.value_ = value;

  #ifdef MEM_CALLBACKS
      uint64_t val = 0;
      readCallback_(address, sizeof(T), val);
      val = value;
      if (not writeCallback_(address, sizeof(T), val))
        {
          lwd.size_ = 0;
          return false;
        }
  #else
<<<<<<< HEAD
      lwd.prevValue_ = *(reinterpret_cast<T*>(data_ + address));
      *(reinterpret_cast<T*>(data_ + address)) = value;
  #endif
=======
      *(reinterpret_cast<T*>(data_ + address)) = value;
  #endif

#endif
      if (cache_)
	{
	  cache_->insert(address);
	  if (address & (sizeof(T) - 1))  // If misaligned
	    if (cache_->getLineNumber(address) != cache_->getLineNumber(address + sizeof(T) - 1))
	      cache_->insert(address + sizeof(T) - 1);
	}
>>>>>>> eba5e1d3

      return true;
#endif
    }

    /// Write half-word (2 bytes) to given address. Return true on
    /// success. Return false if address is out of bounds or is not
    /// writable.
    bool writeHalfWord(unsigned sysHartIx, size_t address, uint16_t value)
    { return write(sysHartIx, address, value); }

    /// Read word (4 bytes) from given address into value. Return true
    /// on success.  Return false if address is out of bounds or is
    /// not writable.
    bool writeWord(unsigned sysHartIx, size_t address, uint32_t value)
    { return write(sysHartIx, address, value); }

    /// Read a double-word (8 bytes) from given address into
    /// value. Return true on success. Return false if address is out
    /// of bounds.
    bool writeDoubleWord(unsigned sysHartIx, size_t address, uint64_t value)
    { return write(sysHartIx, address, value); }

    /// Similar to read but ignore physical-memory-attributes if
    /// usePma is false.
    template <typename T>
    bool peek(size_t address, T& value, bool usePma) const
    {
      if (address + sizeof(T) > size_)
        return false;

#ifdef FAST_SLOPPY
      value = *(reinterpret_cast<const T*>(data_ + address));
      return true;
#endif

      // Memory mapped region accessible only with word-size read.
      Pma pma1 = pmaMgr_.getPma(address);
      if (pma1.isMemMappedReg())
        {
          if constexpr (sizeof(T) == 4)
            return readRegister(address, value);
          else
            return false;
        }

      if (usePma)
        {
          if (not pma1.isRead() and not pma1.isExec())
            return false;

          if (address & (sizeof(T) - 1))  // If address is misaligned
            {
              Pma pma2 = pmaMgr_.getPma(address + sizeof(T) - 1);
              if (not pma2.isRead() and not pma2.isExec())
                return false;
            }
        }

#ifdef MEM_CALLBACKS
      uint64_t val = 0;
      if (not readCallback_(address, sizeof(T), val))
        return false;
      value = val;
      return true;
#endif

      value = *(reinterpret_cast<const T*>(data_ + address));
      return true;
    }

    /// Load the given hex file and set memory locations accordingly.
    /// Return true on success. Return false if file does not exists,
    /// cannot be opened or contains malformed data.
    /// File format: A line either contains @address where address
    /// is a hexadecimal memory address or one or more space separated
    /// tokens each consisting of two hexadecimal digits.
    bool loadHexFile(const std::string& file);

    /// Load the given ELF file and set memory locations accordingly.
    /// Return true on success. Return false if file does not exists,
    /// cannot be opened or contains malformed data, or if it contains
    /// data incompatible with the given register width (32 or 64). If
    /// successful, set entryPoint to the entry point of the loaded
    /// file and end to the address past that of the loaded byte with
    /// the largest address. Extract symbol names and corresponding
    /// addresses and sizes into the memory symbols map.
    bool loadElfFile(const std::string& file, unsigned registerWidth,
		     size_t& entryPoint, size_t& end);

    /// Locate the given ELF symbol (symbols are collected for every
    /// loaded ELF file) returning true if symbol is found and false
    /// otherwise. Set value to the corresponding value if symbol is
    /// found.
    bool findElfSymbol(const std::string& symbol, ElfSymbol& value) const;

    /// Locate the ELF function cotaining the give address returning true
    /// on success and false on failure.  If successful set name to the
    /// corresponding function name and symbol to the corresponding symbol
    /// value.
    bool findElfFunction(size_t addr, std::string& name, ElfSymbol& value) const;

    /// Print the ELF symbols on the given stream. Output format:
    /// <name> <value>
    void printElfSymbols(std::ostream& out) const;

    /// Enable/disable errors on unmapped memory when loading ELF files.
    void checkUnmappedElf(bool flag)
    { checkUnmappedElf_ = flag; }

    /// Return the min and max addresses corresponding to the segments
    /// in the given ELF file. Return true on success and false if
    /// the ELF file does not exist or cannot be read (in which
    /// case min and max address are left unmodified).
    static bool getElfFileAddressBounds(const std::string& file,
					size_t& minAddr, size_t& maxAddr);

    /// Collect RISCV architecture attributes from given ELF file.
    /// The toolchain encodes the architecture string used at
    /// compilation (e.g. --march=imac") into an ELF file tag. This
    /// method recovers sutch tag(s) and appends them to the given
    /// tags vector. Return true on success and false on failure. If
    /// no such tag is present, that is considered a success.
    static bool collectElfRiscvTags(const std::string& file,
                                    std::vector<std::string>& tags);

    /// Copy data from the given memory into this memory. If the two
    /// memories have different sizes then copy data from location
    /// zero up to n-1 where n is the minimum of the sizes.
    void copy(const Memory& other);

    /// Return true if given path corresponds to an ELF file and set
    /// the given flags according to the contents of the file.  Return
    /// false leaving the flags unmodified if file does not exist,
    /// cannot be read, or is not an ELF file.
    static bool checkElfFile(const std::string& path, bool& is32bit,
			     bool& is64bit, bool& isRiscv);

    /// Return true if given symbol is present in the given ELF file.
    static bool isSymbolInElfFile(const std::string& path,
				  const std::string& target);

    /// This is for performance modeling. Enable a highest level cache
    /// with given size, line size, and set associativity.  Any
    /// previously enabled cache is deleted.  Return true on success
    /// and false if the sizes are not powers of 2 or if any of them
    /// is zero, or if they are too large (more than 64 MB for cache
    /// size, more than 1024 for line size, and more than 64 for
    /// associativity). This has no impact on functionality.
    bool configureCache(uint64_t size, unsigned lineSize,
                        unsigned setAssociativity);

    /// Delete currently configured cache.
    void deleteCache();

    /// Fill given vector (cleared on entry) with the addresses of the
    /// lines currently in the cache sorted in decreasing age (oldest
    /// one first).
    void getCacheLineAddresses(std::vector<uint64_t>& addresses);

    /// Define read memory callback. This (along with
    /// defineWriteMemoryCallback) allows the caller to bypass the
    /// memory model with their own.
    void defineReadMemoryCallback(
         std::function<bool(uint64_t, unsigned, uint64_t&)> callback )
    {
      readCallback_ = callback;
    }

    /// Define write memory callback. This (along with
    /// defineReadMemoryCallback) allows the caller to bypass the
    /// memory model with their own.
    void defineWriteMemoryCallback(
         std::function<bool(uint64_t, unsigned, uint64_t)> callback )
    {
      writeCallback_ = callback;
    }

  protected:

    /// Same as write but effects not recorded in last-write info and
    /// physical memory attributes are ignored if usePma is false.
    template <typename T>
    bool poke(size_t address, T value, bool usePma = true)
    {
      if (address + sizeof(T) > size_)
        return false;

      // Memory mapped region accessible only with word-size poke.
      Pma pma1 = pmaMgr_.getPma(address);
      if (pma1.isMemMappedReg())
        {
          if constexpr (sizeof(T) != 4)
            return false;
          return pmaMgr_.writeRegisterNoMask(address, value);
        }

      if (usePma)
        {
          if (not pma1.isMapped())
            return false;

          if (address & (sizeof(T) - 1))  // If address is misaligned
            {
              Pma pma2 = pmaMgr_.getPma(address + sizeof(T) - 1);
              if (not pma2.isMapped())
                return false;
            }
        }

#ifdef MEM_CALLBACKS
      uint64_t val = value;
      return writeCallback_(address, sizeof(T), val);
#endif

      *(reinterpret_cast<T*>(data_ + address)) = value;
      return true;
    }

    /// Write byte to given address without write-access check. Return
    /// true on success. Return false if address is not mapped. This
    /// is used to initialize memory. If address is in
    /// memory-mapped-register region, then both mem-mapped-register
    /// and external memory are written.
    bool specialInitializeByte(size_t address, uint8_t value);

    /// Clear the information associated with last write.
    void clearLastWriteInfo(unsigned sysHartIx)
    {
      auto& lwd = lastWriteData_.at(sysHartIx);
      lwd.size_ = 0;
    }

    /// Return the page size.
    size_t pageSize() const
    { return pageSize_; }

    /// Return the region size.
    size_t regionSize() const
    { return regionSize_; }

    /// Return the number of the page containing the given address.
    size_t getPageIx(size_t addr) const
    { return addr >> pageShift_; }

    /// Return start address of page containing given address.
    size_t getPageStartAddr(size_t addr) const
    { return (addr >> pageShift_) << pageShift_; }

    /// Return true if CCM (iccm or dccm) configuration defined by
    /// addr/size is valid. Return false otherwise. Tag parameter
    /// ("iccm"/"dccm"/"pic") is used with error messages.
    bool checkCcmConfig(const std::string& tag, size_t addr, size_t size) const;

    /// Complain if CCM (iccm or dccm) defined by region/offset/size
    /// overlaps a previously defined CCM area. Return true if all is
    /// well (no overlap).
    bool checkCcmOverlap(const std::string& tag, size_t addr, size_t size,
			 bool iccm, bool dccm, bool pic) const;

    /// Reset (to zero) all memory mapped registers.
    void resetMemoryMappedRegisters();

    /// Define write mask for a memory-mapped register with given
    /// address.  Return true on success and false if the address is
    /// not within a memory-mapped area.
    bool defineMemoryMappedRegisterWriteMask(size_t addr, uint32_t mask);

    /// Read a memory mapped register.
    bool readRegister(size_t addr, uint32_t& value) const
    {
      return pmaMgr_.readRegister(addr, value);
    }

    /// Return memory mapped mask associated with the word containing
    /// the given address. Return all 1 if given address is not a
    /// memory mapped register.
    uint32_t getMemoryMappedMask(size_t addr) const
    { return pmaMgr_.getMemMappedMask(addr); }

    /// Perform masking for a write to a memory mapped register.
    /// Return masked value.
    uint32_t doRegisterMasking(size_t addr, uint32_t value) const
    {
      uint32_t mask = getMemoryMappedMask(addr);
      value = value & mask;
      return value;
    }

    /// Write a memory mapped register.
    bool writeRegister(unsigned sysHartIx, size_t addr, uint32_t value)
    {
      value = doRegisterMasking(addr, value);

      if (not pmaMgr_.writeRegister(addr, value))
        return false;

      auto& lwd = lastWriteData_.at(sysHartIx);
      lwd.size_ = 4;
      lwd.addr_ = addr;
      lwd.value_ = value;
      return true;
    }

    /// Return the number of the 256-mb region containing given address.
    size_t getRegionIndex(size_t addr) const
    { return (addr >> regionShift_) & regionMask_; }

    /// Return true if given data address is external to the core.
    bool isDataAddressExternal(size_t addr) const
    {
      Pma pma = pmaMgr_.getPma(addr);
      return not (pma.isDccm() or pma.isMemMappedReg());
    }

    /// Track LR instructin resrvations.
    struct Reservation
    {
      size_t addr_ = 0;
      unsigned size_ = 0;
      bool valid_ = false;
    };
      
    /// Invalidate LR reservations matching address of poked/written
    /// bytes and belonging to harts other than the given hart-id. The
    /// memory tracks one reservation per hart indexed by local hart
    /// ids.
    void invalidateOtherHartLr(unsigned sysHartIx, size_t addr,
                               unsigned storeSize)
    {
      for (size_t i = 0; i < reservations_.size(); ++i)
        {
          if (i == sysHartIx) continue;
          auto& res = reservations_[i];
          if (addr >= res.addr_ and (addr - res.addr_) < res.size_)
            res.valid_ = false;
          else if (addr < res.addr_ and (res.addr_ - addr) < storeSize)
            res.valid_ = false;
        }
    }

    /// Invalidate LR reservations matching address of poked/written
    /// bytes. The memory tracks one reservation per hart indexed by
    /// local hart ids.
    void invalidateLrs(size_t addr, unsigned storeSize)
    {
      for (size_t i = 0; i < reservations_.size(); ++i)
        {
          auto& res = reservations_[i];
          if (addr >= res.addr_ and (addr - res.addr_) < res.size_)
            res.valid_ = false;
          else if (addr < res.addr_ and (res.addr_ - addr) < storeSize)
            res.valid_ = false;
        }
    }

    /// Invalidate LR reservation corresponding to the given hart.
    void invalidateLr(unsigned sysHartIx)
    { reservations_.at(sysHartIx).valid_ = false; }

    /// Make a LR reservation for the given hart.
    void makeLr(unsigned sysHartIx, size_t addr, unsigned size)
    {
      auto& res = reservations_.at(sysHartIx);
      res.addr_ = addr;
      res.size_ = size;
      res.valid_ = true;
    }

    /// Return true if given hart has a valid LR reservation and if it
    /// contains the range defined by the given address and size.
    bool hasLr(unsigned sysHartIx, uint64_t addr, unsigned size) const
    {
      auto& res = reservations_.at(sysHartIx);
      return (res.valid_ and res.addr_ <= addr and
	      addr + size <= res.addr_ + res.size_);
    }

    /// Load contents of given ELF segment into memory.
    /// This is a helper to loadElfFile.
    bool loadElfSegment(ELFIO::elfio& reader, int segment, size_t& end);

    /// Helper to loadElfFile: Collet ELF symbols.
    void collectElfSymbols(ELFIO::elfio& reader);

    /// Take a snapshot of the entire simulated memory into binary
    /// file. Return true on success or false on failure
    bool saveSnapshot(const std::string& filename,
                      const std::vector<std::pair<uint64_t,uint64_t>>& used_blocks);

    /// Load the simulated memory from snapshot binary file. Return
    /// true on success or false on failure
    bool loadSnapshot(const std::string& filename,
                      const std::vector<std::pair<uint64_t,uint64_t>>& used_blocks);

    /// Save tags of cache to the given file (sorted in descending
    /// order by age) returning true on success and false on
    /// failure. Return true if no cache is present.
    bool saveCacheSnapshot(const std::string& path);

    /// Load tags of cache from the given file returning true on success
    /// and false on failure. Return true if no cache is present.
    bool loadCacheSnapshot(const std::string& path);

  private:

    /// Information about last write operation by a hart.
    struct LastWriteData
    {
      unsigned size_ = 0;
      size_t addr_ = 0;
      uint64_t value_ = 0;
    };

    size_t size_;        // Size of memory in bytes.
    uint8_t* data_;      // Pointer to memory data.

    // Memory is organized in regions (e.g. 256 Mb). Each region is
    // organized in pages (e.g 4kb). Each page is associated with
    // access attributes. Memory mapped register pages are also
    // associated with write-masks (one 4-byte mask per word).
    size_t regionCount_    = 16;
    size_t regionSize_     = 256*1024*1024;
    std::vector<bool> regionConfigured_; // One per region.
    std::vector<bool> regionHasLocalInst_; // One per region.
    std::vector<bool> regionHasLocalData_; // One per region.

    size_t pageCount_     = 1024*1024; // Should be derived from page size.
    size_t pageSize_      = 4*1024;    // Must be a power of 2.
    unsigned pageShift_   = 12;        // Shift address by this to get page no.
    unsigned regionShift_ = 28;        // Shift address by this to get region no.
    unsigned regionMask_  = 0xf;       // This should depend on mem size.

    std::mutex amoMutex_;
    std::mutex lrMutex_;

    bool checkUnmappedElf_ = true;

    std::unordered_map<std::string, ElfSymbol> symbols_;

    std::vector<Reservation> reservations_;
    std::vector<LastWriteData> lastWriteData_;

    PmaManager pmaMgr_;
    Cache* cache_ = nullptr;

    /// Callback for read: bool func(uint64_t addr, unsigned size, uint64_t& val);
    std::function<bool(uint64_t, unsigned, uint64_t&)> readCallback_ = nullptr;

    /// Callback for write: bool func(uint64_t addr, unsigned size, uint64_t val);
    std::function<bool(uint64_t, unsigned, uint64_t)> writeCallback_ = nullptr;
  };
}<|MERGE_RESOLUTION|>--- conflicted
+++ resolved
@@ -214,14 +214,7 @@
       lwd.size_ = sizeof(T);
       lwd.addr_ = address;
       lwd.value_ = value;
-<<<<<<< HEAD
-      lwd.prevValue_ = *(reinterpret_cast<T*>(data_ + address));
       *(reinterpret_cast<T*>(data_ + address)) = value;
-
-      return true;
-=======
-      *(reinterpret_cast<T*>(data_ + address)) = value;
->>>>>>> eba5e1d3
 #else
 
       Pma pma1 = pmaMgr_.getPma(address);
@@ -258,11 +251,6 @@
           return false;
         }
   #else
-<<<<<<< HEAD
-      lwd.prevValue_ = *(reinterpret_cast<T*>(data_ + address));
-      *(reinterpret_cast<T*>(data_ + address)) = value;
-  #endif
-=======
       *(reinterpret_cast<T*>(data_ + address)) = value;
   #endif
 
@@ -274,10 +262,8 @@
 	    if (cache_->getLineNumber(address) != cache_->getLineNumber(address + sizeof(T) - 1))
 	      cache_->insert(address + sizeof(T) - 1);
 	}
->>>>>>> eba5e1d3
 
       return true;
-#endif
     }
 
     /// Write half-word (2 bytes) to given address. Return true on
