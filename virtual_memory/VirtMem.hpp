--- conflicted
+++ resolved
@@ -215,11 +215,6 @@
       Pbmt pbmt_ = Pbmt::None; // Only applicable for leaf entries
       bool aUpdated_ = false;  // True if A bit updated by this walk (for leaf entries)
       bool dUpdated_ = false;  // True if D bit updated by this walk (for leaf entries)
-<<<<<<< HEAD
-      bool accessed_ = false;  // temporary, remove asap
-      bool dirty_ = false;     // temporary, remove asap
-=======
->>>>>>> f1cf71da
     };
 
     /// Return the addresses of the instruction page table entries
@@ -495,9 +490,6 @@
     ExceptionCause stage1TranslateNoTlb(uint64_t va, PrivilegeMode priv, bool r, bool w,
 					bool x, uint64_t& pa, TlbEntry& entry);
 
-    ExceptionCause stage1Translate(uint64_t va, PrivilegeMode priv, bool read, bool write,
-                                   bool exec, uint64_t& gpa);
-
     ExceptionCause twoStageTranslate(uint64_t va, PrivilegeMode priv, bool r, bool w,
 				     bool x, uint64_t& gpa, uint64_t& pa);
 
